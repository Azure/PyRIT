# Copyright (c) Microsoft Corporation.
# Licensed under the MIT license.

from __future__ import annotations

import abc
import base64
import hashlib
import os
import time
import wave
from mimetypes import guess_type
from pathlib import Path
from typing import TYPE_CHECKING, Literal, Optional, Union, get_args
from urllib.parse import urlparse

import aiofiles

from pyrit.common.path import DB_DATA_PATH
from pyrit.models.literals import PromptDataType
from pyrit.models.storage_io import DiskStorageIO

if TYPE_CHECKING:
    from pyrit.memory import MemoryInterface

# Define allowed categories for validation
AllowedCategories = Literal["seed-prompt-entries", "prompt-memory-entries"]


def data_serializer_factory(
    *,
    data_type: PromptDataType,
    value: Optional[str] = None,
    extension: Optional[str] = None,
    category: AllowedCategories,
):
    """
    Factory method to create a DataTypeSerializer instance.

    Args:
        data_type (str): The type of the data (e.g., 'text', 'image_path', 'audio_path').
        value (str): The data value to be serialized.
        extension (Optional[str]): The file extension, if applicable.
        category (AllowedCategories): The category or context for the data (e.g., 'seed-prompt-entries').

    Returns:
        DataTypeSerializer: An instance of the appropriate serializer.

    Raises:
        ValueError: If the category is not provided or invalid.
    """
    if not category:
        raise ValueError(
            f"The 'category' argument is mandatory and must be one of the following: {get_args(AllowedCategories)}."
        )
    if value is not None:
        if data_type == "text":
            return TextDataTypeSerializer(prompt_text=value)
        elif data_type == "image_path":
            return ImagePathDataTypeSerializer(category=category, prompt_text=value, extension=extension)
        elif data_type == "audio_path":
            return AudioPathDataTypeSerializer(category=category, prompt_text=value, extension=extension)
        elif data_type == "video_path":
            return VideoPathDataTypeSerializer(category=category, prompt_text=value, extension=extension)
        elif data_type == "error":
            return ErrorDataTypeSerializer(prompt_text=value)
        elif data_type == "url":
            return URLDataTypeSerializer(category=category, prompt_text=value, extension=extension)
        else:
            raise ValueError(f"Data type {data_type} not supported")
    else:
        if data_type == "image_path":
            return ImagePathDataTypeSerializer(category=category, extension=extension)
        elif data_type == "audio_path":
            return AudioPathDataTypeSerializer(category=category, extension=extension)
        elif data_type == "video_path":
            return VideoPathDataTypeSerializer(category=category, extension=extension)
        elif data_type == "error":
            return ErrorDataTypeSerializer(prompt_text="")
        else:
            raise ValueError(f"Data type {data_type} without prompt text not supported")


class DataTypeSerializer(abc.ABC):
    """
    Abstract base class for data type normalizers.

    Responsible for reading and saving multi-modal data types to local disk or Azure Storage Account.
    """

    data_type: PromptDataType
    value: str
    category: str
    data_sub_directory: str
    file_extension: str

    _file_path: Union[Path, str] = None

    @property
    def _memory(self) -> MemoryInterface:
        from pyrit.memory import CentralMemory

        return CentralMemory.get_memory_instance()

    def _get_storage_io(self):
        """
        Retrieve the input datasets storage handle.

        Returns:
        StorageIO: An instance of DiskStorageIO or AzureBlobStorageIO based on the storage configuration.

        Raises:
            ValueError: If the Azure Storage URL is detected but the datasets storage handle is not set.
        """
        if self._is_azure_storage_url(self.value):
            # Scenarios where a user utilizes an in-memory DuckDB but also needs to interact
            # with an Azure Storage Account, ex., XPIAOrchestrator.
            from pyrit.common import AZURE_SQL, initialize_pyrit

            initialize_pyrit(memory_db_type=AZURE_SQL)
            return self._memory.results_storage_io
        return DiskStorageIO()

    @abc.abstractmethod
    def data_on_disk(self) -> bool:
        """
        Returns True if the data is stored on disk.
        """

    async def save_data(self, data: bytes, output_filename: Optional[str] = None) -> None:
        """
        Saves the data to storage.

        Arguments:
            data: bytes: The data to be saved.
<<<<<<< HEAD
            output_filename (optional, str): filename to store image as. Defaults to UUID if not provided
=======
            output_filename (optional, str): filename to store data as. Defaults to UUID if not provided
>>>>>>> eaa64124
        """
        file_path = await self.get_data_filename(file_name=output_filename)
        await self._memory.results_storage_io.write_file(file_path, data)
        self.value = str(file_path)

    async def save_b64_image(self, data: str, output_filename: str = None) -> None:
        """
        Saves the base64 encoded image to storage.
        Arguments:
            data: string with base64 data
            output_filename (optional, str): filename to store image as. Defaults to UUID if not provided
        """
        file_path = await self.get_data_filename(file_name=output_filename)
        image_bytes = base64.b64decode(data)
        await self._memory.results_storage_io.write_file(file_path, image_bytes)
        self.value = str(file_path)

    async def save_formatted_audio(
        self,
        data: bytes,
        output_filename: str = None,
        num_channels: int = 1,
        sample_width: int = 2,
        sample_rate: int = 16000,
    ) -> None:
        """
        Saves the PCM16 of other specially formatted audio data to storage.
        Arguments:
            data: bytes with audio data
            output_filename (optional, str): filename to store audio as. Defaults to UUID if not provided
            num_channels (optional, int): number of channels in audio data. Defaults to 1
            sample_width (optional, int): sample width in bytes. Defaults to 2
            sample_rate (optional, int): sample rate in Hz. Defaults to 16000
        """
        file_path = await self.get_data_filename(file_name=output_filename)

        # save audio file locally first if in AzureStorageBlob so we can use wave.open to set audio parameters
        if self._is_azure_storage_url(str(file_path)):
            local_temp_path = Path(DB_DATA_PATH, "temp_audio.wav")
            with wave.open(str(local_temp_path), "wb") as wav_file:
                wav_file.setnchannels(num_channels)
                wav_file.setsampwidth(sample_width)
                wav_file.setframerate(sample_rate)
                wav_file.writeframes(data)

            async with aiofiles.open(local_temp_path, "rb") as f:
                data = await f.read()
                await self._memory.results_storage_io.write_file(file_path, data)
            os.remove(local_temp_path)

        # If local, we can just save straight to disk and do not need to delete temp file after
        else:
            with wave.open(str(file_path), "wb") as wav_file:
                wav_file.setnchannels(num_channels)
                wav_file.setsampwidth(sample_width)
                wav_file.setframerate(sample_rate)
                wav_file.writeframes(data)

        self.value = str(file_path)

    async def read_data(self) -> bytes:
        """
        Reads the data from the storage.

        Returns:
            bytes: The data read from storage.
        """
        if not self.data_on_disk():
            raise TypeError(f"Data for data Type {self.data_type} is not stored on disk")

        if not self.value:
            raise RuntimeError("Prompt text not set")

        storage_io = self._get_storage_io()
        # Check if path exists
        file_exists = await storage_io.path_exists(path=self.value)
        if not file_exists:
            raise FileNotFoundError(f"File not found: {self.value}")
        # Read the contents from the path
        return await storage_io.read_file(self.value)

    async def read_data_base64(self) -> str:
        """
        Reads the data from the storage.
        """
        byte_array = await self.read_data()
        return base64.b64encode(byte_array).decode("utf-8")

    async def get_sha256(self) -> str:
        input_bytes: bytes = None

        if self.data_on_disk():
            storage_io = self._get_storage_io()
            file_exists = await storage_io.path_exists(self.value)
            if not file_exists:
                raise FileNotFoundError(f"File not found: {self.value}")

            # Read the data from storage
            input_bytes = await storage_io.read_file(self.value)
        else:
            if isinstance(self.value, str):
                input_bytes = self.value.encode("utf-8")
            else:
                raise ValueError(f"Invalid data type {self.value}, expected str data type.")

        hash_object = hashlib.sha256(input_bytes)
        return hash_object.hexdigest()

    async def get_data_filename(self, file_name: Optional[str] = None) -> Union[Path, str]:
        """
        Generates or retrieves a unique filename for the data file.
        """
        if self._file_path:
            return self._file_path

        if not self.data_on_disk():
            raise TypeError("Data is not stored on disk")

        if not self.data_sub_directory:
            raise RuntimeError("Data sub directory not set")

        ticks = int(time.time() * 1_000_000)
        results_path = self._memory.results_path
        file_name = file_name if file_name else str(ticks)

        file_name = file_name if file_name else str(ticks)
        if self._is_azure_storage_url(results_path):
            full_data_directory_path = results_path + self.data_sub_directory
            self._file_path = full_data_directory_path + f"/{file_name}.{self.file_extension}"
        else:
            full_data_directory_path = results_path + self.data_sub_directory
            await self._memory.results_storage_io.create_directory_if_not_exists(Path(full_data_directory_path))
            self._file_path = Path(full_data_directory_path, f"{file_name}.{self.file_extension}")

        return self._file_path

    @staticmethod
    def get_extension(file_path: str) -> str | None:
        """
        Get the file extension from the file path.
        """
        _, ext = os.path.splitext(file_path)
        return ext if ext else None

    @staticmethod
    def get_mime_type(file_path: str) -> str | None:
        """
        Get the MIME type of the file path.
        """
        mime_type, _ = guess_type(file_path)
        return mime_type

    def _is_azure_storage_url(self, path: str) -> bool:
        """
        Validates if the given path is an Azure Storage URL.

        Args:
            path (str): Path or URL to check.

        Returns:
            bool: True if the path is an Azure Blob Storage URL.
        """
        parsed = urlparse(path)
        return parsed.scheme in ("http", "https") and "blob.core.windows.net" in parsed.netloc


class TextDataTypeSerializer(DataTypeSerializer):

    def __init__(self, *, prompt_text: str):
        self.data_type = "text"
        self.value = prompt_text

    def data_on_disk(self) -> bool:
        return False


class ErrorDataTypeSerializer(DataTypeSerializer):
    def __init__(self, *, prompt_text: str):
        self.data_type = "error"
        self.value = prompt_text

    def data_on_disk(self) -> bool:
        return False


class URLDataTypeSerializer(DataTypeSerializer):
    def __init__(self, *, category: str, prompt_text: str, extension: Optional[str] = None):
        self.data_type = "url"
        self.value = prompt_text
        self.data_sub_directory = f"/{category}/urls"
        self.file_extension = extension if extension else "txt"

    def data_on_disk(self) -> bool:
        return True


class ImagePathDataTypeSerializer(DataTypeSerializer):
    def __init__(self, *, category: str, prompt_text: Optional[str] = None, extension: Optional[str] = None):
        self.data_type = "image_path"
        self.data_sub_directory = f"/{category}/images"
        self.file_extension = extension if extension else "png"

        if prompt_text:
            self.value = prompt_text

    def data_on_disk(self) -> bool:
        return True


class AudioPathDataTypeSerializer(DataTypeSerializer):
    def __init__(
        self,
        *,
        category: str,
        prompt_text: Optional[str] = None,
        extension: Optional[str] = None,
    ):
        self.data_type = "audio_path"
        self.data_sub_directory = f"/{category}/audio"
        self.file_extension = extension if extension else "mp3"

        if prompt_text:
            self.value = prompt_text

    def data_on_disk(self) -> bool:
        return True


class VideoPathDataTypeSerializer(DataTypeSerializer):
    def __init__(
        self,
        *,
        category: str,
        prompt_text: Optional[str] = None,
        extension: Optional[str] = None,
    ):
        """
        Serializer for video data paths.

        Args:
            category (str): The category or context for the data.
            prompt_text (Optional[str]): The video path or identifier.
            extension (Optional[str]): The file extension, defaults to 'mp4'.
        """
        self.data_type = "video_path"
        self.data_sub_directory = f"/{category}/videos"
        self.file_extension = extension if extension else "mp4"

        if prompt_text:
            self.value = prompt_text

    def data_on_disk(self) -> bool:
        return True<|MERGE_RESOLUTION|>--- conflicted
+++ resolved
@@ -133,11 +133,7 @@
 
         Arguments:
             data: bytes: The data to be saved.
-<<<<<<< HEAD
-            output_filename (optional, str): filename to store image as. Defaults to UUID if not provided
-=======
             output_filename (optional, str): filename to store data as. Defaults to UUID if not provided
->>>>>>> eaa64124
         """
         file_path = await self.get_data_filename(file_name=output_filename)
         await self._memory.results_storage_io.write_file(file_path, data)
