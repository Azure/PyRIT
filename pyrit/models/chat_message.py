# Copyright (c) Microsoft Corporation.
# Licensed under the MIT license.

import warnings
from typing import Any, Optional, Union

from pydantic import BaseModel, ConfigDict

from pyrit.models.literals import ChatMessageRole

ALLOWED_CHAT_MESSAGE_ROLES = ["system", "user", "assistant", "simulated_assistant", "tool", "developer"]


class ToolCall(BaseModel):
    model_config = ConfigDict(extra="forbid")
    id: str
    type: str
    function: str


class ChatMessage(BaseModel):
    """
    Represents a chat message for API consumption.

    The content field can be:
    - A simple string for single-part text messages
    - A list of dicts for multipart messages (e.g., text + images)
    """

    model_config = ConfigDict(extra="forbid")
    role: ChatMessageRole
    content: Union[str, list[dict[str, Any]]]
    name: Optional[str] = None
    tool_calls: Optional[list[ToolCall]] = None
    tool_call_id: Optional[str] = None

    def to_json(self) -> str:
        """
        Serialize the ChatMessage to a JSON string.

        Returns:
            A JSON string representation of the message.
        """
        return self.model_dump_json()

<<<<<<< HEAD
=======
    def to_dict(self) -> dict[str, Any]:
        """
        Convert the ChatMessage to a dictionary.

        Returns:
            A dictionary representation of the message, excluding None values.
        """
        return self.model_dump(exclude_none=True)

>>>>>>> 698d8482
    @classmethod
    def from_json(cls, json_str: str) -> "ChatMessage":
        """
        Deserialize a ChatMessage from a JSON string.

        Args:
            json_str: A JSON string representation of a ChatMessage.

        Returns:
            A ChatMessage instance.
        """
        return cls.model_validate_json(json_str)


class ChatMessageListDictContent(ChatMessage):
    """
    Deprecated: Use ChatMessage instead.

    This class exists for backward compatibility and will be removed in a future version.
    """

    def __init__(self, **data: Any) -> None:
        warnings.warn(
<<<<<<< HEAD
            "ChatMessageListDictContent is deprecated and will be removed in 0.13.0. "
            "Use ChatMessage instead.",
=======
            "ChatMessageListDictContent is deprecated and will be removed in 0.13.0. Use ChatMessage instead.",
>>>>>>> 698d8482
            DeprecationWarning,
            stacklevel=2,
        )
        super().__init__(**data)


class ChatMessagesDataset(BaseModel):
    """
    Represents a dataset of chat messages.

    Parameters:
        model_config (ConfigDict): The model configuration.
        name (str): The name of the dataset.
        description (str): The description of the dataset.
        list_of_chat_messages (list[list[ChatMessage]]): A list of chat messages.
    """

    model_config = ConfigDict(extra="forbid")
    name: str
    description: str
    list_of_chat_messages: list[list[ChatMessage]]<|MERGE_RESOLUTION|>--- conflicted
+++ resolved
@@ -43,8 +43,6 @@
         """
         return self.model_dump_json()
 
-<<<<<<< HEAD
-=======
     def to_dict(self) -> dict[str, Any]:
         """
         Convert the ChatMessage to a dictionary.
@@ -54,7 +52,6 @@
         """
         return self.model_dump(exclude_none=True)
 
->>>>>>> 698d8482
     @classmethod
     def from_json(cls, json_str: str) -> "ChatMessage":
         """
@@ -78,12 +75,7 @@
 
     def __init__(self, **data: Any) -> None:
         warnings.warn(
-<<<<<<< HEAD
-            "ChatMessageListDictContent is deprecated and will be removed in 0.13.0. "
-            "Use ChatMessage instead.",
-=======
             "ChatMessageListDictContent is deprecated and will be removed in 0.13.0. Use ChatMessage instead.",
->>>>>>> 698d8482
             DeprecationWarning,
             stacklevel=2,
         )
