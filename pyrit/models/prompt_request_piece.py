# Copyright (c) Microsoft Corporation.
# Licensed under the MIT license.

import abc
import hashlib
import uuid

from datetime import datetime
from typing import Dict, Literal, List, Optional
from uuid import uuid4

from pyrit.models import ChatMessage, ChatMessageRole


PromptDataType = Literal["text", "image_path", "audio_path", "url"]

"""
The type of the error in the prompt response
blocked: blocked by an external filter e.g. Azure Filters
model: the model refused to answer or request e.g. "I'm sorry..."
processing: there is an exception thrown unrelated to the query
unknown: the type of error is unknown
"""
PromptResponseError = Literal["none", "blocked", "model", "processing", "unknown"]


class PromptRequestPiece(abc.ABC):
    """
    Represents a prompt request piece.

    Attributes:
        id (UUID): The unique identifier for the memory entry.
        role (PromptType): system, assistant, user
        conversation_id (str): The identifier for the conversation which is associated with a single target.
        sequence (int): The order of the conversation within a conversation_id.
            Can be the same number for multi-part requests or multi-part responses.
        timestamp (DateTime): The timestamp of the memory entry.
        labels (Dict[str, str]): The labels associated with the memory entry. Several can be standardized.
        prompt_metadata (JSON): The metadata associated with the prompt. This can be specific to any scenarios.
            Because memory is how components talk with each other, this can be component specific.
            e.g. the URI from a file uploaded to a blob store, or a document type you want to upload.
        converters (list[PromptConverter]): The converters for the prompt.
        prompt_target (PromptTarget): The target for the prompt.
        orchestrator_identifier (Dict[str, str]): The orchestrator identifier for the prompt.
<<<<<<< HEAD
        original_value_data_type (PromptDataType): The data type of the original prompt (text, image)
        original_value (str): The text of the original prompt. If prompt is an image, it's a link.
        original_value_sha256 (str): The SHA256 hash of the original prompt data.
        converted_value_data_type (PromptDataType): The data type of the converted prompt (text, image)
        converted_value (str): The text of the converted prompt. If prompt is an image, it's a link.
        converted_value_sha256 (str): The SHA256 hash of the original prompt data.
=======
        original_prompt_data_type (PromptDataType): The data type of the original prompt (text, image)
        original_prompt_text (str): The text of the original prompt. If prompt is an image, it's a link.
        original_prompt_data_sha256 (str): The SHA256 hash of the original prompt data.
        converted_prompt_data_type (PromptDataType): The data type of the converted prompt (text, image)
        converted_prompt_text (str): The text of the converted prompt. If prompt is an image, it's a link.
        converted_prompt_data_sha256 (str): The SHA256 hash of the original prompt data.
>>>>>>> a833f9c5

    Methods:
        __str__(): Returns a string representation of the memory entry.
    """

    def __init__(
        self,
        *,
        role: ChatMessageRole,
<<<<<<< HEAD
        original_value: str,
        converted_value: Optional[str] = None,
=======
        original_prompt_text: str,
        converted_prompt_text: Optional[str] = None,
>>>>>>> a833f9c5
        id: Optional[uuid.UUID] = None,
        conversation_id: Optional[str] = None,
        sequence: int = -1,
        labels: Optional[Dict[str, str]] = None,
        prompt_metadata: Optional[str] = None,
        converter_identifiers: Optional[List[Dict[str, str]]] = None,
        prompt_target_identifier: Optional[Dict[str, str]] = None,
        orchestrator_identifier: Optional[Dict[str, str]] = None,
<<<<<<< HEAD
        original_value_data_type: PromptDataType = "text",
        converted_value_data_type: PromptDataType = "text",
=======
        original_prompt_data_type: PromptDataType = "text",
        converted_prompt_data_type: PromptDataType = "text",
>>>>>>> a833f9c5
        response_error: PromptResponseError = "none",
    ):

        self.id = id if id else uuid4()

        self.role = role

        if converted_value is None:
            converted_value = original_value

        self.conversation_id = conversation_id if conversation_id else str(uuid4())
        self.sequence = sequence

        self.timestamp = datetime.utcnow()
        self.labels = labels
        self.prompt_metadata = prompt_metadata

        self.converter_identifiers = converter_identifiers

        self.prompt_target_identifier = prompt_target_identifier
        self.orchestrator_identifier = orchestrator_identifier

        self.original_value = original_value
        self.original_value_data_type = original_value_data_type
        self.original_value_sha256 = self._create_sha256(original_value, original_value_data_type)

        self.converted_value = converted_value
        self.converted_value_data_type = converted_value_data_type
        self.converted_value_sha256 = self._create_sha256(converted_value, converted_value_data_type)

        self.response_error = response_error

    def to_chat_message(self) -> ChatMessage:
        return ChatMessage(role=self.role, content=self.converted_value)

    def to_prompt_request_response(self) -> "PromptRequestResponse":  # type: ignore # noqa F821
        from pyrit.models.prompt_request_response import PromptRequestResponse

        return PromptRequestResponse([self])  # noqa F821

    def _create_sha256(self, value: str, data_type: PromptDataType) -> str:
        input_bytes: bytes

        # It would be nice to use data_type_serializers, but there is a circular import
        # and there isn't much extra code
        if data_type == "audio_path" or data_type == "image_path":
            with open(value, "rb") as file:
                input_bytes = file.read()
        elif data_type == "url" or data_type == "text":
            input_bytes = value.encode("utf-8")
        else:
            raise ValueError(f"Unable to hash {data_type}.")

        hash_object = hashlib.sha256(input_bytes)
        return hash_object.hexdigest()

    def __str__(self):
        return f"{self.prompt_target_identifier}: {self.role}: {self.converted_value}"<|MERGE_RESOLUTION|>--- conflicted
+++ resolved
@@ -6,6 +6,7 @@
 import uuid
 
 from datetime import datetime
+from typing import Dict, Literal, List, Optional
 from typing import Dict, Literal, List, Optional
 from uuid import uuid4
 
@@ -42,21 +43,12 @@
         converters (list[PromptConverter]): The converters for the prompt.
         prompt_target (PromptTarget): The target for the prompt.
         orchestrator_identifier (Dict[str, str]): The orchestrator identifier for the prompt.
-<<<<<<< HEAD
         original_value_data_type (PromptDataType): The data type of the original prompt (text, image)
         original_value (str): The text of the original prompt. If prompt is an image, it's a link.
         original_value_sha256 (str): The SHA256 hash of the original prompt data.
         converted_value_data_type (PromptDataType): The data type of the converted prompt (text, image)
         converted_value (str): The text of the converted prompt. If prompt is an image, it's a link.
         converted_value_sha256 (str): The SHA256 hash of the original prompt data.
-=======
-        original_prompt_data_type (PromptDataType): The data type of the original prompt (text, image)
-        original_prompt_text (str): The text of the original prompt. If prompt is an image, it's a link.
-        original_prompt_data_sha256 (str): The SHA256 hash of the original prompt data.
-        converted_prompt_data_type (PromptDataType): The data type of the converted prompt (text, image)
-        converted_prompt_text (str): The text of the converted prompt. If prompt is an image, it's a link.
-        converted_prompt_data_sha256 (str): The SHA256 hash of the original prompt data.
->>>>>>> a833f9c5
 
     Methods:
         __str__(): Returns a string representation of the memory entry.
@@ -66,13 +58,8 @@
         self,
         *,
         role: ChatMessageRole,
-<<<<<<< HEAD
         original_value: str,
         converted_value: Optional[str] = None,
-=======
-        original_prompt_text: str,
-        converted_prompt_text: Optional[str] = None,
->>>>>>> a833f9c5
         id: Optional[uuid.UUID] = None,
         conversation_id: Optional[str] = None,
         sequence: int = -1,
@@ -81,13 +68,8 @@
         converter_identifiers: Optional[List[Dict[str, str]]] = None,
         prompt_target_identifier: Optional[Dict[str, str]] = None,
         orchestrator_identifier: Optional[Dict[str, str]] = None,
-<<<<<<< HEAD
         original_value_data_type: PromptDataType = "text",
         converted_value_data_type: PromptDataType = "text",
-=======
-        original_prompt_data_type: PromptDataType = "text",
-        converted_prompt_data_type: PromptDataType = "text",
->>>>>>> a833f9c5
         response_error: PromptResponseError = "none",
     ):
 
