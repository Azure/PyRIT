# Copyright (c) Microsoft Corporation.
# Licensed under the MIT license.

from __future__ import annotations

from typing import Dict, MutableSequence, Optional, Sequence, Union

from pyrit.common.utils import combine_dict
from pyrit.models.literals import ChatMessageRole, PromptDataType, PromptResponseError
from pyrit.models.message_piece import MessagePiece


class Message:
    """
    Represents a message in a conversation, for example a prompt or a response to a prompt.

    This is a single request to a target. It can contain multiple message pieces.

    Parameters:
        message_pieces (Sequence[MessagePiece]): The list of message pieces.
    """

    def __init__(self, message_pieces: Sequence[MessagePiece], *, skip_validation: Optional[bool] = False):
        if not message_pieces:
            raise ValueError("Message must have at least one message piece.")
        self.message_pieces = message_pieces
        if not skip_validation:
            self.validate()

    def get_value(self, n: int = 0) -> str:
        """Return the converted value of the nth message piece."""
        if n >= len(self.message_pieces):
            raise IndexError(f"No message piece at index {n}.")
        return self.message_pieces[n].converted_value

    def get_values(self) -> list[str]:
        """Return the converted values of all message pieces."""
        return [message_piece.converted_value for message_piece in self.message_pieces]

    def get_piece(self, n: int = 0) -> MessagePiece:
        """Return the nth message piece."""
        if len(self.message_pieces) == 0:
            raise ValueError("Empty message pieces.")

        if n >= len(self.message_pieces):
            raise IndexError(f"No message piece at index {n}.")

        return self.message_pieces[n]

<<<<<<< HEAD

=======
>>>>>>> fc3f070d
    @property
    def role(self) -> ChatMessageRole:
        """Return the role of the first request piece (they should all be the same)."""
        if len(self.message_pieces) == 0:
            raise ValueError("Empty message pieces.")
        return self.message_pieces[0].role
    
    @property
    def conversation_id(self) -> str:
        """Return the conversation ID of the first request piece (they should all be the same)."""
        if len(self.message_pieces) == 0:
            raise ValueError("Empty message pieces.")
        return self.message_pieces[0].conversation_id
    
    @property
    def sequence(self) -> int:
        """Return the sequence of the first request piece (they should all be the same)."""
        if len(self.message_pieces) == 0:
            raise ValueError("Empty message pieces.")
        return self.message_pieces[0].sequence

    @property
    def conversation_id(self) -> str:
        """Return the conversation ID of the first request piece (they should all be the same)."""
        if len(self.message_pieces) == 0:
            raise ValueError("Empty message pieces.")
        return self.message_pieces[0].conversation_id

    @property
    def sequence(self) -> int:
        """Return the sequence of the first request piece (they should all be the same)."""
        if len(self.message_pieces) == 0:
            raise ValueError("Empty message pieces.")
        return self.message_pieces[0].sequence

    def is_error(self) -> bool:
        """
        Returns True if any of the message pieces have an error response.
        """
        for piece in self.message_pieces:
            if piece.response_error != "none" or piece.converted_value_data_type == "error":
                return True
        return False

    def set_response_not_in_database(self):
        """
        Set that the prompt is not in the database.

        This is needed when we're scoring prompts or other things that have not been sent by PyRIT
        """
        for piece in self.message_pieces:
            piece.set_piece_not_in_database()

    def validate(self):
        """
        Validates the request response.
        """
        if len(self.message_pieces) == 0:
            raise ValueError("Empty message pieces.")

        conversation_id = self.message_pieces[0].conversation_id
        sequence = self.message_pieces[0].sequence
        role = self.message_pieces[0].role
        for message_piece in self.message_pieces:

            if message_piece.conversation_id != conversation_id:
                raise ValueError("Conversation ID mismatch.")

            if message_piece.sequence != sequence:
                raise ValueError("Inconsistent sequences within the same message entry.")

            if message_piece.converted_value is None:
                raise ValueError("Converted prompt text is None.")

            if message_piece.role != role:
                raise ValueError("Inconsistent roles within the same message entry.")

    def __str__(self):
        ret = ""
        for message_piece in self.message_pieces:
            ret += str(message_piece) + "\n"
        return "\n".join([str(message_piece) for message_piece in self.message_pieces])

    @staticmethod
    def get_all_values(messages: Sequence[Message]) -> list[str]:
        """Return all converted values across the provided messages."""
        values: list[str] = []
        for message in messages:
            values.extend(message.get_values())
        return values

    @staticmethod
    def flatten_to_message_pieces(
        messages: Sequence[Message],
    ) -> MutableSequence[MessagePiece]:
        if not messages:
            return []
        message_pieces: MutableSequence[MessagePiece] = []

        for response in messages:
            message_pieces.extend(response.message_pieces)

        return message_pieces

    @classmethod
    def from_prompt(cls, *, prompt: str, role: ChatMessageRole) -> Message:
        piece = MessagePiece(original_value=prompt, role=role)
        return cls(message_pieces=[piece])

    @classmethod
    def from_system_prompt(cls, system_prompt: str) -> Message:
        return cls.from_prompt(prompt=system_prompt, role="system")


def group_conversation_message_pieces_by_sequence(
    message_pieces: Sequence[MessagePiece],
) -> MutableSequence[Message]:
    """
    Groups message pieces from the same conversation into Messages.

    This is done using the sequence number and conversation ID.

    Args:
        message_pieces (Sequence[MessagePiece]): A list of MessagePiece objects representing individual
            message pieces.

    Returns:
        MutableSequence[Message]: A list of Message objects representing grouped message
            pieces. This is ordered by the sequence number.

    Raises:
        ValueError: If the conversation ID of any message piece does not match the conversation ID of the first
            message piece.

    Example:
    >>> message_pieces = [
    >>>     MessagePiece(conversation_id=1, sequence=1, text="Given this list of creatures, which is your
    >>>     favorite:"),
    >>>     MessagePiece(conversation_id=1, sequence=2, text="Good question!"),
    >>>     MessagePiece(conversation_id=1, sequence=1, text="Raccoon, Narwhal, or Sloth?"),
    >>>     MessagePiece(conversation_id=1, sequence=2, text="I'd have to say raccoons are my favorite!"),
    >>> ]
    >>> grouped_responses = group_conversation_message_pieces(message_pieces)
    ... [
    ...     Message(message_pieces=[
    ...         MessagePiece(conversation_id=1, sequence=1, text="Given this list of creatures, which is your
    ...         favorite:"),
    ...         MessagePiece(conversation_id=1, sequence=1, text="Raccoon, Narwhal, or Sloth?")
    ...     ]),
    ...     Message(message_pieces=[
    ...         MessagePiece(conversation_id=1, sequence=2, text="Good question!"),
    ...         MessagePiece(conversation_id=1, sequence=2, text="I'd have to say raccoons are my favorite!")
    ...     ])
    ... ]
    """

    if not message_pieces:
        return []

    conversation_id = message_pieces[0].conversation_id

    conversation_by_sequence: dict[int, list[MessagePiece]] = {}

    for message_piece in message_pieces:
        if message_piece.conversation_id != conversation_id:
            raise ValueError(
                f"All message pieces must be from the same conversation. "
                f"Expected conversation_id='{conversation_id}', but found '{message_piece.conversation_id}'. "
                f"If grouping pieces from multiple conversations, group by conversation_id first."
            )

        if message_piece.sequence not in conversation_by_sequence:
            conversation_by_sequence[message_piece.sequence] = []
        conversation_by_sequence[message_piece.sequence].append(message_piece)

    sorted_sequences = sorted(conversation_by_sequence.keys())
    return [Message(conversation_by_sequence[seq]) for seq in sorted_sequences]


def group_message_pieces_into_conversations(
    message_pieces: Sequence[MessagePiece],
) -> list[list[Message]]:
    """
    Groups message pieces from multiple conversations into separate conversation groups.

    This function first groups pieces by conversation ID, then groups each conversation's
    pieces by sequence number. Each conversation is returned as a separate list of
    Message objects.

    Args:
        message_pieces (Sequence[MessagePiece]): A list of MessagePiece objects from
            potentially different conversations.

    Returns:
        list[list[Message]]: A list of conversations, where each conversation is a list
            of Message objects grouped by sequence.

    Example:
    >>> message_pieces = [
    >>>     MessagePiece(conversation_id="conv1", sequence=1, text="Hello"),
    >>>     MessagePiece(conversation_id="conv2", sequence=1, text="Hi there"),
    >>>     MessagePiece(conversation_id="conv1", sequence=2, text="How are you?"),
    >>>     MessagePiece(conversation_id="conv2", sequence=2, text="I'm good"),
    >>> ]
    >>> conversations = group_message_pieces_into_conversations(message_pieces)
    >>> # Returns a list of 2 conversations:
    >>> # [
    >>> #   [Message(seq=1), Message(seq=2)],  # conv1
    >>> #   [Message(seq=1), Message(seq=2)]   # conv2
    >>> # ]
    """
    if not message_pieces:
        return []

    # Group pieces by conversation ID
    conversations: dict[str, list[MessagePiece]] = {}
    for piece in message_pieces:
        conv_id = piece.conversation_id
        if conv_id not in conversations:
            conversations[conv_id] = []
        conversations[conv_id].append(piece)

    # For each conversation, group by sequence
    result: list[list[Message]] = []
    for conv_pieces in conversations.values():
        responses = group_conversation_message_pieces_by_sequence(conv_pieces)
        result.append(list(responses))

    return result


def construct_response_from_request(
    request: MessagePiece,
    response_text_pieces: list[str],
    response_type: PromptDataType = "text",
    prompt_metadata: Optional[Dict[str, Union[str, int]]] = None,
    error: PromptResponseError = "none",
) -> Message:
    """
    Constructs a response entry from a request.
    """

    if request.prompt_metadata:
        prompt_metadata = combine_dict(request.prompt_metadata, prompt_metadata or {})

    return Message(
        message_pieces=[
            MessagePiece(
                role="assistant",
                original_value=resp_text,
                conversation_id=request.conversation_id,
                labels=request.labels,
                prompt_target_identifier=request.prompt_target_identifier,
                attack_identifier=request.attack_identifier,
                original_value_data_type=response_type,
                converted_value_data_type=response_type,
                prompt_metadata=prompt_metadata,
                response_error=error,
            )
            for resp_text in response_text_pieces
        ]
    )<|MERGE_RESOLUTION|>--- conflicted
+++ resolved
@@ -47,30 +47,12 @@
 
         return self.message_pieces[n]
 
-<<<<<<< HEAD
-
-=======
->>>>>>> fc3f070d
     @property
     def role(self) -> ChatMessageRole:
         """Return the role of the first request piece (they should all be the same)."""
         if len(self.message_pieces) == 0:
             raise ValueError("Empty message pieces.")
         return self.message_pieces[0].role
-    
-    @property
-    def conversation_id(self) -> str:
-        """Return the conversation ID of the first request piece (they should all be the same)."""
-        if len(self.message_pieces) == 0:
-            raise ValueError("Empty message pieces.")
-        return self.message_pieces[0].conversation_id
-    
-    @property
-    def sequence(self) -> int:
-        """Return the sequence of the first request piece (they should all be the same)."""
-        if len(self.message_pieces) == 0:
-            raise ValueError("Empty message pieces.")
-        return self.message_pieces[0].sequence
 
     @property
     def conversation_id(self) -> str:
