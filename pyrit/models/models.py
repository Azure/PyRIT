# Copyright (c) Microsoft Corporation.
# Licensed under the MIT license.

from __future__ import annotations

import abc
import hashlib
import re
from dataclasses import dataclass, field
from hashlib import sha256
from pathlib import Path
from typing import Literal, Optional, Type, TypeVar, Union

import yaml
from pydantic import BaseModel, ConfigDict
from pyrit.models.chat_message import ChatMessage


ALLOWED_CHAT_MESSAGE_ROLES = ["system", "user", "assistant"]


class PromptResponse(BaseModel):
    model_config = ConfigDict(extra="forbid")
    # The text response for the prompt
    completion: str
    # The original prompt
    prompt: str = ""
    # An unique identifier for the response
    id: str = ""
    # The number of tokens used in the completion
    completion_tokens: int = 0
    # The number of tokens sent in the prompt
    prompt_tokens: int = 0
    # Total number of tokens used in the request
    total_tokens: int = 0
    # The model used
    model: str = ""
    # The type of operation (e.g., "text_completion")
    object: str = ""
    # When the object was created
    created_at: int = 0
    logprobs: Optional[bool] = False
    index: int = 0
    # Rationale why the model ended (e.g., "stop")
    finish_reason: str = ""
    # The time it took to complete the request from the moment the API request
    # was made, in nanoseconds.
    api_request_time_to_complete_ns: int = 0

    # Extra metadata that can be added to the response
    metadata: dict = {}

    def save_to_file(self, directory_path: Path) -> str:
        """Save the Prompt Response to disk and return the path of the new file.

        Args:
            directory_path: The path to save the file to
        Returns:
            The full path to the file that was saved
        """
        embedding_json = self.json()
        embedding_hash = hashlib.sha256(embedding_json.encode()).hexdigest()
        embedding_output_file_path = Path(directory_path, f"{embedding_hash}.json")
        embedding_output_file_path.write_text(embedding_json)
        return embedding_output_file_path.as_posix()

    def to_json(self) -> str:
        return self.model_dump_json()

    @staticmethod
    def load_from_file(file_path: Path) -> PromptResponse:
        """Load the Prompt Response from disk

        Args:
            file_path: The path to load the file from
        Returns:
            The loaded embedding response
        """
        embedding_json_data = file_path.read_text(encoding="utf-8")
        return PromptResponse.model_validate_json(embedding_json_data)


@dataclass
class Prompt:
    content: str


class QuestionChoice(BaseModel):
    """
    Represents a choice for a question.

    Attributes:
        index (int): The index of the choice.
        text (str): The text of the choice.
    """

    model_config = ConfigDict(extra="forbid")
    index: int
    text: str


class QuestionAnsweringEntry(BaseModel):
    """
    Represents a question model.

    Attributes:
        question (str): The question text.
        answer_type (Literal["int", "float", "str", "bool"]): The type of the answer.
            - `int` for integer answers (e.g., when the answer is an index of the correct option in a multiple-choice
               question).
            - `float` for answers that are floating-point numbers.
            - `str` for text-based answers.
            - `bool` for boolean answers.
        correct_answer (Union[int, str, float]): The correct answer.
        choices (list[QuestionChoice]): The list of choices for the question.
    """

    model_config = ConfigDict(extra="forbid")
    question: str
    answer_type: Literal["int", "float", "str", "bool"]
    correct_answer: Union[int, str, float]
    choices: list[QuestionChoice]

    def __hash__(self):
        return hash(self.model_dump_json())


class QuestionAnsweringDataset(BaseModel):
    """
    Represents a dataset for question answering.

    Attributes:
        name (str): The name of the dataset.
        version (str): The version of the dataset.
        description (str): A description of the dataset.
        author (str): The author of the dataset.
        group (str): The group associated with the dataset.
        source (str): The source of the dataset.
        questions (list[QuestionAnsweringEntry]): A list of question models.
    """

    model_config = ConfigDict(extra="forbid")
    name: str = ""
    version: str = ""
    description: str = ""
    author: str = ""
    group: str = ""
    source: str = ""
    questions: list[QuestionAnsweringEntry]


T = TypeVar("T", bound="YamlLoadable")


class YamlLoadable(abc.ABC):
    """
    Abstract base class for objects that can be loaded from YAML files.
    """

    @classmethod
    def from_yaml_file(cls: Type[T], file: Path) -> T:
        """
        Creates a new object from a YAML file.

        Args:
            file: The input file path.

        Returns:
            A new object of type T.

        Raises:
            FileNotFoundError: If the input YAML file path does not exist.
            ValueError: If the YAML file is invalid.
        """
        if not file.exists():
            raise FileNotFoundError(f"File '{file}' does not exist.")
        try:
            yaml_data = yaml.safe_load(file.read_text("utf-8"))
        except yaml.YAMLError as exc:
            raise ValueError(f"Invalid YAML file '{file}': {exc}")
        data_object = cls(**yaml_data)
        return data_object


@dataclass
class PromptDataset(YamlLoadable):
    name: str
    description: str
    harm_category: str
    should_be_blocked: bool
    author: str = ""
    group: str = ""
    source: str = ""
    prompts: list[str] = field(default_factory=list)


class ChatMessagesDataset(BaseModel):
    """
    Represents a dataset of chat messages.

    Attributes:
        model_config (ConfigDict): The model configuration.
        name (str): The name of the dataset.
        description (str): The description of the dataset.
        list_of_chat_messages (list[list[ChatMessage]]): A list of chat messages.
    """

    model_config = ConfigDict(extra="forbid")
    name: str
    description: str
    list_of_chat_messages: list[list[ChatMessage]]


@dataclass
class PromptTemplate(YamlLoadable):
    template: str
    name: str = ""
    description: str = ""
    should_be_blocked: bool = False
    harm_category: str = ""
    author: str = ""
    group: str = ""
    source: str = ""
    parameters: list[str] = field(default_factory=list)

    def apply_custom_metaprompt_parameters(self, **kwargs) -> str:
        """Builds a new prompts from the metaprompt template.
        Args:
            **kwargs: the key value for the metaprompt template inputs

        Returns:
            A new prompt following the template
        """
        final_prompt = self.template
        for key, value in kwargs.items():
            if key not in self.parameters:
                raise ValueError(f'Invalid parameters passed. [expected="{self.parameters}", actual="{kwargs}"]')
            # Matches field names within brackets {{ }}
            #  {{   key    }}
            #  ^^^^^^^^^^^^^^
            regex = "{}{}{}".format("\{\{ *", key, " *\}\}")  # noqa: W605
            matches = re.findall(pattern=regex, string=final_prompt)
            if not matches:
                raise ValueError(
                    f"No parameters matched, they might be missing in the template. "
                    f'[expected="{self.parameters}", actual="{kwargs}"]'
                )
            final_prompt = re.sub(pattern=regex, string=final_prompt, repl=value)
        return final_prompt


@dataclass
class AttackStrategy:
    def __init__(self, *, strategy: Union[Path | str], conversation_objective: str, **kwargs):
        kwargs["conversation_objective"] = conversation_objective
        self.kwargs = kwargs
        if isinstance(strategy, Path):
            self.strategy = PromptTemplate.from_yaml_file(strategy)
        else:
            self.strategy = PromptTemplate(template=strategy, parameters=list(kwargs.keys()))

    def __str__(self):
        """Returns a string representation of the attack strategy."""
        return self.strategy.apply_custom_metaprompt_parameters(**self.kwargs)


@dataclass
class ScorerStrategy:
    def __init__(self, *, strategy: Union[Path | str], **kwargs):
        self.kwargs = kwargs
        if isinstance(strategy, Path):
            self.strategy = PromptTemplate.from_yaml_file(strategy)
        else:
            self.strategy = PromptTemplate(template=strategy, parameters=list(kwargs.keys()))

    def __str__(self):
        """Returns a string representation of the scorer strategy."""
        return self.strategy.apply_custom_metaprompt_parameters(**self.kwargs)


<<<<<<< HEAD
class ToolCall(BaseModel):
    model_config = ConfigDict(extra="forbid")
    id: str
    type: str
    function: str


class ChatMessage(BaseModel):
    model_config = ConfigDict(extra="forbid")
    role: ChatMessageRole
    content: str
    name: Optional[str] = None
    tool_calls: Optional[list[ToolCall]] = None
    tool_call_id: Optional[str] = None


=======
>>>>>>> f0477deb
class EmbeddingUsageInformation(BaseModel):
    model_config = ConfigDict(extra="forbid")
    prompt_tokens: int
    total_tokens: int


class EmbeddingData(BaseModel):
    model_config = ConfigDict(extra="forbid")
    embedding: list[float]
    index: int
    object: str


class EmbeddingResponse(BaseModel):
    model_config = ConfigDict(extra="forbid")
    model: str
    object: str
    usage: EmbeddingUsageInformation
    data: list[EmbeddingData]

    def save_to_file(self, directory_path: Path) -> str:
        """Save the embedding response to disk and return the path of the new file

        Args:
            directory_path: The path to save the file to
        Returns:
            The full path to the file that was saved
        """
        embedding_json = self.json()
        embedding_hash = sha256(embedding_json.encode()).hexdigest()
        embedding_output_file_path = Path(directory_path, f"{embedding_hash}.json")
        embedding_output_file_path.write_text(embedding_json)
        return embedding_output_file_path.as_posix()

    @staticmethod
    def load_from_file(file_path: Path) -> EmbeddingResponse:
        """Load the embedding response from disk

        Args:
            file_path: The path to load the file from
        Returns:
            The loaded embedding response
        """
        embedding_json_data = file_path.read_text(encoding="utf-8")
        return EmbeddingResponse.model_validate_json(embedding_json_data)

    def to_json(self) -> str:
        return self.model_dump_json()<|MERGE_RESOLUTION|>--- conflicted
+++ resolved
@@ -278,7 +278,6 @@
         return self.strategy.apply_custom_metaprompt_parameters(**self.kwargs)
 
 
-<<<<<<< HEAD
 class ToolCall(BaseModel):
     model_config = ConfigDict(extra="forbid")
     id: str
@@ -286,17 +285,6 @@
     function: str
 
 
-class ChatMessage(BaseModel):
-    model_config = ConfigDict(extra="forbid")
-    role: ChatMessageRole
-    content: str
-    name: Optional[str] = None
-    tool_calls: Optional[list[ToolCall]] = None
-    tool_call_id: Optional[str] = None
-
-
-=======
->>>>>>> f0477deb
 class EmbeddingUsageInformation(BaseModel):
     model_config = ConfigDict(extra="forbid")
     prompt_tokens: int
