--- conflicted
+++ resolved
@@ -1,579 +1,575 @@
-# Copyright (c) Microsoft Corporation.
-# Licensed under the MIT license.
-
-from __future__ import annotations
-
-import logging
-import os
-import uuid
-from collections import defaultdict
-from dataclasses import dataclass, field
-from datetime import datetime
-from pathlib import Path
-from typing import Any, Dict, Optional, Sequence, Union
-
-from jinja2 import BaseLoader, Environment, StrictUndefined, Template, Undefined
-from pydantic.types import PositiveInt
-from tinytag import TinyTag
-
-from pyrit.common import utils
-from pyrit.common.path import (
-    DATASETS_PATH,
-    DB_DATA_PATH,
-    DOCS_CODE_PATH,
-    HOME_PATH,
-    LOG_PATH,
-    PYRIT_PATH,
-)
-from pyrit.common.yaml_loadable import YamlLoadable
-from pyrit.models import DataTypeSerializer
-from pyrit.models.literals import ChatMessageRole, PromptDataType
-
-logger = logging.getLogger(__name__)
-
-
-class PartialUndefined(Undefined):
-    # Return the original placeholder format
-    def __str__(self):
-        return f"{{{{ {self._undefined_name} }}}}" if self._undefined_name else ""
-
-    def __repr__(self):
-        return f"{{{{ {self._undefined_name} }}}}" if self._undefined_name else ""
-
-    def __iter__(self):
-        """Prevent Jinja from evaluating loops by returning a placeholder string instead of an iterable."""
-        return self
-
-    def __bool__(self):
-        return True  # Ensures it doesn't evaluate to False
-
-
-@dataclass
-class SeedPrompt(YamlLoadable):
-    """Represents a seed prompt with various attributes and metadata."""
-
-    """
-    value (str): The actual content of the prompt.
-    role (ChatMessageRole): The role of the message (default is "user").
-    value_sha256 (Optional[str]): SHA256 hash of the value, can be set asynchronously.
-    data_type (Optional[PromptDataType]): Type of data (text, image_path, audio_path, video_path, etc.).
-    id (Optional[uuid.UUID]): Unique identifier for the prompt (defaults to a new UUID).
-    name (Optional[str]): Name for the prompt.
-    dataset_name (Optional[str]): Name of the dataset the prompt belongs to.
-    harm_categories (Optional[Sequence[str]]): Categories of potential harm associated with the prompt.
-    description (Optional[str]): Description of the prompt.
-    authors (Optional[Sequence[str]]): List of authors who created the prompt.
-    groups (Optional[Sequence[str]]): Groups the prompt belongs to.
-    source (Optional[str]): Source of the prompt.
-    date_added (Optional[datetime]): Date when the prompt was added (defaults to current time).
-    added_by (Optional[str]): Name of who added the prompt.
-    metadata (Optional[Dict[str, Union[str, int]]]): Additional metadata as key-value pairs.
-    parameters (Optional[Sequence[str]]): Parameters that can be used in template rendering.
-    prompt_group_id (Optional[uuid.UUID]): UUID for grouping related prompts together.
-    prompt_group_sequence (Optional[int]): Integer for ordering within a prompt group (default 0).
-    sequence (Optional[int]): Integer for ordering within the conversation. Can be the same number for multi-part requests (indicating a shared group).
-
-    TEMPLATE_PATHS (Dict): Dictionary mapping path names to actual filesystem paths for template rendering.
-    """
-
-    value: str
-    role: ChatMessageRole = "user"  # Default role is 'user'
-    value_sha256: Optional[str] = None
-    data_type: Optional[PromptDataType] = None
-    id: Optional[uuid.UUID] = field(default_factory=lambda: uuid.uuid4())
-    name: Optional[str] = None
-    dataset_name: Optional[str] = None
-    harm_categories: Optional[Sequence[str]] = field(default_factory=lambda: [])
-    description: Optional[str] = None
-    authors: Optional[Sequence[str]] = field(default_factory=lambda: [])
-    groups: Optional[Sequence[str]] = field(default_factory=lambda: [])
-    source: Optional[str] = None
-    date_added: Optional[datetime] = field(default_factory=lambda: datetime.now())
-    added_by: Optional[str] = None
-    metadata: Optional[Dict[str, Union[str, int]]] = field(default_factory=lambda: {})
-    parameters: Optional[Sequence[str]] = field(default_factory=lambda: [])
-    prompt_group_id: Optional[uuid.UUID] = None
-    prompt_group_sequence: Optional[int] = 0
-    sequence: Optional[int] = None
-
-    TEMPLATE_PATHS = {
-        "datasets_path": DATASETS_PATH,
-        "pyrit_home_path": HOME_PATH,
-        "pyrit_path": PYRIT_PATH,
-        "db_data_path": DB_DATA_PATH,
-        "log_path": LOG_PATH,
-        "docs_code_path": DOCS_CODE_PATH,
-    }
-
-    def __post_init__(self) -> None:
-        """Post-initialization to render the template to replace existing values"""
-        self.value = self.render_template_value_silent(**self.TEMPLATE_PATHS)
-
-        if not self.data_type:
-            # If data_type is not provided, infer it from the value
-            # Note: Does not assign 'error' or 'url' implicitly
-            if os.path.isfile(self.value):
-                _, ext = os.path.splitext(self.value)
-                ext = ext.lstrip(".")
-                if ext in ["mp4", "avi", "mov", "mkv", "ogv", "flv", "wmv", "webm"]:
-                    self.data_type = "video_path"
-                elif ext in ["flac", "mp3", "mpeg", "mpga", "m4a", "ogg", "wav"]:
-                    self.data_type = "audio_path"
-                elif ext in ["jpg", "jpeg", "png", "gif", "bmp", "tiff", "tif"]:
-                    self.data_type = "image_path"
-                else:
-                    raise ValueError(f"Unable to infer data_type from file extension: {ext}")
-            else:
-                self.data_type = "text"
-
-    def render_template_value(self, **kwargs) -> str:
-        """Renders self.value as a template, applying provided parameters in kwargs
-
-        Args:
-            kwargs:Key-value pairs to replace in the SeedPrompt value.
-
-        Returns:
-            A new prompt with the parameters applied.
-
-        Raises:
-            ValueError: If parameters are missing or invalid in the template.
-        """
-
-        jinja_template = Template(self.value, undefined=StrictUndefined)
-
-        try:
-            return jinja_template.render(**kwargs)
-        except Exception as e:
-            raise ValueError(f"Error applying parameters: {str(e)}")
-
-    def render_template_value_silent(self, **kwargs) -> str:
-        """Renders self.value as a template, applying provided parameters in kwargs. For parameters in the template
-         that are not provided as kwargs here, this function will leave them as is instead of raising an error.
-
-        Args:
-            kwargs: Key-value pairs to replace in the SeedPrompt value.
-
-        Returns:
-            A new prompt with the parameters applied.
-
-        Raises:
-            ValueError: If parameters are missing or invalid in the template.
-        """
-        # Create a Jinja template with PartialUndefined placeholders
-        env = Environment(loader=BaseLoader, undefined=PartialUndefined)  # type: ignore
-        jinja_template = env.from_string(self.value)
-
-        try:
-            # Render the template with the provided kwargs
-            return jinja_template.render(**kwargs)
-        except Exception as e:
-            logging.error("Error rendering template: %s", e)
-            return self.value
-
-    async def set_sha256_value_async(self):
-        """
-        This method computes the SHA256 hash value asynchronously.
-        It should be called after prompt `value` is serialized to text,
-        as file paths used in the `value` may have changed from local to memory storage paths.
-
-        Note, this method is async due to the blob retrieval. And because of that, we opted
-        to take it out of main and setter functions. The disadvantage is that it must be explicitly called.
-        """
-        from pyrit.models.data_type_serializer import data_serializer_factory
-
-        original_serializer = data_serializer_factory(
-            category="seed-prompt-entries", data_type=self.data_type, value=self.value
-        )
-
-        self.value_sha256 = await original_serializer.get_sha256()
-
-    def set_encoding_metadata(self):
-        """
-        This method sets the encoding data for the prompt within metadata dictionary. For images, this is just the
-        file format. For audio and video, this also includes bitrate (kBits/s as int), samplerate (samples/second
-        as int), bitdepth (as int), filesize (bytes as int), and duration (seconds as int) if the file type is
-        supported by TinyTag. Example suppported file types include: MP3, MP4, M4A, and WAV.
-        """
-        if self.data_type not in ["audio_path", "video_path", "image_path"]:
-            return
-        if self.metadata is None:
-            self.metadata = {}
-        extension = DataTypeSerializer.get_extension(self.value)
-        if extension:
-            extension = extension.lstrip(".")
-            self.metadata.update({"format": extension})
-        if self.data_type in ["audio_path", "video_path"]:
-            if TinyTag.is_supported(self.value):
-                try:
-                    tag = TinyTag.get(self.value)
-                    self.metadata.update(
-                        {
-                            "bitrate": int(round(tag.bitrate)),
-                            "samplerate": tag.samplerate,
-                            "bitdepth": tag.bitdepth,
-                            "filesize": tag.filesize,
-                            "duration": int(round(tag.duration)),
-                        }
-                    )
-                except Exception as ex:
-                    logger.error(f"Error getting audio/video data for {self.value}: {ex}")
-            else:
-                logger.warning(
-                    f"Getting audio/video data via TinyTag is not supported for {self.value}.\
-                                If needed, update metadata manually."
-                )
-
-    @classmethod
-    def from_yaml_with_required_parameters(
-        cls, template_path: Union[str, Path], required_parameters: list[str], error_message: Optional[str] = None
-    ) -> "SeedPrompt":
-        """
-        Load a SeedPrompt from a YAML file and validate that it contains specific parameters.
-
-        Args:
-            template_path: Path to the YAML file containing the template.
-            required_parameters: List of parameter names that must exist in the template.
-            error_message: Custom error message if validation fails. If None, a default message is used.
-
-        Returns:
-            SeedPrompt: The loaded and validated seed prompt.
-
-        Raises:
-            ValueError: If the template doesn't contain all required parameters.
-        """
-        sp = cls.from_yaml_file(template_path)
-
-        if sp.parameters is None or not all(param in sp.parameters for param in required_parameters):
-            if error_message is None:
-                error_message = f"Template must have these parameters: {', '.join(required_parameters)}"
-            raise ValueError(f"{error_message}: '{sp}'")
-
-        return sp
-
-
-class SeedPromptGroup(YamlLoadable):
-    """
-    A group of prompts that need to be sent together, along with an objective.
-
-    This class is useful when a target requires multiple (multimodal) prompt pieces to be grouped
-    and sent together. All prompts in the group should share the same `prompt_group_id`.
-    """
-
-    prompts: Sequence[SeedPrompt]
-    sequence: int
-
-    def __init__(
-        self,
-        *,
-        prompts: Union[Sequence[SeedPrompt], Sequence[Dict[str, Any]]],
-    ):
-        if not prompts:
-            raise ValueError("SeedPromptGroup cannot be empty.")
-        self.prompts = []
-        for prompt in prompts:
-            if isinstance(prompt, SeedPrompt):
-                self.prompts.append(prompt)
-            elif isinstance(prompt, dict):
-                self.prompts.append(SeedPrompt(**prompt))
-        self._enforce_consistent_group_id()
-        self._enforce_consistent_group_role()
-        self._enforce_and_set_consistent_sequence()
-
-        # Check group sequence and sort the prompts in the same loop
-        if len(self.prompts) >= 1:
-<<<<<<< HEAD
-            self.prompts = sorted(self.prompts, key=lambda prompt: prompt.prompt_group_sequence)
-=======
-            self.prompts = sorted(
-                self.prompts, key=lambda prompt: prompt.sequence if prompt.sequence is not None else 0
-            )
->>>>>>> 36fb2d33
-
-    def render_template_value(self, **kwargs):
-        """Renders self.value as a template, applying provided parameters in kwargs
-
-        Args:
-            kwargs:Key-value pairs to replace in the SeedPromptGroup value.
-
-        Returns:
-            None
-
-        Raises:
-            ValueError: If parameters are missing or invalid in the template.
-        """
-
-        for prompt in self.prompts:
-            prompt.value = prompt.render_template_value(**kwargs)
-
-    def _enforce_consistent_group_id(self):
-        """
-        Ensures that if any of the prompts already have a group ID set,
-        they share the same ID. If none have a group ID set, assign a
-        new UUID to all prompts.
-
-        Raises:
-            ValueError: If multiple different group IDs exist among the prompts.
-        """
-        existing_group_ids = {prompt.prompt_group_id for prompt in self.prompts if prompt.prompt_group_id is not None}
-
-        if len(existing_group_ids) > 1:
-            # More than one distinct group ID found among prompts.
-            raise ValueError("Inconsistent group IDs found across prompts.")
-        elif len(existing_group_ids) == 1:
-            # Exactly one group ID is set; apply it to all.
-            group_id = existing_group_ids.pop()
-            for prompt in self.prompts:
-                prompt.prompt_group_id = group_id
-        else:
-            # No group IDs set; generate a fresh one and assign it to all.
-            new_group_id = uuid.uuid4()
-            for prompt in self.prompts:
-                prompt.prompt_group_id = new_group_id
-
-    def _enforce_consistent_group_role(self):
-        """
-        Ensures that all prompts in the group have the same role.
-        If they don't, raises a ValueError.
-
-        Raises:
-            ValueError: If prompts have different roles.
-        """
-        roles = {prompt.role for prompt in self.prompts}
-        if len(roles) > 1:
-            raise ValueError("Inconsistent roles found across prompts in the group.")
-
-    def _enforce_and_set_consistent_sequence(self):
-        """
-        Ensures that all prompts in the group have the same sequence.
-        If they don't, raises a ValueError.
-
-        Raises:
-            ValueError: If prompts have different sequence.
-        """
-        sequences = {prompt.sequence for prompt in self.prompts}
-        if len(sequences) > 1:
-            raise ValueError("Inconsistent sequence found across prompts in the group.")
-        elif len(sequences) == 1:
-            sequence = sequences.pop() or -1  # Default to -1 if sequence is None
-            self.sequence = sequence
-        else:
-            self.sequence = -1
-
-    def is_single_request(self) -> bool:
-        unique_group_sequences = {prompt.prompt_group_sequence for prompt in self.prompts}
-        return len(unique_group_sequences) <= 1
-
-    def is_single_part_single_text_request(self) -> bool:
-        return len(self.prompts) == 1 and self.prompts[0].data_type == "text"
-
-    def __repr__(self):
-        return f"<SeedPromptGroup(prompts={len(self.prompts)} prompts)>"
-
-
-class SeedPromptDataset(YamlLoadable):
-    """
-    SeedPromptDataset manages seed prompts plus optional top-level defaults.
-    Prompts are stored as a Sequence[SeedPrompt], so references to prompt properties
-    are straightforward (e.g. ds.prompts[0].value).
-    """
-
-    data_type: Optional[str]
-    name: Optional[str]
-    dataset_name: Optional[str]
-    harm_categories: Optional[Sequence[str]]
-    description: Optional[str]
-    authors: Optional[Sequence[str]]
-    groups: Optional[Sequence[str]]
-    source: Optional[str]
-    date_added: Optional[datetime]
-    added_by: Optional[str]
-
-    # Now the actual prompts
-    prompts: Sequence["SeedPrompt"]
-
-    def __init__(
-        self,
-        *,
-        prompts: Optional[Union[Sequence[Dict[str, Any]], Sequence[SeedPrompt]]] = None,
-        data_type: Optional[PromptDataType] = "text",
-        name: Optional[str] = None,
-        dataset_name: Optional[str] = None,
-        harm_categories: Optional[Sequence[str]] = None,
-        description: Optional[str] = None,
-        authors: Optional[Sequence[str]] = None,
-        groups: Optional[Sequence[str]] = None,
-        source: Optional[str] = None,
-        date_added: Optional[datetime] = None,
-        added_by: Optional[str] = None,
-    ):
-        """
-        Initialize the dataset.
-        Typically, you'll call from_dict or from_yaml_file so that top-level defaults
-        are merged into each prompt. If you're passing prompts directly, they can be
-        either a list of SeedPrompt objects or prompt dictionaries (which then get
-        converted to SeedPrompt objects).
-        """
-        if prompts is None:
-            prompts = []
-        if not prompts:
-            raise ValueError("SeedPromptDataset cannot be empty.")
-
-        # Store top-level fields
-        self.data_type = data_type
-        self.name = name
-        self.dataset_name = dataset_name
-
-        self.harm_categories = harm_categories
-        self.description = description
-        self.authors = authors or []
-        self.groups = groups or []
-        self.source = source
-        self.date_added = date_added or datetime.now()
-        self.added_by = added_by
-
-        # Convert any dictionaries in `prompts` to SeedPrompt objects
-        self.prompts = []
-        for p in prompts:
-            if isinstance(p, dict):
-                self.prompts.append(SeedPrompt(**p))
-            elif isinstance(p, SeedPrompt):
-                self.prompts.append(p)
-            else:
-                raise ValueError("Prompts should be either dicts or SeedPrompt objects. Got something else.")
-
-    def get_values(self, first: Optional[PositiveInt] = None, last: Optional[PositiveInt] = None) -> Sequence[str]:
-        """
-        Extracts and returns a list of prompt values from the dataset. By default, returns all of them.
-
-        Args:
-            first (Optional[int]): If provided, values from the first N prompts are included.
-            last (Optional[int]): If provided, values from the last N prompts are included.
-
-        Returns:
-            Sequence[str]: A list of prompt values.
-        """
-        values = [prompt.value for prompt in self.prompts]
-
-        if first is None and last is None:
-            return values
-        if first and last and first + last >= len(values):
-            return values  # simply return all values in case of an overlap
-
-        first_part = values[:first] if first is not None else []
-        last_part = values[-last:] if last is not None else []
-
-        return first_part + last_part
-
-    @classmethod
-    def from_dict(cls, data: Dict[str, Any]) -> "SeedPromptDataset":
-        """
-        Builds a SeedPromptDataset by merging top-level defaults into each item in 'prompts'.
-        """
-        # Pop out the prompts section
-        prompts_data = data.pop("prompts", [])
-        dataset_defaults = data  # everything else is top-level
-
-        merged_prompts = []
-        for p in prompts_data:
-            # Merge dataset-level fields with the prompt-level fields
-            merged = utils.combine_dict(dataset_defaults, p)
-
-            merged["harm_categories"] = utils.combine_list(
-                dataset_defaults.get("harm_categories", []),
-                p.get("harm_categories", []),
-            )
-
-            merged["authors"] = utils.combine_list(
-                dataset_defaults.get("authors", []),
-                p.get("authors", []),
-            )
-
-            merged["groups"] = utils.combine_list(
-                dataset_defaults.get("groups", []),
-                p.get("groups", []),
-            )
-
-            if "data_type" not in merged:
-                merged["data_type"] = dataset_defaults.get("data_type", "text")
-
-            merged_prompts.append(merged)
-
-        for prompt in merged_prompts:
-            if "prompt_group_id" in prompt:
-                raise ValueError("prompt_group_id should not be set in prompt data")
-
-        SeedPromptDataset._set_seed_prompt_group_id_by_sequence(seed_prompts=merged_prompts)
-
-        # Now create the dataset with the newly merged prompt dicts
-        return cls(prompts=merged_prompts, **dataset_defaults)
-
-    def render_template_value(self, **kwargs):
-        """Renders self.value as a template, applying provided parameters in kwargs
-
-        Args:
-            kwargs:Key-value pairs to replace in the SeedPromptDataset value.
-
-        Returns:
-            None
-
-        Raises:
-            ValueError: If parameters are missing or invalid in the template.
-        """
-
-        for prompt in self.prompts:
-            prompt.value = prompt.render_template_value(**kwargs)
-
-    @staticmethod
-    def _set_seed_prompt_group_id_by_sequence(seed_prompts: Sequence[dict]):
-        """
-        Sets all seed_prompt_group_ids based on prompt sequence
-
-        This is important so the sequence can be set in yaml to group prompts
-        """
-        sequence_to_group_id = {}
-        for prompt in seed_prompts:
-            sequence = prompt.get("sequence")
-
-            # create a group if the user sets sequence
-            if sequence is not None:
-                if sequence not in sequence_to_group_id:
-                    sequence_to_group_id[sequence] = uuid.uuid4()
-                prompt["prompt_group_id"] = sequence_to_group_id[sequence]
-            else:
-                prompt["prompt_group_id"] = uuid.uuid4()
-
-    @staticmethod
-    def group_seed_prompts_by_prompt_group_id(seed_prompts: Sequence[SeedPrompt]) -> Sequence[SeedPromptGroup]:
-        """
-        Groups the given list of SeedPrompts by their prompt_group_id and creates
-        SeedPromptGroup instances.
-
-        Args:
-            seed_prompts: A list of SeedPrompt objects.
-
-        Returns:
-            A list of SeedPromptGroup objects, with prompts grouped by prompt_group_id.
-        """
-        # Group seed prompts by `prompt_group_id`
-        grouped_prompts = defaultdict(list)
-        for prompt in seed_prompts:
-            # Use existing group ID or create a new one
-            group_id = prompt.prompt_group_id or uuid.uuid4()
-            grouped_prompts[group_id].append(prompt)
-
-        # Create SeedPromptGroup instances from grouped prompts
-        seed_prompt_groups = []
-        for group_prompts in grouped_prompts.values():
-            # sort prompts in a group by prompt_group_sequence if more than one prompt in the group
-            if len(group_prompts) > 1:
-                group_prompts.sort(key=lambda prompt: prompt.prompt_group_sequence)
-
-            seed_prompt_group = SeedPromptGroup(prompts=group_prompts)
-            seed_prompt_groups.append(seed_prompt_group)
-
-        # Sort groups by sequence and return
-        seed_prompt_groups.sort(key=lambda group: group.sequence)
-        return seed_prompt_groups
-
-    def __repr__(self):
-        return f"<SeedPromptDataset(prompts={len(self.prompts)} prompts)>"
+# Copyright (c) Microsoft Corporation.
+# Licensed under the MIT license.
+
+from __future__ import annotations
+
+import logging
+import os
+import uuid
+from collections import defaultdict
+from dataclasses import dataclass, field
+from datetime import datetime
+from pathlib import Path
+from typing import Any, Dict, Optional, Sequence, Union
+
+from jinja2 import BaseLoader, Environment, StrictUndefined, Template, Undefined
+from pydantic.types import PositiveInt
+from tinytag import TinyTag
+
+from pyrit.common import utils
+from pyrit.common.path import (
+    DATASETS_PATH,
+    DB_DATA_PATH,
+    DOCS_CODE_PATH,
+    HOME_PATH,
+    LOG_PATH,
+    PYRIT_PATH,
+)
+from pyrit.common.yaml_loadable import YamlLoadable
+from pyrit.models import DataTypeSerializer
+from pyrit.models.literals import ChatMessageRole, PromptDataType
+
+logger = logging.getLogger(__name__)
+
+
+class PartialUndefined(Undefined):
+    # Return the original placeholder format
+    def __str__(self):
+        return f"{{{{ {self._undefined_name} }}}}" if self._undefined_name else ""
+
+    def __repr__(self):
+        return f"{{{{ {self._undefined_name} }}}}" if self._undefined_name else ""
+
+    def __iter__(self):
+        """Prevent Jinja from evaluating loops by returning a placeholder string instead of an iterable."""
+        return self
+
+    def __bool__(self):
+        return True  # Ensures it doesn't evaluate to False
+
+
+@dataclass
+class SeedPrompt(YamlLoadable):
+    """Represents a seed prompt with various attributes and metadata."""
+
+    """
+    value (str): The actual content of the prompt.
+    role (ChatMessageRole): The role of the message (default is "user").
+    value_sha256 (Optional[str]): SHA256 hash of the value, can be set asynchronously.
+    data_type (Optional[PromptDataType]): Type of data (text, image_path, audio_path, video_path, etc.).
+    id (Optional[uuid.UUID]): Unique identifier for the prompt (defaults to a new UUID).
+    name (Optional[str]): Name for the prompt.
+    dataset_name (Optional[str]): Name of the dataset the prompt belongs to.
+    harm_categories (Optional[Sequence[str]]): Categories of potential harm associated with the prompt.
+    description (Optional[str]): Description of the prompt.
+    authors (Optional[Sequence[str]]): List of authors who created the prompt.
+    groups (Optional[Sequence[str]]): Groups the prompt belongs to.
+    source (Optional[str]): Source of the prompt.
+    date_added (Optional[datetime]): Date when the prompt was added (defaults to current time).
+    added_by (Optional[str]): Name of who added the prompt.
+    metadata (Optional[Dict[str, Union[str, int]]]): Additional metadata as key-value pairs.
+    parameters (Optional[Sequence[str]]): Parameters that can be used in template rendering.
+    prompt_group_id (Optional[uuid.UUID]): UUID for grouping related prompts together.
+    prompt_group_sequence (int): Integer for ordering within a prompt group (default 0).
+    sequence (Optional[int]): Integer for ordering within the conversation. Can be the same number for multi-part requests (indicating a shared group).
+
+    TEMPLATE_PATHS (Dict): Dictionary mapping path names to actual filesystem paths for template rendering.
+    """
+
+    value: str
+    role: ChatMessageRole = "user"  # Default role is 'user'
+    value_sha256: Optional[str] = None
+    data_type: Optional[PromptDataType] = None
+    id: Optional[uuid.UUID] = field(default_factory=lambda: uuid.uuid4())
+    name: Optional[str] = None
+    dataset_name: Optional[str] = None
+    harm_categories: Optional[Sequence[str]] = field(default_factory=lambda: [])
+    description: Optional[str] = None
+    authors: Optional[Sequence[str]] = field(default_factory=lambda: [])
+    groups: Optional[Sequence[str]] = field(default_factory=lambda: [])
+    source: Optional[str] = None
+    date_added: Optional[datetime] = field(default_factory=lambda: datetime.now())
+    added_by: Optional[str] = None
+    metadata: Optional[Dict[str, Union[str, int]]] = field(default_factory=lambda: {})
+    parameters: Optional[Sequence[str]] = field(default_factory=lambda: [])
+    prompt_group_id: Optional[uuid.UUID] = None
+    prompt_group_sequence: int = 0
+    sequence: Optional[int] = None
+
+    TEMPLATE_PATHS = {
+        "datasets_path": DATASETS_PATH,
+        "pyrit_home_path": HOME_PATH,
+        "pyrit_path": PYRIT_PATH,
+        "db_data_path": DB_DATA_PATH,
+        "log_path": LOG_PATH,
+        "docs_code_path": DOCS_CODE_PATH,
+    }
+
+    def __post_init__(self) -> None:
+        """Post-initialization to render the template to replace existing values"""
+        self.value = self.render_template_value_silent(**self.TEMPLATE_PATHS)
+
+        if not self.data_type:
+            # If data_type is not provided, infer it from the value
+            # Note: Does not assign 'error' or 'url' implicitly
+            if os.path.isfile(self.value):
+                _, ext = os.path.splitext(self.value)
+                ext = ext.lstrip(".")
+                if ext in ["mp4", "avi", "mov", "mkv", "ogv", "flv", "wmv", "webm"]:
+                    self.data_type = "video_path"
+                elif ext in ["flac", "mp3", "mpeg", "mpga", "m4a", "ogg", "wav"]:
+                    self.data_type = "audio_path"
+                elif ext in ["jpg", "jpeg", "png", "gif", "bmp", "tiff", "tif"]:
+                    self.data_type = "image_path"
+                else:
+                    raise ValueError(f"Unable to infer data_type from file extension: {ext}")
+            else:
+                self.data_type = "text"
+
+    def render_template_value(self, **kwargs) -> str:
+        """Renders self.value as a template, applying provided parameters in kwargs
+
+        Args:
+            kwargs:Key-value pairs to replace in the SeedPrompt value.
+
+        Returns:
+            A new prompt with the parameters applied.
+
+        Raises:
+            ValueError: If parameters are missing or invalid in the template.
+        """
+
+        jinja_template = Template(self.value, undefined=StrictUndefined)
+
+        try:
+            return jinja_template.render(**kwargs)
+        except Exception as e:
+            raise ValueError(f"Error applying parameters: {str(e)}")
+
+    def render_template_value_silent(self, **kwargs) -> str:
+        """Renders self.value as a template, applying provided parameters in kwargs. For parameters in the template
+         that are not provided as kwargs here, this function will leave them as is instead of raising an error.
+
+        Args:
+            kwargs: Key-value pairs to replace in the SeedPrompt value.
+
+        Returns:
+            A new prompt with the parameters applied.
+
+        Raises:
+            ValueError: If parameters are missing or invalid in the template.
+        """
+        # Create a Jinja template with PartialUndefined placeholders
+        env = Environment(loader=BaseLoader, undefined=PartialUndefined)  # type: ignore
+        jinja_template = env.from_string(self.value)
+
+        try:
+            # Render the template with the provided kwargs
+            return jinja_template.render(**kwargs)
+        except Exception as e:
+            logging.error("Error rendering template: %s", e)
+            return self.value
+
+    async def set_sha256_value_async(self):
+        """
+        This method computes the SHA256 hash value asynchronously.
+        It should be called after prompt `value` is serialized to text,
+        as file paths used in the `value` may have changed from local to memory storage paths.
+
+        Note, this method is async due to the blob retrieval. And because of that, we opted
+        to take it out of main and setter functions. The disadvantage is that it must be explicitly called.
+        """
+        from pyrit.models.data_type_serializer import data_serializer_factory
+
+        original_serializer = data_serializer_factory(
+            category="seed-prompt-entries", data_type=self.data_type, value=self.value
+        )
+
+        self.value_sha256 = await original_serializer.get_sha256()
+
+    def set_encoding_metadata(self):
+        """
+        This method sets the encoding data for the prompt within metadata dictionary. For images, this is just the
+        file format. For audio and video, this also includes bitrate (kBits/s as int), samplerate (samples/second
+        as int), bitdepth (as int), filesize (bytes as int), and duration (seconds as int) if the file type is
+        supported by TinyTag. Example suppported file types include: MP3, MP4, M4A, and WAV.
+        """
+        if self.data_type not in ["audio_path", "video_path", "image_path"]:
+            return
+        if self.metadata is None:
+            self.metadata = {}
+        extension = DataTypeSerializer.get_extension(self.value)
+        if extension:
+            extension = extension.lstrip(".")
+            self.metadata.update({"format": extension})
+        if self.data_type in ["audio_path", "video_path"]:
+            if TinyTag.is_supported(self.value):
+                try:
+                    tag = TinyTag.get(self.value)
+                    self.metadata.update(
+                        {
+                            "bitrate": int(round(tag.bitrate)),
+                            "samplerate": tag.samplerate,
+                            "bitdepth": tag.bitdepth,
+                            "filesize": tag.filesize,
+                            "duration": int(round(tag.duration)),
+                        }
+                    )
+                except Exception as ex:
+                    logger.error(f"Error getting audio/video data for {self.value}: {ex}")
+            else:
+                logger.warning(
+                    f"Getting audio/video data via TinyTag is not supported for {self.value}.\
+                                If needed, update metadata manually."
+                )
+
+    @classmethod
+    def from_yaml_with_required_parameters(
+        cls, template_path: Union[str, Path], required_parameters: list[str], error_message: Optional[str] = None
+    ) -> "SeedPrompt":
+        """
+        Load a SeedPrompt from a YAML file and validate that it contains specific parameters.
+
+        Args:
+            template_path: Path to the YAML file containing the template.
+            required_parameters: List of parameter names that must exist in the template.
+            error_message: Custom error message if validation fails. If None, a default message is used.
+
+        Returns:
+            SeedPrompt: The loaded and validated seed prompt.
+
+        Raises:
+            ValueError: If the template doesn't contain all required parameters.
+        """
+        sp = cls.from_yaml_file(template_path)
+
+        if sp.parameters is None or not all(param in sp.parameters for param in required_parameters):
+            if error_message is None:
+                error_message = f"Template must have these parameters: {', '.join(required_parameters)}"
+            raise ValueError(f"{error_message}: '{sp}'")
+
+        return sp
+
+
+class SeedPromptGroup(YamlLoadable):
+    """
+    A group of prompts that need to be sent together, along with an objective.
+
+    This class is useful when a target requires multiple (multimodal) prompt pieces to be grouped
+    and sent together. All prompts in the group should share the same `prompt_group_id`.
+    """
+
+    prompts: Sequence[SeedPrompt]
+    sequence: int
+
+    def __init__(
+        self,
+        *,
+        prompts: Union[Sequence[SeedPrompt], Sequence[Dict[str, Any]]],
+    ):
+        if not prompts:
+            raise ValueError("SeedPromptGroup cannot be empty.")
+        self.prompts = []
+        for prompt in prompts:
+            if isinstance(prompt, SeedPrompt):
+                self.prompts.append(prompt)
+            elif isinstance(prompt, dict):
+                self.prompts.append(SeedPrompt(**prompt))
+        self._enforce_consistent_group_id()
+        self._enforce_consistent_group_role()
+        self._enforce_and_set_consistent_sequence()
+
+        # Check group sequence and sort the prompts in the same loop
+        if len(self.prompts) >= 1:
+            self.prompts = sorted(
+                self.prompts, key=lambda prompt: prompt.prompt_group_sequence if prompt.prompt_group_sequence is not None else 0
+            )
+
+    def render_template_value(self, **kwargs):
+        """Renders self.value as a template, applying provided parameters in kwargs
+
+        Args:
+            kwargs:Key-value pairs to replace in the SeedPromptGroup value.
+
+        Returns:
+            None
+
+        Raises:
+            ValueError: If parameters are missing or invalid in the template.
+        """
+
+        for prompt in self.prompts:
+            prompt.value = prompt.render_template_value(**kwargs)
+
+    def _enforce_consistent_group_id(self):
+        """
+        Ensures that if any of the prompts already have a group ID set,
+        they share the same ID. If none have a group ID set, assign a
+        new UUID to all prompts.
+
+        Raises:
+            ValueError: If multiple different group IDs exist among the prompts.
+        """
+        existing_group_ids = {prompt.prompt_group_id for prompt in self.prompts if prompt.prompt_group_id is not None}
+
+        if len(existing_group_ids) > 1:
+            # More than one distinct group ID found among prompts.
+            raise ValueError("Inconsistent group IDs found across prompts.")
+        elif len(existing_group_ids) == 1:
+            # Exactly one group ID is set; apply it to all.
+            group_id = existing_group_ids.pop()
+            for prompt in self.prompts:
+                prompt.prompt_group_id = group_id
+        else:
+            # No group IDs set; generate a fresh one and assign it to all.
+            new_group_id = uuid.uuid4()
+            for prompt in self.prompts:
+                prompt.prompt_group_id = new_group_id
+
+    def _enforce_consistent_group_role(self):
+        """
+        Ensures that all prompts in the group have the same role.
+        If they don't, raises a ValueError.
+
+        Raises:
+            ValueError: If prompts have different roles.
+        """
+        roles = {prompt.role for prompt in self.prompts}
+        if len(roles) > 1:
+            raise ValueError("Inconsistent roles found across prompts in the group.")
+
+    def _enforce_and_set_consistent_sequence(self):
+        """
+        Ensures that all prompts in the group have the same sequence.
+        If they don't, raises a ValueError.
+
+        Raises:
+            ValueError: If prompts have different sequence.
+        """
+        sequences = {prompt.sequence for prompt in self.prompts}
+        if len(sequences) > 1:
+            raise ValueError("Inconsistent sequence found across prompts in the group.")
+        elif len(sequences) == 1:
+            sequence = sequences.pop() or -1  # Default to -1 if sequence is None
+            self.sequence = sequence
+        else:
+            self.sequence = -1
+
+    def is_single_request(self) -> bool:
+        unique_group_sequences = {prompt.prompt_group_sequence for prompt in self.prompts}
+        return len(unique_group_sequences) <= 1
+
+    def is_single_part_single_text_request(self) -> bool:
+        return len(self.prompts) == 1 and self.prompts[0].data_type == "text"
+
+    def __repr__(self):
+        return f"<SeedPromptGroup(prompts={len(self.prompts)} prompts)>"
+
+
+class SeedPromptDataset(YamlLoadable):
+    """
+    SeedPromptDataset manages seed prompts plus optional top-level defaults.
+    Prompts are stored as a Sequence[SeedPrompt], so references to prompt properties
+    are straightforward (e.g. ds.prompts[0].value).
+    """
+
+    data_type: Optional[str]
+    name: Optional[str]
+    dataset_name: Optional[str]
+    harm_categories: Optional[Sequence[str]]
+    description: Optional[str]
+    authors: Optional[Sequence[str]]
+    groups: Optional[Sequence[str]]
+    source: Optional[str]
+    date_added: Optional[datetime]
+    added_by: Optional[str]
+
+    # Now the actual prompts
+    prompts: Sequence["SeedPrompt"]
+
+    def __init__(
+        self,
+        *,
+        prompts: Optional[Union[Sequence[Dict[str, Any]], Sequence[SeedPrompt]]] = None,
+        data_type: Optional[PromptDataType] = "text",
+        name: Optional[str] = None,
+        dataset_name: Optional[str] = None,
+        harm_categories: Optional[Sequence[str]] = None,
+        description: Optional[str] = None,
+        authors: Optional[Sequence[str]] = None,
+        groups: Optional[Sequence[str]] = None,
+        source: Optional[str] = None,
+        date_added: Optional[datetime] = None,
+        added_by: Optional[str] = None,
+    ):
+        """
+        Initialize the dataset.
+        Typically, you'll call from_dict or from_yaml_file so that top-level defaults
+        are merged into each prompt. If you're passing prompts directly, they can be
+        either a list of SeedPrompt objects or prompt dictionaries (which then get
+        converted to SeedPrompt objects).
+        """
+        if prompts is None:
+            prompts = []
+        if not prompts:
+            raise ValueError("SeedPromptDataset cannot be empty.")
+
+        # Store top-level fields
+        self.data_type = data_type
+        self.name = name
+        self.dataset_name = dataset_name
+
+        self.harm_categories = harm_categories
+        self.description = description
+        self.authors = authors or []
+        self.groups = groups or []
+        self.source = source
+        self.date_added = date_added or datetime.now()
+        self.added_by = added_by
+
+        # Convert any dictionaries in `prompts` to SeedPrompt objects
+        self.prompts = []
+        for p in prompts:
+            if isinstance(p, dict):
+                self.prompts.append(SeedPrompt(**p))
+            elif isinstance(p, SeedPrompt):
+                self.prompts.append(p)
+            else:
+                raise ValueError("Prompts should be either dicts or SeedPrompt objects. Got something else.")
+
+    def get_values(self, first: Optional[PositiveInt] = None, last: Optional[PositiveInt] = None) -> Sequence[str]:
+        """
+        Extracts and returns a list of prompt values from the dataset. By default, returns all of them.
+
+        Args:
+            first (Optional[int]): If provided, values from the first N prompts are included.
+            last (Optional[int]): If provided, values from the last N prompts are included.
+
+        Returns:
+            Sequence[str]: A list of prompt values.
+        """
+        values = [prompt.value for prompt in self.prompts]
+
+        if first is None and last is None:
+            return values
+        if first and last and first + last >= len(values):
+            return values  # simply return all values in case of an overlap
+
+        first_part = values[:first] if first is not None else []
+        last_part = values[-last:] if last is not None else []
+
+        return first_part + last_part
+
+    @classmethod
+    def from_dict(cls, data: Dict[str, Any]) -> "SeedPromptDataset":
+        """
+        Builds a SeedPromptDataset by merging top-level defaults into each item in 'prompts'.
+        """
+        # Pop out the prompts section
+        prompts_data = data.pop("prompts", [])
+        dataset_defaults = data  # everything else is top-level
+
+        merged_prompts = []
+        for p in prompts_data:
+            # Merge dataset-level fields with the prompt-level fields
+            merged = utils.combine_dict(dataset_defaults, p)
+
+            merged["harm_categories"] = utils.combine_list(
+                dataset_defaults.get("harm_categories", []),
+                p.get("harm_categories", []),
+            )
+
+            merged["authors"] = utils.combine_list(
+                dataset_defaults.get("authors", []),
+                p.get("authors", []),
+            )
+
+            merged["groups"] = utils.combine_list(
+                dataset_defaults.get("groups", []),
+                p.get("groups", []),
+            )
+
+            if "data_type" not in merged:
+                merged["data_type"] = dataset_defaults.get("data_type", "text")
+
+            merged_prompts.append(merged)
+
+        for prompt in merged_prompts:
+            if "prompt_group_id" in prompt:
+                raise ValueError("prompt_group_id should not be set in prompt data")
+
+        SeedPromptDataset._set_seed_prompt_group_id_by_sequence(seed_prompts=merged_prompts)
+
+        # Now create the dataset with the newly merged prompt dicts
+        return cls(prompts=merged_prompts, **dataset_defaults)
+
+    def render_template_value(self, **kwargs):
+        """Renders self.value as a template, applying provided parameters in kwargs
+
+        Args:
+            kwargs:Key-value pairs to replace in the SeedPromptDataset value.
+
+        Returns:
+            None
+
+        Raises:
+            ValueError: If parameters are missing or invalid in the template.
+        """
+
+        for prompt in self.prompts:
+            prompt.value = prompt.render_template_value(**kwargs)
+
+    @staticmethod
+    def _set_seed_prompt_group_id_by_sequence(seed_prompts: Sequence[dict]):
+        """
+        Sets all seed_prompt_group_ids based on prompt sequence
+
+        This is important so the sequence can be set in yaml to group prompts
+        """
+        sequence_to_group_id = {}
+        for prompt in seed_prompts:
+            sequence = prompt.get("sequence")
+
+            # create a group if the user sets sequence
+            if sequence is not None:
+                if sequence not in sequence_to_group_id:
+                    sequence_to_group_id[sequence] = uuid.uuid4()
+                prompt["prompt_group_id"] = sequence_to_group_id[sequence]
+            else:
+                prompt["prompt_group_id"] = uuid.uuid4()
+
+    @staticmethod
+    def group_seed_prompts_by_prompt_group_id(seed_prompts: Sequence[SeedPrompt]) -> Sequence[SeedPromptGroup]:
+        """
+        Groups the given list of SeedPrompts by their prompt_group_id and creates
+        SeedPromptGroup instances.
+
+        Args:
+            seed_prompts: A list of SeedPrompt objects.
+
+        Returns:
+            A list of SeedPromptGroup objects, with prompts grouped by prompt_group_id.
+        """
+        # Group seed prompts by `prompt_group_id`
+        grouped_prompts = defaultdict(list)
+        for prompt in seed_prompts:
+            # Use existing group ID or create a new one
+            group_id = prompt.prompt_group_id or uuid.uuid4()
+            grouped_prompts[group_id].append(prompt)
+
+        # Create SeedPromptGroup instances from grouped prompts
+        seed_prompt_groups = []
+        for group_prompts in grouped_prompts.values():
+            # sort prompts in a group by prompt_group_sequence if more than one prompt in the group
+            if len(group_prompts) > 1:
+                group_prompts.sort(key=lambda prompt: prompt.prompt_group_sequence)
+
+            seed_prompt_group = SeedPromptGroup(prompts=group_prompts)
+            seed_prompt_groups.append(seed_prompt_group)
+
+        # Sort groups by sequence and return
+        seed_prompt_groups.sort(key=lambda group: group.sequence)
+        return seed_prompt_groups
+
+    def __repr__(self):
+        return f"<SeedPromptDataset(prompts={len(self.prompts)} prompts)>"