# Copyright (c) Microsoft Corporation.
# Licensed under the MIT license.

from __future__ import annotations

import uuid
from datetime import datetime
from typing import Dict, List, Literal, Optional, Union, cast, get_args
from uuid import uuid4

from pyrit.models.chat_message import ChatMessageRole
from pyrit.models.literals import PromptDataType, PromptResponseError
from pyrit.models.score import Score

Originator = Literal["attack", "converter", "undefined", "scorer"]


class MessagePiece:
    """
    Represents a piece of a message to a target.

    This class represents a single piece of a message that will be sent
    to a target. Since some targets can handle multiple pieces (e.g., text and images),
    requests are composed of lists of MessagePiece objects.
    """

    def __init__(
        self,
        *,
        role: ChatMessageRole,
        original_value: str,
        original_value_sha256: Optional[str] = None,
        converted_value: Optional[str] = None,
        converted_value_sha256: Optional[str] = None,
        id: Optional[uuid.UUID | str] = None,
        conversation_id: Optional[str] = None,
        sequence: int = -1,
        labels: Optional[Dict[str, str]] = None,
        prompt_metadata: Optional[Dict[str, Union[str, int]]] = None,
        converter_identifiers: Optional[List[Dict[str, str]]] = None,
        prompt_target_identifier: Optional[Dict[str, str]] = None,
        attack_identifier: Optional[Dict[str, str]] = None,
        scorer_identifier: Optional[Dict[str, str]] = None,
        original_value_data_type: PromptDataType = "text",
        converted_value_data_type: Optional[PromptDataType] = None,
        response_error: PromptResponseError = "none",
        originator: Originator = "undefined",
        original_prompt_id: Optional[uuid.UUID] = None,
        timestamp: Optional[datetime] = None,
        scores: Optional[List[Score]] = None,
        targeted_harm_categories: Optional[List[str]] = None,
    ):
        """
        Initialize a MessagePiece.

        Args:
            role: The role of the prompt (system, assistant, user).
            original_value: The text of the original prompt. If prompt is an image, it's a link.
            original_value_sha256: The SHA256 hash of the original prompt data. Defaults to None.
            converted_value: The text of the converted prompt. If prompt is an image, it's a link. Defaults to None.
            converted_value_sha256: The SHA256 hash of the converted prompt data. Defaults to None.
            id: The unique identifier for the memory entry. Defaults to None (auto-generated).
            conversation_id: The identifier for the conversation which is associated with a single target.
                Defaults to None.
            sequence: The order of the conversation within a conversation_id. Defaults to -1.
            labels: The labels associated with the memory entry. Several can be standardized. Defaults to None.
            prompt_metadata: The metadata associated with the prompt. This can be specific to any scenarios.
                Because memory is how components talk with each other, this can be component specific.
                e.g. the URI from a file uploaded to a blob store, or a document type you want to upload.
                Defaults to None.
            converter_identifiers: The converter identifiers for the prompt. Defaults to None.
            prompt_target_identifier: The target identifier for the prompt. Defaults to None.
            attack_identifier: The attack identifier for the prompt. Defaults to None.
            scorer_identifier: The scorer identifier for the prompt. Defaults to None.
            original_value_data_type: The data type of the original prompt (text, image). Defaults to "text".
            converted_value_data_type: The data type of the converted prompt (text, image). Defaults to "text".
            response_error: The response error type. Defaults to "none".
            originator: The originator of the prompt. Defaults to "undefined".
            original_prompt_id: The original prompt id. It is equal to id unless it is a duplicate. Defaults to None.
            timestamp: The timestamp of the memory entry. Defaults to None (auto-generated).
            scores: The scores associated with the prompt. Defaults to None.
            targeted_harm_categories: The harm categories associated with the prompt. Defaults to None.
        """
        self.id = id if id else uuid4()

        if role not in ChatMessageRole.__args__:  # type: ignore
            raise ValueError(f"Role {role} is not a valid role.")

        self._role: ChatMessageRole = role

        if converted_value is None:
            converted_value = original_value
            if converted_value_data_type is None:
                converted_value_data_type = original_value_data_type
        else:
            # If converted_value is provided but converted_value_data_type is not, default to original_value_data_type
            if converted_value_data_type is None:
                converted_value_data_type = original_value_data_type

        self.conversation_id = conversation_id if conversation_id else str(uuid4())
        self.sequence = sequence

        self.timestamp = timestamp if timestamp else datetime.now()
        self.labels = labels or {}
        self.prompt_metadata = prompt_metadata or {}

        self.converter_identifiers = converter_identifiers if converter_identifiers else []

        self.prompt_target_identifier = prompt_target_identifier or {}
        self.attack_identifier = attack_identifier or {}
        self.scorer_identifier = scorer_identifier or {}

        self.original_value = original_value

        if original_value_data_type not in get_args(PromptDataType):
            raise ValueError(f"original_value_data_type {original_value_data_type} is not a valid data type.")

        self.original_value_data_type: PromptDataType = original_value_data_type

        self.original_value_sha256 = original_value_sha256

        self.converted_value = converted_value

        if converted_value_data_type not in get_args(PromptDataType):
            raise ValueError(f"converted_value_data_type {converted_value_data_type} is not a valid data type.")

        self.converted_value_data_type: PromptDataType = converted_value_data_type

        self.converted_value_sha256 = converted_value_sha256

        if response_error not in get_args(PromptResponseError):
            raise ValueError(f"response_error {response_error} is not a valid response error.")

        self.response_error = response_error
        self.originator = originator

        # Original prompt id defaults to id (assumes that this is the original prompt, not a duplicate)
        self.original_prompt_id = original_prompt_id or self.id

        self.scores = scores if scores else []
        self.targeted_harm_categories = targeted_harm_categories if targeted_harm_categories else []

    async def set_sha256_values_async(self):
        """
        This method computes the SHA256 hash values asynchronously.
        It should be called after object creation if `original_value` and `converted_value` are set.

        Note, this method is async due to the blob retrieval. And because of that, we opted
        to take it out of main and setter functions. The disadvantage is that it must be explicitly called.
        """
        from pyrit.models.data_type_serializer import data_serializer_factory

        original_serializer = data_serializer_factory(
            category="prompt-memory-entries",
            data_type=cast(PromptDataType, self.original_value_data_type),
            value=self.original_value,
        )
        self.original_value_sha256 = await original_serializer.get_sha256()

        converted_serializer = data_serializer_factory(
            category="prompt-memory-entries",
            data_type=cast(PromptDataType, self.converted_value_data_type),
            value=self.converted_value,
        )
        self.converted_value_sha256 = await converted_serializer.get_sha256()

<<<<<<< HEAD
=======
    @property
    def api_role(self) -> ChatMessageRole:
        """
        Role to use for API calls.

        Maps simulated_assistant to assistant for API compatibility.
        Use this property when sending messages to external APIs.
        """
        return "assistant" if self._role == "simulated_assistant" else self._role

    @property
    def is_simulated(self) -> bool:
        """
        Check if this is a simulated assistant response.

        Simulated responses come from prepended conversations or generated
        simulated conversations, not from actual target responses.
        """
        return self._role == "simulated_assistant"

    def get_role_for_storage(self) -> ChatMessageRole:
        """
        Get the actual stored role, including simulated_assistant.

        Use this when duplicating messages or preserving role information
        for storage. For API calls or comparisons, use api_role instead.

        Returns:
            The actual role stored (may be simulated_assistant).
        """
        return self._role

    @property
    def role(self) -> ChatMessageRole:
        """
        Deprecated: Use api_role for comparisons or _role for internal storage.

        This property is deprecated and will be removed in a future version.
        Returns api_role for backward compatibility.
        """
        import warnings

        warnings.warn(
            "MessagePiece.role getter is deprecated. Use api_role for comparisons. "
            "This property will be removed in 0.13.0.",
            DeprecationWarning,
            stacklevel=2,
        )
        return self.api_role

    @role.setter
    def role(self, value: ChatMessageRole) -> None:
        """
        Set the role for this message piece.

        Args:
            value: The role to set (system, user, assistant, simulated_assistant, tool, developer).

        Raises:
            ValueError: If the role is not a valid ChatMessageRole.
        """
        if value not in ChatMessageRole.__args__:  # type: ignore
            raise ValueError(f"Role {value} is not a valid role.")
        self._role = value

    def to_chat_message(self):
        """
        Convert to a ChatMessage for API calls.

        Uses api_role to ensure simulated_assistant is mapped to assistant.
        """
        from pyrit.models.chat_message import ChatMessage

        return ChatMessage(role=cast(ChatMessageRole, self.api_role), content=self.converted_value)

>>>>>>> 698d8482
    def to_message(self) -> Message:  # type: ignore # noqa F821
        from pyrit.models.message import Message

        return Message([self])  # noqa F821

    def has_error(self) -> bool:
        """
        Check if the message piece has an error.
        """
        return self.response_error != "none"

    def is_blocked(self) -> bool:
        """
        Check if the message piece is blocked.
        """
        return self.response_error == "blocked"

    def set_piece_not_in_database(self):
        """
        Set that the prompt is not in the database.

        This is needed when we're scoring prompts or other things that have not been sent by PyRIT
        """
        self.id = None

    def to_dict(self) -> dict:
        return {
            "id": str(self.id),
            "role": self._role,
            "conversation_id": self.conversation_id,
            "sequence": self.sequence,
            "timestamp": self.timestamp.isoformat() if self.timestamp else None,
            "labels": self.labels,
            "targeted_harm_categories": self.targeted_harm_categories if self.targeted_harm_categories else None,
            "prompt_metadata": self.prompt_metadata,
            "converter_identifiers": self.converter_identifiers,
            "prompt_target_identifier": self.prompt_target_identifier,
            "attack_identifier": self.attack_identifier,
            "scorer_identifier": self.scorer_identifier,
            "original_value_data_type": self.original_value_data_type,
            "original_value": self.original_value,
            "original_value_sha256": self.original_value_sha256,
            "converted_value_data_type": self.converted_value_data_type,
            "converted_value": self.converted_value,
            "converted_value_sha256": self.converted_value_sha256,
            "response_error": self.response_error,
            "originator": self.originator,
            "original_prompt_id": str(self.original_prompt_id),
            "scores": [score.to_dict() for score in self.scores],
        }

    def __str__(self):
        return f"{self.prompt_target_identifier}: {self._role}: {self.converted_value}"

    __repr__ = __str__

    def __eq__(self, other) -> bool:
        return (
            self.id == other.id
            and self._role == other._role
            and self.original_value == other.original_value
            and self.original_value_data_type == other.original_value_data_type
            and self.original_value_sha256 == other.original_value_sha256
            and self.converted_value == other.converted_value
            and self.converted_value_data_type == other.converted_value_data_type
            and self.converted_value_sha256 == other.converted_value_sha256
            and self.conversation_id == other.conversation_id
            and self.sequence == other.sequence
        )


def sort_message_pieces(message_pieces: list[MessagePiece]) -> list[MessagePiece]:
    """
    Group by conversation_id.
    Order conversations by the earliest timestamp within each conversation_id.
    Within each conversation, order messages by sequence.
    """
    earliest_timestamps = {
        convo_id: min(x.timestamp for x in message_pieces if x.conversation_id == convo_id)
        for convo_id in {x.conversation_id for x in message_pieces}
    }

    # Sort using the precomputed timestamp values, then by sequence
    return sorted(message_pieces, key=lambda x: (earliest_timestamps[x.conversation_id], x.conversation_id, x.sequence))<|MERGE_RESOLUTION|>--- conflicted
+++ resolved
@@ -164,8 +164,6 @@
         )
         self.converted_value_sha256 = await converted_serializer.get_sha256()
 
-<<<<<<< HEAD
-=======
     @property
     def api_role(self) -> ChatMessageRole:
         """
@@ -241,7 +239,6 @@
 
         return ChatMessage(role=cast(ChatMessageRole, self.api_role), content=self.converted_value)
 
->>>>>>> 698d8482
     def to_message(self) -> Message:  # type: ignore # noqa F821
         from pyrit.models.message import Message
 
