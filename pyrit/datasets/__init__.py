# Copyright (c) Microsoft Corporation.
# Licensed under the MIT license.

from .fetch_example_datasets import (
    fetch_examples,
    fetch_many_shot_jailbreaking_examples,
    fetch_seclists_bias_testing_examples,
<<<<<<< HEAD
    fetch_xstest_examples,
=======
>>>>>>> a5781626
)

__all__ = [
    "fetch_examples",
    "fetch_many_shot_jailbreaking_examples",
    "fetch_seclists_bias_testing_examples",
<<<<<<< HEAD
    "fetch_xstest_examples",
=======
>>>>>>> a5781626
]<|MERGE_RESOLUTION|>--- conflicted
+++ resolved
@@ -5,18 +5,12 @@
     fetch_examples,
     fetch_many_shot_jailbreaking_examples,
     fetch_seclists_bias_testing_examples,
-<<<<<<< HEAD
     fetch_xstest_examples,
-=======
->>>>>>> a5781626
 )
 
 __all__ = [
     "fetch_examples",
     "fetch_many_shot_jailbreaking_examples",
     "fetch_seclists_bias_testing_examples",
-<<<<<<< HEAD
     "fetch_xstest_examples",
-=======
->>>>>>> a5781626
 ]