--- conflicted
+++ resolved
@@ -3,11 +3,8 @@
 
 from .fetch_example_datasets import (
     fetch_adv_bench_dataset,
-<<<<<<< HEAD
+    fetch_aya_redteaming_dataset,
     fetch_babelscape_alert_dataset,
-=======
-    fetch_aya_redteaming_dataset,
->>>>>>> 432d49b8
     fetch_decoding_trust_stereotypes_dataset,
     fetch_examples,
     fetch_forbidden_questions_dataset,
