# Copyright (c) Microsoft Corporation.
# Licensed under the MIT license.

from pathlib import Path
from typing import Literal, Optional

from pyrit.datasets.dataset_helper import FILE_TYPE_HANDLERS, fetch_examples
from pyrit.models import SeedPrompt, SeedPromptDataset


def fetch_harmbench_dataset(
    source: str = (
        "https://raw.githubusercontent.com/centerforaisafety/HarmBench/c0423b9/data/behavior_datasets/"
        "harmbench_behaviors_text_all.csv"
    ),
    source_type: Literal["public_url"] = "public_url",
    cache: bool = True,
    data_home: Optional[Path] = None,
) -> SeedPromptDataset:
    """
    Fetch HarmBench examples and create a SeedPromptDataset.

    Args:
        source (str): The source from which to fetch examples. Defaults to the HarmBench repository.
        source_type (Literal["public_url"]): The type of source ('public_url').
        cache (bool): Whether to cache the fetched examples. Defaults to True.
        data_home (Optional[Path]): Directory to store cached data. Defaults to None.

    Returns:
        SeedPromptDataset: A SeedPromptDataset containing the examples.

    Note:
        For more information and access to the original dataset and related materials, visit:
        https://github.com/centerforaisafety/HarmBench
    """

    # Determine the file type from the source URL
    file_type = source.split(".")[-1]
    if file_type not in FILE_TYPE_HANDLERS:
        valid_types = ", ".join(FILE_TYPE_HANDLERS.keys())
        raise ValueError(f"Invalid file_type. Expected one of: {valid_types}.")

    # Required keys to validate each example
    required_keys = {"Behavior", "SemanticCategory"}

    # Initialize containers for prompts and semantic categories
    prompt_data = []
    all_semantic_categories = set()

    # Fetch the examples using the provided `fetch_examples` function
    examples = fetch_examples(source, source_type, cache, data_home)

    # Validate each example and extract data
    for example in examples:
        # Check for missing keys in the example
        missing_keys = required_keys - example.keys()
        if missing_keys:
            raise ValueError(f"Missing keys in example: {', '.join(missing_keys)}")

        # Extract and append the data with its specific category
        category = example["SemanticCategory"]
<<<<<<< HEAD
        prompt_data.append({
            "behavior": example["Behavior"],
            "category": category,
        })
=======
        prompt_data.append(
            {
                "behavior": example["Behavior"],
                "category": category,
            }
        )
>>>>>>> 7d08cda6
        all_semantic_categories.add(category)

    seed_prompts = [
        SeedPrompt(
            value=item["behavior"],
            data_type="text",
            name="HarmBench Examples",
            dataset_name="HarmBench Examples",
            harm_categories=[item["category"]],
            description="A dataset of HarmBench examples containing various categories such as chemical,"
            "biological, illegal activities, etc.",
        )
        for item in prompt_data
    ]

    seed_prompt_dataset = SeedPromptDataset(
        prompts=seed_prompts,
        harm_categories=list(all_semantic_categories),
    )

    return seed_prompt_dataset<|MERGE_RESOLUTION|>--- conflicted
+++ resolved
@@ -59,19 +59,12 @@
 
         # Extract and append the data with its specific category
         category = example["SemanticCategory"]
-<<<<<<< HEAD
-        prompt_data.append({
-            "behavior": example["Behavior"],
-            "category": category,
-        })
-=======
         prompt_data.append(
             {
                 "behavior": example["Behavior"],
                 "category": category,
             }
         )
->>>>>>> 7d08cda6
         all_semantic_categories.add(category)
 
     seed_prompts = [
