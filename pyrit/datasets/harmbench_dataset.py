# Copyright (c) Microsoft Corporation.
# Licensed under the MIT license.

from pathlib import Path
from typing import Literal, Optional

from pyrit.datasets.dataset_helper import FILE_TYPE_HANDLERS, fetch_examples
from pyrit.models import SeedDataset, SeedPrompt


def fetch_harmbench_dataset(
    source: str = (
        "https://raw.githubusercontent.com/centerforaisafety/HarmBench/c0423b9/data/behavior_datasets/"
        "harmbench_behaviors_text_all.csv"
    ),
    source_type: Literal["public_url"] = "public_url",
    cache: bool = True,
    data_home: Optional[Path] = None,
) -> SeedDataset:
    """
    Fetch HarmBench examples and create a SeedDataset.

    Args:
        source (str): The source from which to fetch examples. Defaults to the HarmBench repository.
        source_type (Literal["public_url"]): The type of source ('public_url').
        cache (bool): Whether to cache the fetched examples. Defaults to True.
        data_home (Optional[Path]): Directory to store cached data. Defaults to None.

    Returns:
        SeedDataset: A SeedDataset containing the examples.

    Note:
        For more information and access to the original dataset and related materials, visit:
        https://github.com/centerforaisafety/HarmBench
    """

    # Determine the file type from the source URL
    file_type = source.split(".")[-1]
    if file_type not in FILE_TYPE_HANDLERS:
        valid_types = ", ".join(FILE_TYPE_HANDLERS.keys())
        raise ValueError(f"Invalid file_type. Expected one of: {valid_types}.")

    # Required keys to validate each example
    required_keys = {"Behavior", "SemanticCategory"}

    # Initialize containers for prompts and semantic categories
    prompt_data = []
    all_semantic_categories = set()

    # Fetch the examples using the provided `fetch_examples` function
    examples = fetch_examples(source, source_type, cache, data_home)

    # Validate each example and extract data
    for example in examples:
        # Check for missing keys in the example
        missing_keys = required_keys - example.keys()
        if missing_keys:
            raise ValueError(f"Missing keys in example: {', '.join(missing_keys)}")

        # Extract and append the data with its specific category
        category = example["SemanticCategory"]
        prompt_data.append(
            {
                "behavior": example["Behavior"],
                "category": category,
            }
        )
        all_semantic_categories.add(category)

    seed_prompts = [
        SeedPrompt(
            value=item["behavior"],
            data_type="text",
            name="HarmBench Examples",
            dataset_name="HarmBench Examples",
            harm_categories=[item["category"]],
            description="A dataset of HarmBench examples containing various categories such as chemical,"
            "biological, illegal activities, etc.",
        )
        for item in prompt_data
    ]

<<<<<<< HEAD
    seed_dataset = SeedDataset(prompts=seed_prompts)
=======
    seed_prompt_dataset = SeedPromptDataset(
        prompts=seed_prompts,
        harm_categories=list(all_semantic_categories),
    )
>>>>>>> 541ebb86

    return seed_dataset<|MERGE_RESOLUTION|>--- conflicted
+++ resolved
@@ -79,14 +79,8 @@
         )
         for item in prompt_data
     ]
-
-<<<<<<< HEAD
-    seed_dataset = SeedDataset(prompts=seed_prompts)
-=======
-    seed_prompt_dataset = SeedPromptDataset(
+    seed_dataset = SeedDataset(
         prompts=seed_prompts,
         harm_categories=list(all_semantic_categories),
     )
->>>>>>> 541ebb86
-
     return seed_dataset