--- conflicted
+++ resolved
@@ -372,20 +372,15 @@
 
     return dataset
 
-<<<<<<< HEAD
-
-def fetch_pku_safeRLHF_dataset() -> PromptDataset:
-=======
 def fetch_pku_safeRLHF_dataset( 
-    all_items: bool = True,
+    include_safe_prompts: bool = True,
     cache: bool = True,
     data_home: Optional[Path] = None) -> PromptDataset:
->>>>>>> d6433440
     """
     Fetch PKU-SafeRLHF examples and create a PromptDataset.
 
     Args:
-        all_items (bool): If this field is passed as false, we will only grab the unsafe prompts
+        include_safe_prompts (bool): If this field is passed as false, we will only grab the unsafe prompts
         cache (bool): Whether to cache the fetched examples. Defaults to True.
         data_home (Optional[Path]): Directory to store cached data. Defaults to None.
 
@@ -397,27 +392,20 @@
         https://huggingface.co/datasets/PKU-Alignment/PKU-SafeRLHF
     """
     data = load_dataset('PKU-Alignment/PKU-SafeRLHF', 'default')
-<<<<<<< HEAD
-    prompts = [item['prompt'] for item in data['train']]
-    
-=======
-    if all_items:
+    if include_safe_prompts:
         prompts = [item['prompt'] for item in data['train']]
     else: 
         prompts = [item['prompt'] for item in data['train'] if (item['is_response_0_safe'] == False or item['is_response_1_safe'] == False)]
-   
-    # harm_categories = [item["note"] for example in examples]
-    # # Join all categories into a single comma-separated string
-    # harm_category_str = ", ".join(filter(None, harm_categories))
-    # can add the harm categories from hugging face vars if needed, but not all data is necessarily harmful
-
->>>>>>> d6433440
-    # TODO: verify the should_be_blocked, description, harm_category, etc.
+
+    harm_categories = """Endangering National Security, Insulting Behavior, Discriminatory Behavior, Endangering Public Health, Copyright Issues, Violence, Drugs, 
+    Privacy Violation, Economic Crime, Mental Manipulation, Human Trafficking, Physical Harm, Sexual Content, Cybercrime, Disrupting Public Order, 
+    Environmental Damage, Psychological Harm, White-Collar Crime, Animal Abuse"""
+
     dataset = PromptDataset(
         name="PKU-SafeRLHF",
         description="This is a Hugging Face dataset that labels a prompt and 2 responses categorizing their helpfulness or harmfulness. Only the \'prompt'\ column is extracted.",
-        harm_category="TODO: Harm Category",
-        should_be_blocked=False,
+        harm_category=harm_categories,
+        should_be_blocked=not include_safe_prompts,
         source='https://huggingface.co/datasets/PKU-Alignment/PKU-SafeRLHF',
         prompts=prompts
     )
