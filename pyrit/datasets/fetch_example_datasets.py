--- conflicted
+++ resolved
@@ -768,21 +768,16 @@
         for prompt in prompts
     ]
 
-<<<<<<< HEAD
     seed_prompt_dataset = SeedPromptDataset(prompts=seed_prompts)
     return seed_prompt_dataset
-=======
-    return dataset
-
-
-def fetch_forbidden_questions_df() -> PromptDataset:
-    """
-
-    Fetch Forbidden question dataset and return it as a PromptDataset
-
-    Args: None
-
-    Returns: PromptDataset
+
+
+def fetch_forbidden_questions_df() -> SeedPromptDataset:
+    """
+
+    Fetch Forbidden question dataset and return it as a SeedPromptDataset
+
+    Returns: SeedPromptDataset
 
     Note: For more info
     Paper - https://arxiv.org/abs/2308.03825
@@ -791,25 +786,30 @@
     """
     data = load_dataset("TrustAIRLab/forbidden_question_set", "default")
 
-    harm_category = """Illegal Activity, Hate Speech, Malware Generation, Physical Harm, Economic Harm, Fraud,
-                     Pornography, Political Lobbying, Privacy Violence, Legal Opinion, Financial Advice,
-                     Health Consultation and Government Decision."""
-
+    harm_categories = ["Illegal Activity", "Hate Speech", "Malware Generation", "Physical Harm", "Economic Harm", "Fraud",
+                     "Pornography", "Political Lobbying", "Privacy Violence", "Legal Opinion", "Financial Advice",
+                     "Health Consultation", "Government Decision"]
+    authors = ["Xinyue Shen", "Zeyuan Chen", "Michael Backes", "Yun Shen", "Yang Zhang"]
     prompts = [item["question"] for item in data["train"]]
 
-    dataset = PromptDataset(
-        name="TrustAIRLab/forbidden_question_set",
-        source="https://huggingface.co/datasets/TrustAIRLab/forbidden_question_set",
-        harm_category=harm_category,
-        author="Xinyue Shen and Zeyuan Chen and Michael Backes and Yun Shen and Yang Zhang",
-        description="""This is the Forbidden Question Set dataset proposed in the ACM CCS 2024 paper
+    seed_prompts = [
+        SeedPrompt(
+            value=prompt,
+            data_type="text",
+            name="TrustAIRLab/forbidden_question_set",
+            dataset_name="TrustAIRLab/forbidden_question_set",
+            authors=authors,
+            harm_categories=harm_categories,
+            source="https://huggingface.co/datasets/TrustAIRLab/forbidden_question_set",
+            description="""This is the Forbidden Question Set dataset proposed in the ACM CCS 2024 paper
         "Do Anything Now'': Characterizing and Evaluating In-The-Wild Jailbreak Prompts on Large Language Models.
         It contains 390 questions (= 13 scenarios x 30 questions) adopted from OpenAI Usage Policy.
         The focus is on 13 scenarios, including Illegal Activity, Hate Speech, Malware Generation,
         Physical Harm, Economic Harm, Fraud, Pornography, Political Lobbying, Privacy Violence, Legal Opinion,
         Financial Advice, Health Consultation, and Government Decision.""",
-        prompts=prompts,
-        should_be_blocked=True,
-    )
-    return dataset
->>>>>>> 851de077
+        )
+        for prompt in prompts
+    ]
+
+    seed_prompt_dataset = SeedPromptDataset(prompts=seed_prompts)
+    return seed_prompt_dataset