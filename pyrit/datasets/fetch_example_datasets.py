--- conflicted
+++ resolved
@@ -371,8 +371,6 @@
         prompts=prompts,
     )
 
-<<<<<<< HEAD
-=======
     return dataset
 
 
@@ -653,5 +651,4 @@
         prompts=prompts,
     )
 
->>>>>>> f4f2b92d
     return dataset