--- conflicted
+++ resolved
@@ -248,7 +248,6 @@
         prompts=filled_examples,
     )
 
-<<<<<<< HEAD
     return dataset
 
 
@@ -296,6 +295,4 @@
         prompts=prompts,
     )
 
-=======
->>>>>>> a5781626
     return dataset