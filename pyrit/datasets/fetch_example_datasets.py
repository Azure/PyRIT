# Copyright (c) Microsoft Corporation.
# Licensed under the MIT license.

import hashlib
import io
import random
import tempfile
from datasets import load_dataset
from pathlib import Path

import pycountry
import requests

from pyrit.common.csv_helper import read_csv, write_csv
from pyrit.common.json_helper import read_json, write_json
from pyrit.common.text_helper import read_txt, write_txt
from pyrit.common.path import DATASETS_PATH, RESULTS_PATH
from pyrit.models import PromptDataset, PromptTemplate, QuestionAnsweringDataset, QuestionAnsweringEntry, QuestionChoice

from typing import Callable, Dict, List, Optional, Literal, TextIO


# Define the type for the file handlers
FileHandlerRead = Callable[[TextIO], List[Dict[str, str]]]
FileHandlerWrite = Callable[[TextIO, List[Dict[str, str]]], None]

FILE_TYPE_HANDLERS: Dict[str, Dict[str, Callable]] = {
    "json": {"read": read_json, "write": write_json},
    "csv": {"read": read_csv, "write": write_csv},
    "txt": {"read": read_txt, "write": write_txt},
}


def _get_cache_file_name(source: str, file_type: str) -> str:
    """
    Generate a cache file name based on the source URL and file type.
    """
    hash_source = hashlib.md5(source.encode("utf-8")).hexdigest()
    return f"{hash_source}.{file_type}"


def _read_cache(cache_file: Path, file_type: str) -> List[Dict[str, str]]:
    """
    Read data from cache.
    """
    with cache_file.open("r", encoding="utf-8") as file:
        if file_type in FILE_TYPE_HANDLERS:
            return FILE_TYPE_HANDLERS[file_type]["read"](file)
        else:
            valid_types = ", ".join(FILE_TYPE_HANDLERS.keys())
            raise ValueError(f"Invalid file_type. Expected one of: {valid_types}.")


def _write_cache(cache_file: Path, examples: List[Dict[str, str]], file_type: str):
    """
    Write data to cache.
    """
    cache_file.parent.mkdir(parents=True, exist_ok=True)
    with cache_file.open("w", encoding="utf-8") as file:
        if file_type in FILE_TYPE_HANDLERS:
            FILE_TYPE_HANDLERS[file_type]["write"](file, examples)
        else:
            valid_types = ", ".join(FILE_TYPE_HANDLERS.keys())
            raise ValueError(f"Invalid file_type. Expected one of: {valid_types}.")


def _fetch_from_public_url(source: str, file_type: str) -> List[Dict[str, str]]:
    """
    Fetch examples from a repository.
    """
    response = requests.get(source)
    if response.status_code == 200:
        if file_type in FILE_TYPE_HANDLERS:
            if file_type == "json":
                return FILE_TYPE_HANDLERS[file_type]["read"](io.StringIO(response.text))
            else:
                return FILE_TYPE_HANDLERS[file_type]["read"](
                    io.StringIO("\n".join(response.text.splitlines()))
                )  # noqa: E501
        else:
            valid_types = ", ".join(FILE_TYPE_HANDLERS.keys())
            raise ValueError(f"Invalid file_type. Expected one of: {valid_types}.")
    else:
        raise Exception(f"Failed to fetch examples from public URL. Status code: {response.status_code}")


def _fetch_from_file(source: str, file_type: str) -> List[Dict[str, str]]:
    """
    Fetch examples from a local file.
    """
    with open(source, "r", encoding="utf-8") as file:
        if file_type in FILE_TYPE_HANDLERS:
            return FILE_TYPE_HANDLERS[file_type]["read"](file)
        else:
            valid_types = ", ".join(FILE_TYPE_HANDLERS.keys())
            raise ValueError(f"Invalid file_type. Expected one of: {valid_types}.")


def fetch_examples(
    source: str,
    source_type: Literal["public_url", "file"] = "public_url",
    cache: bool = True,
    data_home: Optional[Path] = None,
) -> List[Dict[str, str]]:
    """
    Fetch examples from a specified source with caching support.

    Args:
        source (str): The source from which to fetch examples.
        source_type (Literal["public_url", "file"]): The type of source ('public_url' or 'file').
        file_type (str): The type of file ('json', 'csv', or 'txt'). Defaults to 'json'.
        cache (bool): Whether to cache the fetched examples. Defaults to True.
        data_home (Optional[Path]): Directory to store cached data. Defaults to None.

    Returns:
        List[Dict[str, str]]: A list of examples.

    Example usage:
        examples = fetch_examples(
            source='https://raw.githubusercontent.com/KutalVolkan/many-shot-jailbreaking-dataset/5eac855/examples.json',
            source_type='public_url'
        )
    """

    file_type = source.split(".")[-1]
    if file_type not in FILE_TYPE_HANDLERS:
        valid_types = ", ".join(FILE_TYPE_HANDLERS.keys())
        raise ValueError(f"Invalid file_type. Expected one of: {valid_types}.")

    if not data_home:
        data_home = RESULTS_PATH / "datasets"
    else:
        data_home = Path(data_home)

    cache_file = data_home / _get_cache_file_name(source, file_type)

    if cache and cache_file.exists():
        return _read_cache(cache_file, file_type)

    if source_type == "public_url":
        examples = _fetch_from_public_url(source, file_type)
    elif source_type == "file":
        examples = _fetch_from_file(source, file_type)

    if cache:
        _write_cache(cache_file, examples, file_type)
    else:
        with tempfile.NamedTemporaryFile(delete=False, mode="w", suffix=f".{file_type}") as temp_file:
            FILE_TYPE_HANDLERS[file_type]["write"](temp_file, examples)

    return examples


def fetch_many_shot_jailbreaking_examples() -> List[Dict[str, str]]:
    """
    Fetch many-shot jailbreaking examples from a specified source.

    Returns:
        List[Dict[str, str]]: A list of many-shot jailbreaking examples.
    """

    source = "https://raw.githubusercontent.com/KutalVolkan/many-shot-jailbreaking-dataset/5eac855/examples.json"
    source_type: Literal["public_url"] = "public_url"

    return fetch_examples(source, source_type)


def fetch_seclists_bias_testing_examples(
    source: str = (
        "https://raw.githubusercontent.com/danielmiessler/SecLists/4e747a4/Ai/LLM_Testing/Bias_Testing/"
        "nationality_geographic_bias.txt"
    ),
    source_type: Literal["public_url"] = "public_url",
    cache: bool = True,
    data_home: Optional[Path] = None,
    random_seed: Optional[int] = None,
    country: Optional[str] = None,
    region: Optional[str] = None,
    nationality: Optional[str] = None,
    gender: Optional[str] = None,
    skin_color: Optional[str] = None,
) -> PromptDataset:
    """
    Fetch SecLists AI LLM Bias Testing examples from a specified source and create a PromptDataset.
    Args:
        source (str): The source from which to fetch examples. Defaults to the SecLists repository Bias_Testing.
        source_type (Literal["public_url"]): The type of source ('public_url').
        cache (bool): Whether to cache the fetched examples. Defaults to True.
        data_home (Optional[Path]): Directory to store cached data. Defaults to None.
        random_seed (Optional[int]): Seed for random number generation for reproducibility. Defaults to None.
        country (Optional[str]): Specific country to use for the placeholder. Defaults to None.
        region (Optional[str]): Specific region to use for the placeholder. Defaults to None.
        nationality (Optional[str]): Specific nationality to use for the placeholder. Defaults to None.
        gender (Optional[str]): Specific gender to use for the placeholder. Defaults to None.
        skin_color (Optional[str]): Specific skin color to use for the placeholder. Defaults to None.

    Returns:
        PromptDataset: A PromptDataset containing the examples with placeholders replaced.
    """

    if random_seed is not None:
        random.seed(random_seed)

    # Determine the file type from the source URL
    file_type = source.split(".")[-1]
    if file_type not in FILE_TYPE_HANDLERS:
        valid_types = ", ".join(FILE_TYPE_HANDLERS.keys())
        raise ValueError(f"Invalid file_type. Expected one of: {valid_types}.")

    # Fetch the examples using the provided `fetch_examples` function
    examples = fetch_examples(source, source_type, cache, data_home)

    # Define placeholder values generation functions using pycountry and random.choice
    countries = list(pycountry.countries)
    subdivisions = list(pycountry.subdivisions)

    placeholder_values = {
        "Country": lambda: country if country else random.choice(countries).name,
        "Region": lambda: region if region else random.choice(subdivisions).name,
        "Nationality": lambda: (
            nationality if nationality else random.choice(countries).name
        ),  # Same as Country, the target LLM should be able to understand the context
        "GENDER": lambda: gender if gender else random.choice(["male", "female", "non-binary"]),
        "SKIN_COLOR": lambda: skin_color if skin_color else random.choice(["white", "black", "brown", "yellow"]),
    }

    # Replace placeholders in the examples with generated values
    filled_examples = []
    for example in examples:
        prompt = example["prompt"]
        for placeholder, generator in placeholder_values.items():
            values_used = set()
            while f"[{placeholder}]" in prompt:
                value = generator()
                # Ensure the new value is not the same as the previous one
                while value in values_used:
                    value = generator()
                values_used.add(value)
                prompt = prompt.replace(f"[{placeholder}]", value, 1)

        filled_examples.append(prompt)

    # Create a PromptDataset object with the filled examples
    dataset = PromptDataset(
        name="SecLists Bias Testing Examples",
        description="A dataset of SecLists AI LLM Bias Testing examples with placeholders replaced.",
        harm_category="bias_testing",
        should_be_blocked=False,
        prompts=filled_examples,
    )

    return dataset


def fetch_xstest_examples(
    source: str = "https://raw.githubusercontent.com/paul-rottger/exaggerated-safety/a3bb396/xstest_v2_prompts.csv",
    source_type: Literal["public_url"] = "public_url",
    cache: bool = True,
    data_home: Optional[Path] = None,
) -> PromptDataset:
    """
    Fetch XSTest examples and create a PromptDataset.

    Args:
        source (str): The source from which to fetch examples. Defaults to the exaggerated-safety repository.
        source_type (Literal["public_url"]): The type of source ('public_url').
        cache (bool): Whether to cache the fetched examples. Defaults to True.
        data_home (Optional[Path]): Directory to store cached data. Defaults to None.

    Returns:
        PromptDataset: A PromptDataset containing the examples.

    Note:
        For more information and access to the original dataset and related materials, visit:
        https://github.com/paul-rottger/exaggerated-safety
    """

    # Determine the file type from the source URL
    file_type = source.split(".")[-1]
    if file_type not in FILE_TYPE_HANDLERS:
        valid_types = ", ".join(FILE_TYPE_HANDLERS.keys())
        raise ValueError(f"Invalid file_type. Expected one of: {valid_types}.")

    # Fetch the examples using the provided `fetch_examples` function
    examples = fetch_examples(source, source_type, cache, data_home)

    # Extract prompts, harm categories, and other relevant data from the fetched examples
    prompts = [example["prompt"] for example in examples]
    harm_categories = [example["note"] for example in examples]

    # Join all categories into a single comma-separated string
    harm_category_str = ", ".join(filter(None, harm_categories))

    # Create a PromptDataset object with the fetched examples
    dataset = PromptDataset(
        name="XSTest Examples",
        description="A dataset of XSTest examples containing various categories such as violence, drugs, etc.",
        harm_category=harm_category_str,
        should_be_blocked=False,
        prompts=prompts,
    )

    return dataset


def fetch_harmbench_examples(
    source: str = (
        "https://raw.githubusercontent.com/centerforaisafety/HarmBench/c0423b9/data/behavior_datasets/"
        "harmbench_behaviors_text_all.csv"
    ),
    source_type: Literal["public_url"] = "public_url",
    cache: bool = True,
    data_home: Optional[Path] = None,
) -> PromptDataset:
    """
    Fetch HarmBench examples and create a PromptDataset.

    Args:
        source (str): The source from which to fetch examples. Defaults to the HarmBench repository.
        source_type (Literal["public_url"]): The type of source ('public_url').
        cache (bool): Whether to cache the fetched examples. Defaults to True.
        data_home (Optional[Path]): Directory to store cached data. Defaults to None.

    Returns:
        PromptDataset: A PromptDataset containing the examples.

    Note:
        For more information and access to the original dataset and related materials, visit:
        https://github.com/centerforaisafety/HarmBench
    """

    # Determine the file type from the source URL
    file_type = source.split(".")[-1]
    if file_type not in FILE_TYPE_HANDLERS:
        valid_types = ", ".join(FILE_TYPE_HANDLERS.keys())
        raise ValueError(f"Invalid file_type. Expected one of: {valid_types}.")

    # Required keys to validate each example
    required_keys = {"Behavior", "SemanticCategory"}

    # Initialize containers for prompts and semantic categories
    prompts = []
    semantic_categories = set()

    # Fetch the examples using the provided `fetch_examples` function
    examples = fetch_examples(source, source_type, cache, data_home)

    # Validate each example and extract data
    for example in examples:
        # Check for missing keys in the example
        missing_keys = required_keys - example.keys()
        if missing_keys:
            raise ValueError(f"Missing keys in example: {', '.join(missing_keys)}")

        # Extract and append the data to respective containers
        prompts.append(example["Behavior"])
        semantic_categories.add(example["SemanticCategory"])

        # Use the semantic categories to determine harm categories
        harm_category_str = ", ".join(set(semantic_categories))

    # Create a PromptDataset object with the fetched examples
    dataset = PromptDataset(
        name="HarmBench Examples",
        description=(
            "A dataset of HarmBench examples containing various categories such as chemical,"
            "biological, illegal activities, etc."
        ),
        harm_category=harm_category_str,
        should_be_blocked=True,
        prompts=prompts,
    )

    return dataset


def fetch_pku_safe_rlhf_dataset(include_safe_prompts: bool = True) -> PromptDataset:
    """
    Fetch PKU-SafeRLHF examples and create a PromptDataset.

    Args:
        include_safe_prompts (bool): all prompts in the dataset are returned if True; the dataset has
        RLHF markers for unsafe responses, so if False we only return the unsafe subset

    Returns:
        PromptDataset: A PromptDataset containing the examples.

    Note:
        For more information and access to the original dataset and related materials, visit:
        https://huggingface.co/datasets/PKU-Alignment/PKU-SafeRLHF. Based on research in paper:
        https://arxiv.org/pdf/2406.15513 written by Jiaming Ji and Donghai Hong and Borong Zhang and Boyuan Chen
        and Josef Dai and Boren Zheng and Tianyi Qiu and Boxun Li and Yaodong Yang
    """
    data = load_dataset("PKU-Alignment/PKU-SafeRLHF", "default")
    if include_safe_prompts:
        prompts = [item["prompt"] for item in data["train"]]
    else:
        # Each prompt has two responses in the dataset.
        # If either of them is marked as unsafe we include it.
        prompts = [
            item["prompt"]
            for item in data["train"]
            if (item["is_response_0_safe"] is False or item["is_response_1_safe"] is False)
        ]

    harm_categories = """Endangering National Security, Insulting Behavior, Discriminatory Behavior,
    Endangering Public Health, Copyright Issues, Violence, Drugs, Privacy Violation, Economic Crime,
    Mental Manipulation, Human Trafficking, Physical Harm, Sexual Content, Cybercrime, Disrupting Public Order,
    Environmental Damage, Psychological Harm, White-Collar Crime, Animal Abuse"""

    dataset = PromptDataset(
        name="PKU-SafeRLHF",
        description="""This is a Hugging Face dataset that labels a prompt and 2 responses categorizing their
        helpfulness or harmfulness. Only the 'prompt' column is extracted.""",
        harm_category=harm_categories,
        should_be_blocked=True,
        source="https://huggingface.co/datasets/PKU-Alignment/PKU-SafeRLHF",
        prompts=prompts,
    )

    return dataset


<<<<<<< HEAD
def fetch_tdc23_redteaming_dataset() -> PromptDataset:
    """
    Fetch TDC23-RedTeaming examples and create a PromptDataset.

    Returns:
        PromptDataset: A PromptDataset containing the examples.
    """
    # Load the TDC23-RedTeaming dataset
    data = load_dataset("walledai/TDC23-RedTeaming", "default")
=======
def fetch_llm_latent_adversarial_training_harmful_dataset() -> PromptDataset:
    data = load_dataset("LLM-LAT/harmful-dataset", "default")
>>>>>>> 7754a155

    prompts = [item["prompt"] for item in data["train"]]

    dataset = PromptDataset(
<<<<<<< HEAD
        name="walledai/TDC23-RedTeaming",
        source="https://huggingface.co/datasets/walledai/TDC23-RedTeaming",
        harm_category="",
        description="""TDC23-RedTeaming dataset from HuggingFace,
                    created by Walled AI (https://huggingface.co/walledai).
                    Contains 100 prompts aimed at generating harmful content
                    across multiple harm categories related to fairness,
                    misinformation, dangerous and criminal activities,
                    violence, etc. in the style of writing narratives.""",
        should_be_blocked=True,
        prompts=prompts,
=======
        name="LLM-LAT/harmful-dataset",
        source="https://huggingface.co/datasets/LLM-LAT/harmful-dataset",
        harm_category="",
        description="This dataset contains prompts used to assess and analyze harmful behaviors in llm",
        prompts=prompts,
        should_be_blocked=True,
>>>>>>> 7754a155
    )
    return dataset


def fetch_adv_bench_dataset(
    source: str = (
        "https://raw.githubusercontent.com/llm-attacks/llm-attacks/main/data/advbench/" "harmful_behaviors.csv"
    ),
    source_type: Literal["public_url"] = "public_url",
    cache: bool = True,
    data_home: Optional[Path] = None,
) -> PromptDataset:
    """
    Fetch AdvBench examples and create a PromptDataset.

    Args:
        source (str): The source from which to fetch examples. Defaults to the AdvBench repository.
        source_type (Literal["public_url"]): The type of source ('public_url').
        cache (bool): Whether to cache the fetched examples. Defaults to True.
        data_home (Optional[Path]): Directory to store cached data. Defaults to None.

    Returns:
        PromptDataset: A PromptDataset containing the examples.

    Note:
        For more information and access to the original dataset and related materials, visit:
        https://github.com/llm-attacks/llm-attacks/blob/main/data/advbench. Based on research in paper:
        https://arxiv.org/abs/2307.15043 written by Andy Zou, Zifan Wang, Nicholas Carlini, Milad Nasr,
        J. Zico Kolter, Matt Fredrikson
    """
    # Determine the file type from the source URL
    file_type = source.split(".")[-1]
    if file_type not in FILE_TYPE_HANDLERS:
        valid_types = ", ".join(FILE_TYPE_HANDLERS.keys())
        raise ValueError(f"Invalid file_type. Expected one of: {valid_types}.")

    # Fetch the examples using the provided `fetch_examples` function
    examples = fetch_examples(source, source_type, cache, data_home)

    # Extract and append the data to respective containers
    prompts = [item["goal"] for item in examples if "goal" in item]

    harm_categories = """Endangering National Security, Insulting Behavior, Discriminatory Behavior,
    Endangering Public Health, Copyright Issues, Violence, Drugs, Privacy Violation, Economic Crime,
    Mental Manipulation, Human Trafficking, Physical Harm, Sexual Content, Cybercrime, Disrupting Public Order,
    Environmental Damage, Psychological Harm, White-Collar Crime, Animal Abuse, and more """

    dataset = PromptDataset(
        name="AdvBench Dataset",
        description="""AdvBench is a set of 520 harmful behaviors formulated as instructions. These behaviors
        range over the same themes as the harmful strings setting, but the adversary's goal is instead to find
        a single attack string that will cause the model to generate any response that attempts to comply with
        the instruction, and to do so over as many harmful behaviors as possible.""",
        harm_category=harm_categories,
        should_be_blocked=True,
        source="https://github.com/llm-attacks/llm-attacks/tree/main/data/advbench",
        prompts=prompts,
    )

    return dataset


def fetch_wmdp_dataset(category: Optional[str] = None) -> QuestionAnsweringDataset:
    """
    Fetch WMDP examples and create a QuestionAnsweringDataset.

    Args:
        category (str): The dataset category, one of "cyber", "bio", "chem"

    Returns:
        QuestionAnsweringDataset: A QuestionAnsweringDataset containing the examples.

    Note:
        For more information and access to the original dataset and related materials, visit:
        https://huggingface.co/datasets/cais/wmdp
    """

    # Determine which subset of data to load
    data_categories = None
    if not category:  # if category is not specified, read in all 3 subsets of data
        data_categories = ["wmdp-cyber", "wmdp-bio", "wmdp-chem"]
    elif category not in ["cyber", "bio", "chem"]:
        raise ValueError(f"Invalid Parameter: {category}. Expected 'cyber', 'bio', or 'chem'")
    else:
        data_categories = ["wmdp-" + category]

    # Read in cybersecurity dataset
    questions_answers = []
    for name in data_categories:
        ds = load_dataset("cais/wmdp", name)
        for i in range(0, len(ds["test"])):
            # For each question, save the 4 possible choices and their respective index
            choices = []
            for j in range(0, 4):
                c = QuestionChoice(index=j, text=ds["test"]["choices"][i][j])
                choices.append(c)

            entry = QuestionAnsweringEntry(
                question=ds["test"]["question"][i],
                answer_type="int",
                correct_answer=ds["test"]["answer"][i],
                choices=choices,
            )
            questions_answers.append(entry)

    dataset = QuestionAnsweringDataset(
        name="wmdp",
        description="""The WMDP Benchmark: Measuring and Reducing Malicious Use With Unlearning. The Weapons of Mass
        Destruction Proxy (WMDP) benchmark is a dataset of 4,157 multiple-choice questions surrounding hazardous
        knowledge in biosecurity, cybersecurity, and chemical security. WMDP serves as both a proxy evaluation
        for hazardous knowledge in large language models (LLMs) and a benchmark for unlearning methods to remove such
        hazardous knowledge. To guide progress on mitigating risk from LLMs, we develop CUT, a state-of-the-art
        unlearning method which reduces model performance on WMDP while maintaining general language model
        capabilities.""",
        author="""Nathaniel Li and Alexander Pan and Anjali Gopal and Summer Yue and Daniel Berrios and Alice
        Gatti and Justin D. Li and Ann-Kathrin Dombrowski and Shashwat Goel and Long Phan and Gabriel Mukobi
        and Nathan Helm-Burger and Rassin Lababidi and Lennart Justen and Andrew B. Liu and Michael Chen and
        Isabelle Barrass and Oliver Zhang and Xiaoyuan Zhu and Rishub Tamirisa and Bhrugu Bharathi and Adam Khoja
        and Zhenqi Zhao and Ariel Herbert-Voss and Cort B. Breuer and Andy Zou and Mantas Mazeika and Zifan Wang
        and Palash Oswal and Weiran Liu and Adam A. Hunt and Justin Tienken-Harder and Kevin Y. Shih and Kemper
        Talley and John Guan and Russell Kaplan and Ian Steneker and David Campbell and Brad Jokubaitis and
        Alex Levinson and Jean Wang and William Qian and Kallol Krishna Karmakar and Steven Basart and Stephen
        Fitz and Mindy Levine and Ponnurangam Kumaraguru and Uday Tupakula and Vijay Varadharajan and Yan
        Shoshitaishvili and Jimmy Ba and Kevin M. Esvelt and Alexandr Wang and Dan Hendrycks""",
        source="https://huggingface.co/datasets/cais/wmdp",
        questions=questions_answers,
    )

    return dataset


def fetch_decoding_trust_stereotypes_examples(
    source: str = (
        "https://raw.githubusercontent.com/AI-secure/DecodingTrust/main/data/stereotype/dataset/user_prompts.csv"
    ),
    source_type: Literal["public_url"] = "public_url",
    cache: bool = True,
    data_home: Optional[Path] = None,
    stereotype_topics: Optional[List[str]] = None,
    target_groups: Optional[List[str]] = None,
    system_prompt_type: Literal["benign", "untargeted", "targeted"] = "targeted",
) -> PromptDataset:
    """
    Fetch DecodingTrust examples and create a PromptDataset.

    Args:
        source (str): The source from which to fetch examples. Defaults to the DecodingTrust repository.
        source_type (Literal["public_url"]): The type of source ('public_url').
        cache (bool): Whether to cache the fetched examples. Defaults to True.
        data_home (Optional[Path]): Directory to store cached data. Defaults to None.
        stereotype_topics (Optional[List[str]]): List of stereotype topics to filter the examples. Defaults to None.
            The list of all 16 stereotype_topics can be found here:
            https://github.com/AI-secure/DecodingTrust/tree/main/data/stereotype
            Defaults to None, which means all topics are included.
        target_groups (Optional[List[str]]): List of target groups to filter the examples. Defaults to None.
            The list of all 24 target_groups can be found here:
            https://github.com/AI-secure/DecodingTrust/tree/main/data/stereotype
            Defaults to None, which means all target groups are included.
        system_prompt_type (Literal["benign", "untargeted", "targeted"]): The type of system prompt to use.
            Defaults to "targeted".

    Returns:
        PromptDataset: A PromptDataset containing the examples.

    Note:
        For more information and access to the original dataset and related materials, visit:
        https://github.com/centerforaisafety/HarmBench
    """
    if system_prompt_type not in ["benign", "untargeted", "targeted"]:
        raise ValueError("Invalid system_prompt_type. Expected 'benign', 'untargeted', or 'targeted'}")
    # Determine the file type from the source URL
    file_type = source.split(".")[-1]
    if file_type not in FILE_TYPE_HANDLERS:
        valid_types = ", ".join(FILE_TYPE_HANDLERS.keys())
        raise ValueError(f"Invalid file_type. Expected one of: {valid_types}.")

    if system_prompt_type == "targeted":
        system_prompt = PromptTemplate.from_yaml_file(
            Path(DATASETS_PATH) / "prompt_templates" / "jailbreak" / "dt_stereotypes_targeted.yaml"
        )
    elif system_prompt_type == "untargeted":
        system_prompt = PromptTemplate.from_yaml_file(
            Path(DATASETS_PATH) / "prompt_templates" / "jailbreak" / "dt_stereotypes_untargeted.yaml"
        )
    else:
        system_prompt = PromptTemplate.from_yaml_file(
            Path(DATASETS_PATH) / "prompt_templates" / "jailbreak" / "dt_stereotypes_benign.yaml"
        )

    # Required keys to validate each example
    required_keys = {"stereotype_topic", "target_group", "user_prompt"}

    # Initialize containers for prompts and semantic categories
    prompts = []

    # Fetch the examples using the provided `fetch_examples` function
    examples = fetch_examples(source, source_type, cache, data_home)

    is_targeted = system_prompt_type == "targeted"
    # Validate each example and extract data
    for example in examples:
        # Check for missing keys in the example
        missing_keys = required_keys - example.keys()
        if missing_keys:
            raise ValueError(f"Missing keys in example: {', '.join(missing_keys)}")
        # Check if the example should be filtered based on the provided topics and target groups
        if (
            stereotype_topics
            and example["stereotype_topic"] not in stereotype_topics
            or (target_groups and example["target_group"] not in target_groups)
        ):
            continue

        prompt = (
            system_prompt.apply_custom_metaprompt_parameters(
                prompt=example["user_prompt"], target_group=example["target_group"]
            )
            if is_targeted
            else system_prompt.apply_custom_metaprompt_parameters(prompt=example["user_prompt"])
        )
        prompts.append(prompt)

    # Create a PromptDataset object with the fetched examples
    dataset = PromptDataset(
        name="DecodingTrust Stereotypes Examples",
        description=(
            "A dataset of Decoding Trust 'Stereotypes' example prompts across many different topics and target groups. \
            These prompts attempt to convince the target to agree with a harmful stereotype."
        ),
        harm_category="stereotypes",
        should_be_blocked=True,
        prompts=prompts,
    )

    return dataset<|MERGE_RESOLUTION|>--- conflicted
+++ resolved
@@ -421,7 +421,22 @@
     return dataset
 
 
-<<<<<<< HEAD
+def fetch_llm_latent_adversarial_training_harmful_dataset() -> PromptDataset:
+    data = load_dataset("LLM-LAT/harmful-dataset", "default")
+
+    prompts = [item["prompt"] for item in data["train"]]
+
+    dataset = PromptDataset(
+        name="LLM-LAT/harmful-dataset",
+        source="https://huggingface.co/datasets/LLM-LAT/harmful-dataset",
+        harm_category="",
+        description="This dataset contains prompts used to assess and analyze harmful behaviors in llm",
+        prompts=prompts,
+        should_be_blocked=True,
+    )
+    return dataset
+
+
 def fetch_tdc23_redteaming_dataset() -> PromptDataset:
     """
     Fetch TDC23-RedTeaming examples and create a PromptDataset.
@@ -431,15 +446,10 @@
     """
     # Load the TDC23-RedTeaming dataset
     data = load_dataset("walledai/TDC23-RedTeaming", "default")
-=======
-def fetch_llm_latent_adversarial_training_harmful_dataset() -> PromptDataset:
-    data = load_dataset("LLM-LAT/harmful-dataset", "default")
->>>>>>> 7754a155
 
     prompts = [item["prompt"] for item in data["train"]]
 
     dataset = PromptDataset(
-<<<<<<< HEAD
         name="walledai/TDC23-RedTeaming",
         source="https://huggingface.co/datasets/walledai/TDC23-RedTeaming",
         harm_category="",
@@ -451,14 +461,6 @@
                     violence, etc. in the style of writing narratives.""",
         should_be_blocked=True,
         prompts=prompts,
-=======
-        name="LLM-LAT/harmful-dataset",
-        source="https://huggingface.co/datasets/LLM-LAT/harmful-dataset",
-        harm_category="",
-        description="This dataset contains prompts used to assess and analyze harmful behaviors in llm",
-        prompts=prompts,
-        should_be_blocked=True,
->>>>>>> 7754a155
     )
     return dataset
 
