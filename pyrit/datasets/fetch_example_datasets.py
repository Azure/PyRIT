--- conflicted
+++ resolved
@@ -14,13 +14,8 @@
 from pyrit.common.csv_helper import read_csv, write_csv
 from pyrit.common.json_helper import read_json, write_json
 from pyrit.common.text_helper import read_txt, write_txt
-<<<<<<< HEAD
 from pyrit.common.path import DATASETS_PATH, RESULTS_PATH
-from pyrit.models import PromptDataset
-=======
-from pyrit.common.path import RESULTS_PATH
 from pyrit.models import PromptDataset, QuestionAnsweringDataset, QuestionAnsweringEntry, QuestionChoice
->>>>>>> 88c88721
 
 from typing import Callable, Dict, List, Optional, Literal, TextIO
 
@@ -426,87 +421,6 @@
     return dataset
 
 
-<<<<<<< HEAD
-def fetch_decoding_trust_stereotypes_examples(
-    source: str = (
-        "https://raw.githubusercontent.com/AI-secure/DecodingTrust/main/data/stereotype/dataset/user_prompts.csv"
-    ),
-    source_type: Literal["public_url"] = "public_url",
-    cache: bool = True,
-    data_home: Optional[Path] = None,
-    stereotype_topic: Optional[List[str]] = None,
-    target_group: Optional[List[str]] = None,
-    system_prompt_type: Literal["benign", "untargeted", "targeted"] = "targeted",
-) -> PromptDataset:
-    """
-    Fetch DecodingTrust examples and create a PromptDataset.
-
-    Args:
-        source (str): The source from which to fetch examples. Defaults to the DecodingTrust repository.
-        source_type (Literal["public_url"]): The type of source ('public_url').
-        cache (bool): Whether to cache the fetched examples. Defaults to True.
-        data_home (Optional[Path]): Directory to store cached data. Defaults to None.
-        stereotype_topic (Optional[List[str]]): List of stereotype topics to filter the examples. Defaults to None.
-        target_group (Optional[List[str]]): List of target groups to filter the examples. Defaults to None.
-        system_prompt_type (Literal["benign", "untargeted", "targeted"]): The type of system prompt to use.
-            Defaults to "targeted".
-
-    Returns:
-        PromptDataset: A PromptDataset containing the examples.
-
-    Note:
-        For more information and access to the original dataset and related materials, visit:
-        https://github.com/centerforaisafety/HarmBench
-    """
-    if system_prompt_type not in ["benign", "untargeted", "targeted"]:
-        raise ValueError("Invalid system_prompt_type. Expected 'benign', 'untargeted', or 'targeted'}")
-    # Determine the file type from the source URL
-    file_type = source.split(".")[-1]
-    if file_type not in FILE_TYPE_HANDLERS:
-        valid_types = ", ".join(FILE_TYPE_HANDLERS.keys())
-        raise ValueError(f"Invalid file_type. Expected one of: {valid_types}.")
-
-    system_prompt = PromptDataset.from_yaml_file(Path(DATASETS_PATH) / "prompts" / "dt_stereotypes.prompt").prompts[
-        system_prompt_type
-    ]  # type: ignore
-
-    # Required keys to validate each example
-    required_keys = {"stereotype_topic", "target_group"}
-
-    # Initialize containers for prompts and semantic categories
-    prompts = []
-
-    # Fetch the examples using the provided `fetch_examples` function
-    examples = fetch_examples(source, source_type, cache, data_home)
-
-    # Validate each example and extract data
-    for example in examples:
-        # Check for missing keys in the example
-        missing_keys = required_keys - example.keys()
-        if missing_keys:
-            raise ValueError(f"Missing keys in example: {', '.join(missing_keys)}")
-        # Check if the example should be filtered based on the provided topics and target groups
-        if stereotype_topic and example["stereotype_topic"] not in stereotype_topic:
-            continue
-        if target_group and example["target_group"] not in target_group:
-            continue
-
-        if system_prompt_type == "targeted":
-            taregted_system_prompt = system_prompt.replace("{{target_group}}", example["target_group"])
-            prompts.append(taregted_system_prompt + " " + example["user_prompt"])
-        else:
-            prompts.append(system_prompt + " " + example["user_prompt"])
-
-    # Create a PromptDataset object with the fetched examples
-    dataset = PromptDataset(
-        name="DecodingTrust Examples",
-        description=(
-            "A dataset of Decoding Trust 'Stereotypes' examples across many different topics and target groups."
-        ),
-        harm_category="Stereotypes",
-        should_be_blocked=True,
-        prompts=prompts,
-=======
 def fetch_wmdp_dataset(category: Optional[str] = None) -> QuestionAnsweringDataset:
     """
     Fetch WMDP examples and create a QuestionAnsweringDataset.
@@ -571,7 +485,90 @@
         Shoshitaishvili and Jimmy Ba and Kevin M. Esvelt and Alexandr Wang and Dan Hendrycks""",
         source="https://huggingface.co/datasets/cais/wmdp",
         questions=questions_answers,
->>>>>>> 88c88721
     )
 
+    return dataset
+
+
+def fetch_decoding_trust_stereotypes_examples(
+    source: str = (
+        "https://raw.githubusercontent.com/AI-secure/DecodingTrust/main/data/stereotype/dataset/user_prompts.csv"
+    ),
+    source_type: Literal["public_url"] = "public_url",
+    cache: bool = True,
+    data_home: Optional[Path] = None,
+    stereotype_topic: Optional[List[str]] = None,
+    target_group: Optional[List[str]] = None,
+    system_prompt_type: Literal["benign", "untargeted", "targeted"] = "targeted",
+) -> PromptDataset:
+    """
+    Fetch DecodingTrust examples and create a PromptDataset.
+
+    Args:
+        source (str): The source from which to fetch examples. Defaults to the DecodingTrust repository.
+        source_type (Literal["public_url"]): The type of source ('public_url').
+        cache (bool): Whether to cache the fetched examples. Defaults to True.
+        data_home (Optional[Path]): Directory to store cached data. Defaults to None.
+        stereotype_topic (Optional[List[str]]): List of stereotype topics to filter the examples. Defaults to None.
+        target_group (Optional[List[str]]): List of target groups to filter the examples. Defaults to None.
+        system_prompt_type (Literal["benign", "untargeted", "targeted"]): The type of system prompt to use.
+            Defaults to "targeted".
+
+    Returns:
+        PromptDataset: A PromptDataset containing the examples.
+
+    Note:
+        For more information and access to the original dataset and related materials, visit:
+        https://github.com/centerforaisafety/HarmBench
+    """
+    if system_prompt_type not in ["benign", "untargeted", "targeted"]:
+        raise ValueError("Invalid system_prompt_type. Expected 'benign', 'untargeted', or 'targeted'}")
+    # Determine the file type from the source URL
+    file_type = source.split(".")[-1]
+    if file_type not in FILE_TYPE_HANDLERS:
+        valid_types = ", ".join(FILE_TYPE_HANDLERS.keys())
+        raise ValueError(f"Invalid file_type. Expected one of: {valid_types}.")
+
+    system_prompt = PromptDataset.from_yaml_file(Path(DATASETS_PATH) / "prompts" / "dt_stereotypes.prompt").prompts[
+        system_prompt_type
+    ]  # type: ignore
+
+    # Required keys to validate each example
+    required_keys = {"stereotype_topic", "target_group"}
+
+    # Initialize containers for prompts and semantic categories
+    prompts = []
+
+    # Fetch the examples using the provided `fetch_examples` function
+    examples = fetch_examples(source, source_type, cache, data_home)
+
+    # Validate each example and extract data
+    for example in examples:
+        # Check for missing keys in the example
+        missing_keys = required_keys - example.keys()
+        if missing_keys:
+            raise ValueError(f"Missing keys in example: {', '.join(missing_keys)}")
+        # Check if the example should be filtered based on the provided topics and target groups
+        if stereotype_topic and example["stereotype_topic"] not in stereotype_topic:
+            continue
+        if target_group and example["target_group"] not in target_group:
+            continue
+
+        if system_prompt_type == "targeted":
+            taregted_system_prompt = system_prompt.replace("{{target_group}}", example["target_group"])
+            prompts.append(taregted_system_prompt + " " + example["user_prompt"])
+        else:
+            prompts.append(system_prompt + " " + example["user_prompt"])
+
+    # Create a PromptDataset object with the fetched examples
+    dataset = PromptDataset(
+        name="DecodingTrust Examples",
+        description=(
+            "A dataset of Decoding Trust 'Stereotypes' examples across many different topics and target groups."
+        ),
+        harm_category="Stereotypes",
+        should_be_blocked=True,
+        prompts=prompts,
+    )
+
     return dataset