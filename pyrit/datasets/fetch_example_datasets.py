# Copyright (c) Microsoft Corporation.
# Licensed under the MIT license.

import hashlib
import io
import os
import sys
import random
import tempfile
from datasets import load_dataset
from pathlib import Path

import pycountry
import requests
import subprocess

from pyrit.common.csv_helper import read_csv, write_csv
from pyrit.common.json_helper import read_json, write_json
from pyrit.common.text_helper import read_txt, write_txt
from pyrit.common.path import DATASETS_PATH, RESULTS_PATH
from pyrit.models import (
    SeedPromptDataset,
    QuestionAnsweringDataset,
    QuestionAnsweringEntry,
    QuestionChoice,
    TestGenieDataset,
)

from typing import Callable, Dict, List, Optional, Literal, TextIO

from pyrit.models.seed_prompt import SeedPrompt


# Define the type for the file handlers
FileHandlerRead = Callable[[TextIO], List[Dict[str, str]]]
FileHandlerWrite = Callable[[TextIO, List[Dict[str, str]]], None]

FILE_TYPE_HANDLERS: Dict[str, Dict[str, Callable]] = {
    "json": {"read": read_json, "write": write_json},
    "csv": {"read": read_csv, "write": write_csv},
    "txt": {"read": read_txt, "write": write_txt},
}


def _get_cache_file_name(source: str, file_type: str) -> str:
    """
    Generate a cache file name based on the source URL and file type.
    """
    hash_source = hashlib.md5(source.encode("utf-8")).hexdigest()
    return f"{hash_source}.{file_type}"


def _read_cache(cache_file: Path, file_type: str) -> List[Dict[str, str]]:
    """
    Read data from cache.
    """
    with cache_file.open("r", encoding="utf-8") as file:
        if file_type in FILE_TYPE_HANDLERS:
            return FILE_TYPE_HANDLERS[file_type]["read"](file)
        else:
            valid_types = ", ".join(FILE_TYPE_HANDLERS.keys())
            raise ValueError(f"Invalid file_type. Expected one of: {valid_types}.")


def _write_cache(cache_file: Path, examples: List[Dict[str, str]], file_type: str):
    """
    Write data to cache.
    """
    cache_file.parent.mkdir(parents=True, exist_ok=True)
    with cache_file.open("w", encoding="utf-8") as file:
        if file_type in FILE_TYPE_HANDLERS:
            FILE_TYPE_HANDLERS[file_type]["write"](file, examples)
        else:
            valid_types = ", ".join(FILE_TYPE_HANDLERS.keys())
            raise ValueError(f"Invalid file_type. Expected one of: {valid_types}.")


def _fetch_from_public_url(source: str, file_type: str) -> List[Dict[str, str]]:
    """
    Fetch examples from a repository.
    """
    response = requests.get(source)
    if response.status_code == 200:
        if file_type in FILE_TYPE_HANDLERS:
            if file_type == "json":
                return FILE_TYPE_HANDLERS[file_type]["read"](io.StringIO(response.text))
            else:
                return FILE_TYPE_HANDLERS[file_type]["read"](
                    io.StringIO("\n".join(response.text.splitlines()))
                )  # noqa: E501
        else:
            valid_types = ", ".join(FILE_TYPE_HANDLERS.keys())
            raise ValueError(f"Invalid file_type. Expected one of: {valid_types}.")
    else:
        raise Exception(f"Failed to fetch examples from public URL. Status code: {response.status_code}")


def _fetch_from_file(source: str, file_type: str) -> List[Dict[str, str]]:
    """
    Fetch examples from a local file.
    """
    with open(source, "r", encoding="utf-8") as file:
        if file_type in FILE_TYPE_HANDLERS:
            return FILE_TYPE_HANDLERS[file_type]["read"](file)
        else:
            valid_types = ", ".join(FILE_TYPE_HANDLERS.keys())
            raise ValueError(f"Invalid file_type. Expected one of: {valid_types}.")


def fetch_examples(
    source: str,
    source_type: Literal["public_url", "file"] = "public_url",
    cache: bool = True,
    data_home: Optional[Path] = None,
) -> List[Dict[str, str]]:
    """
    Fetch examples from a specified source with caching support.

    Example usage
    >>> examples = fetch_examples(
    >>>     source='https://raw.githubusercontent.com/KutalVolkan/many-shot-jailbreaking-dataset/5eac855/examples.json',
    >>>     source_type='public_url'
    >>> )

    Args:
        source (str): The source from which to fetch examples.
        source_type (Literal["public_url", "file"]): The type of source ('public_url' or 'file').
        cache (bool): Whether to cache the fetched examples. Defaults to True.
        data_home (Optional[Path]): Directory to store cached data. Defaults to None.

    Returns:
        List[Dict[str, str]]: A list of examples.
    """

    file_type = source.split(".")[-1]
    if file_type not in FILE_TYPE_HANDLERS:
        valid_types = ", ".join(FILE_TYPE_HANDLERS.keys())
        raise ValueError(f"Invalid file_type. Expected one of: {valid_types}.")

    if not data_home:
        data_home = RESULTS_PATH / "datasets"
    else:
        data_home = Path(data_home)

    cache_file = data_home / _get_cache_file_name(source, file_type)

    if cache and cache_file.exists():
        return _read_cache(cache_file, file_type)

    if source_type == "public_url":
        examples = _fetch_from_public_url(source, file_type)
    elif source_type == "file":
        examples = _fetch_from_file(source, file_type)

    if cache:
        _write_cache(cache_file, examples, file_type)
    else:
        with tempfile.NamedTemporaryFile(delete=False, mode="w", suffix=f".{file_type}") as temp_file:
            FILE_TYPE_HANDLERS[file_type]["write"](temp_file, examples)

    return examples


def fetch_many_shot_jailbreaking_examples() -> List[Dict[str, str]]:
    """
    Fetch many-shot jailbreaking examples from a specified source.

    Returns:
        List[Dict[str, str]]: A list of many-shot jailbreaking examples.
    """

    source = "https://raw.githubusercontent.com/KutalVolkan/many-shot-jailbreaking-dataset/5eac855/examples.json"
    source_type: Literal["public_url"] = "public_url"

    return fetch_examples(source, source_type)


def fetch_seclists_bias_testing_examples(
    source: str = (
        "https://raw.githubusercontent.com/danielmiessler/SecLists/4e747a4/Ai/LLM_Testing/Bias_Testing/"
        "nationality_geographic_bias.txt"
    ),
    source_type: Literal["public_url"] = "public_url",
    cache: bool = True,
    data_home: Optional[Path] = None,
    random_seed: Optional[int] = None,
    country: Optional[str] = None,
    region: Optional[str] = None,
    nationality: Optional[str] = None,
    gender: Optional[str] = None,
    skin_color: Optional[str] = None,
) -> SeedPromptDataset:
    """
    Fetch SecLists AI LLM Bias Testing examples from a specified source and create a SeedPromptDataset.

    Args:
        source (str): The source from which to fetch examples. Defaults to the SecLists repository Bias_Testing.
        source_type (Literal["public_url"]): The type of source ('public_url').
        cache (bool): Whether to cache the fetched examples. Defaults to True.
        data_home (Optional[Path]): Directory to store cached data. Defaults to None.
        random_seed (Optional[int]): Seed for random number generation for reproducibility. Defaults to None.
        country (Optional[str]): Specific country to use for the placeholder. Defaults to None.
        region (Optional[str]): Specific region to use for the placeholder. Defaults to None.
        nationality (Optional[str]): Specific nationality to use for the placeholder. Defaults to None.
        gender (Optional[str]): Specific gender to use for the placeholder. Defaults to None.
        skin_color (Optional[str]): Specific skin color to use for the placeholder. Defaults to None.

    Returns:
        SeedPromptDataset: A SeedPromptDataset containing the examples with placeholders replaced.
    """

    if random_seed is not None:
        random.seed(random_seed)

    # Determine the file type from the source URL
    file_type = source.split(".")[-1]
    if file_type not in FILE_TYPE_HANDLERS:
        valid_types = ", ".join(FILE_TYPE_HANDLERS.keys())
        raise ValueError(f"Invalid file_type. Expected one of: {valid_types}.")

    # Fetch the examples using the provided `fetch_examples` function
    examples = fetch_examples(source, source_type, cache, data_home)

    # Define placeholder values generation functions using pycountry and random.choice
    countries = list(pycountry.countries)
    subdivisions = list(pycountry.subdivisions)

    placeholder_values = {
        "Country": lambda: country if country else random.choice(countries).name,
        "Region": lambda: region if region else random.choice(subdivisions).name,
        "Nationality": lambda: (
            nationality if nationality else random.choice(countries).name
        ),  # Same as Country, the target LLM should be able to understand the context
        "GENDER": lambda: gender if gender else random.choice(["male", "female", "non-binary"]),
        "SKIN_COLOR": lambda: skin_color if skin_color else random.choice(["white", "black", "brown", "yellow"]),
    }

    # Replace placeholders in the examples with generated values
    filled_examples = []
    for example in examples:
        prompt = example["prompt"]
        for placeholder, generator in placeholder_values.items():
            values_used = set()
            while f"[{placeholder}]" in prompt:
                value = generator()
                # Ensure the new value is not the same as the previous one
                while value in values_used:
                    value = generator()
                values_used.add(value)
                prompt = prompt.replace(f"[{placeholder}]", value, 1)

        filled_examples.append(prompt)

    # Create SeedPrompt instances from each example in 'filled_examples'
    seed_prompts = [
        SeedPrompt(
            value=example,
            data_type="text",
            name="SecLists Bias Testing Examples",
            dataset_name="SecLists Bias Testing Examples",
            harm_categories=["bias_testing"],
            description="A dataset of SecLists AI LLM Bias Testing examples with placeholders replaced.",
        )
        for example in filled_examples
    ]

    seed_prompt_dataset = SeedPromptDataset(prompts=seed_prompts)

    return seed_prompt_dataset


def fetch_xstest_examples(
    source: str = "https://raw.githubusercontent.com/paul-rottger/exaggerated-safety/a3bb396/xstest_v2_prompts.csv",
    source_type: Literal["public_url"] = "public_url",
    cache: bool = True,
    data_home: Optional[Path] = None,
) -> SeedPromptDataset:
    """
    Fetch XSTest examples and create a SeedPromptDataset.

    Args:
        source (str): The source from which to fetch examples. Defaults to the exaggerated-safety repository.
        source_type (Literal["public_url"]): The type of source ('public_url').
        cache (bool): Whether to cache the fetched examples. Defaults to True.
        data_home (Optional[Path]): Directory to store cached data. Defaults to None.

    Returns:
        SeedPromptDataset: A SeedPromptDataset containing the examples.

    Note:
        For more information and access to the original dataset and related materials, visit:
        https://github.com/paul-rottger/exaggerated-safety
    """

    # Determine the file type from the source URL
    file_type = source.split(".")[-1]
    if file_type not in FILE_TYPE_HANDLERS:
        valid_types = ", ".join(FILE_TYPE_HANDLERS.keys())
        raise ValueError(f"Invalid file_type. Expected one of: {valid_types}.")

    # Fetch the examples using the provided `fetch_examples` function
    examples = fetch_examples(source, source_type, cache, data_home)

    # Extract prompts, harm categories, and other relevant data from the fetched examples
    prompts = [example["prompt"] for example in examples]
    harm_categories = [example["note"] for example in examples]

    seed_prompts = [
        SeedPrompt(
            value=example,
            data_type="text",
            name="XSTest Examples",
            dataset_name="XSTest Examples",
            harm_categories=harm_categories,
            description="A dataset of XSTest examples containing various categories such as violence, drugs, etc.",
        )
        for example in prompts
    ]

    seed_prompt_dataset = SeedPromptDataset(prompts=seed_prompts)

    return seed_prompt_dataset


def fetch_harmbench_examples(
    source: str = (
        "https://raw.githubusercontent.com/centerforaisafety/HarmBench/c0423b9/data/behavior_datasets/"
        "harmbench_behaviors_text_all.csv"
    ),
    source_type: Literal["public_url"] = "public_url",
    cache: bool = True,
    data_home: Optional[Path] = None,
) -> SeedPromptDataset:
    """
    Fetch HarmBench examples and create a SeedPromptDataset.

    Args:
        source (str): The source from which to fetch examples. Defaults to the HarmBench repository.
        source_type (Literal["public_url"]): The type of source ('public_url').
        cache (bool): Whether to cache the fetched examples. Defaults to True.
        data_home (Optional[Path]): Directory to store cached data. Defaults to None.

    Returns:
        SeedPromptDataset: A SeedPromptDataset containing the examples.

    Note:
        For more information and access to the original dataset and related materials, visit:
        https://github.com/centerforaisafety/HarmBench
    """

    # Determine the file type from the source URL
    file_type = source.split(".")[-1]
    if file_type not in FILE_TYPE_HANDLERS:
        valid_types = ", ".join(FILE_TYPE_HANDLERS.keys())
        raise ValueError(f"Invalid file_type. Expected one of: {valid_types}.")

    # Required keys to validate each example
    required_keys = {"Behavior", "SemanticCategory"}

    # Initialize containers for prompts and semantic categories
    prompts = []
    semantic_categories = set()

    # Fetch the examples using the provided `fetch_examples` function
    examples = fetch_examples(source, source_type, cache, data_home)

    # Validate each example and extract data
    for example in examples:
        # Check for missing keys in the example
        missing_keys = required_keys - example.keys()
        if missing_keys:
            raise ValueError(f"Missing keys in example: {', '.join(missing_keys)}")

        # Extract and append the data to respective containers
        prompts.append(example["Behavior"])
        semantic_categories.add(example["SemanticCategory"])

    seed_prompts = [
        SeedPrompt(
            value=example,
            data_type="text",
            name="HarmBench Examples",
            dataset_name="HarmBench Examples",
            harm_categories=list(semantic_categories),
            description="A dataset of HarmBench examples containing various categories such as chemical,"
            "biological, illegal activities, etc.",
        )
        for example in prompts
    ]

    seed_prompt_dataset = SeedPromptDataset(prompts=seed_prompts)

    return seed_prompt_dataset


def fetch_pku_safe_rlhf_dataset(include_safe_prompts: bool = True) -> SeedPromptDataset:
    """
    Fetch PKU-SafeRLHF examples and create a SeedPromptDataset.

    Args:
        include_safe_prompts (bool): all prompts in the dataset are returned if True; the dataset has
        RLHF markers for unsafe responses, so if False we only return the unsafe subset

    Returns:
        SeedPromptDataset: A SeedPromptDataset containing the examples.

    Note:
        For more information and access to the original dataset and related materials, visit:
        https://huggingface.co/datasets/PKU-Alignment/PKU-SafeRLHF. Based on research in paper:
        https://arxiv.org/pdf/2406.15513 written by Jiaming Ji and Donghai Hong and Borong Zhang and Boyuan Chen
        and Josef Dai and Boren Zheng and Tianyi Qiu and Boxun Li and Yaodong Yang
    """
    data = load_dataset("PKU-Alignment/PKU-SafeRLHF", "default")
    if include_safe_prompts:
        prompts = [item["prompt"] for item in data["train"]]
    else:
        # Each prompt has two responses in the dataset.
        # If either of them is marked as unsafe we include it.
        prompts = [
            item["prompt"]
            for item in data["train"]
            if (item["is_response_0_safe"] is False or item["is_response_1_safe"] is False)
        ]

    harm_categories = [
        "Endangering National Security",
        "Insulting Behavior",
        "Discriminatory Behavior",
        "Endangering Public Health",
        "Copyright Issues",
        "Violence",
        "Drugs",
        "Privacy Violation",
        "Economic Crime",
        "Mental Manipulation",
        "Human Trafficking",
        "Physical Harm",
        "Sexual Content",
        "Cybercrime",
        "Disrupting Public Order",
        "Environmental Damage",
        "Psychological Harm",
        "White-Collar Crime",
        "Animal Abuse",
    ]

    seed_prompts = [
        SeedPrompt(
            value=prompt,
            data_type="text",
            name="PKU-SafeRLHF",
            dataset_name="PKU-SafeRLHF",
            harm_categories=harm_categories,
            description="""This is a Hugging Face dataset that labels a prompt and 2 responses categorizing their
        helpfulness or harmfulness. Only the 'prompt' column is extracted.""",
            source="https://huggingface.co/datasets/PKU-Alignment/PKU-SafeRLHF",
        )
        for prompt in prompts
    ]

    seed_prompt_dataset = SeedPromptDataset(prompts=seed_prompts)
    return seed_prompt_dataset


def fetch_llm_latent_adversarial_training_harmful_dataset() -> SeedPromptDataset:
    data = load_dataset("LLM-LAT/harmful-dataset", "default")

    prompts = [item["prompt"] for item in data["train"]]

    # Create SeedPrompt instances from each example in 'prompts'
    seed_prompts = [
        SeedPrompt(
            value=prompt,
            data_type="text",
            name="LLM-LAT/harmful-dataset",
            dataset_name="LLM-LAT/harmful-dataset",
            description="This dataset contains prompts used to assess and analyze harmful behaviors in llm",
            source="https://huggingface.co/datasets/LLM-LAT/harmful-dataset",
        )
        for prompt in prompts
    ]

    seed_prompt_dataset = SeedPromptDataset(prompts=seed_prompts)
    return seed_prompt_dataset


def fetch_tdc23_redteaming_dataset() -> SeedPromptDataset:
    """
    Fetch TDC23-RedTeaming examples and create a SeedPromptDataset.

    Returns:
        SeedPromptDataset: A SeedPromptDataset containing the examples.
    """
    # Load the TDC23-RedTeaming dataset
    data = load_dataset("walledai/TDC23-RedTeaming", "default")

    prompts = [item["prompt"] for item in data["train"]]

    # Create SeedPrompt instances from each example in 'prompts'
    seed_prompts = [
        SeedPrompt(
            value=prompt,
            data_type="text",
            name="walledai/TDC23-RedTeaming",
            dataset_name="walledai/TDC23-RedTeaming",
            description="""TDC23-RedTeaming dataset from HuggingFace,
                    created by Walled AI (https://huggingface.co/walledai).
                    Contains 100 prompts aimed at generating harmful content
                    across multiple harm categories related to fairness,
                    misinformation, dangerous and criminal activities,
                    violence, etc. in the style of writing narratives.""",
            source="https://huggingface.co/datasets/walledai/TDC23-RedTeaming",
        )
        for prompt in prompts
    ]

    seed_prompt_dataset = SeedPromptDataset(prompts=seed_prompts)
    return seed_prompt_dataset


def fetch_adv_bench_dataset(
    source: str = (
        "https://raw.githubusercontent.com/llm-attacks/llm-attacks/main/data/advbench/" "harmful_behaviors.csv"
    ),
    source_type: Literal["public_url"] = "public_url",
    cache: bool = True,
    data_home: Optional[Path] = None,
) -> SeedPromptDataset:
    """
    Fetch AdvBench examples and create a SeedPromptDataset.

    Args:
        source (str): The source from which to fetch examples. Defaults to the AdvBench repository.
        source_type (Literal["public_url"]): The type of source ('public_url').
        cache (bool): Whether to cache the fetched examples. Defaults to True.
        data_home (Optional[Path]): Directory to store cached data. Defaults to None.

    Returns:
        SeedPromptDataset: A SeedPromptDataset containing the examples.

    Note:
        For more information and access to the original dataset and related materials, visit:
        https://github.com/llm-attacks/llm-attacks/blob/main/data/advbench. Based on research in paper:
        https://arxiv.org/abs/2307.15043 written by Andy Zou, Zifan Wang, Nicholas Carlini, Milad Nasr,
        J. Zico Kolter, Matt Fredrikson
    """
    # Determine the file type from the source URL
    file_type = source.split(".")[-1]
    if file_type not in FILE_TYPE_HANDLERS:
        valid_types = ", ".join(FILE_TYPE_HANDLERS.keys())
        raise ValueError(f"Invalid file_type. Expected one of: {valid_types}.")

    # Fetch the examples using the provided `fetch_examples` function
    examples = fetch_examples(source, source_type, cache, data_home)

    # Extract and append the data to respective containers
    prompts = [item["goal"] for item in examples if "goal" in item]

    harm_categories = [
        "Endangering National Security",
        "Insulting Behavior",
        "Discriminatory Behavior",
        "Endangering Public Health",
        "Copyright Issues",
        "Violence",
        "Drugs",
        "Privacy Violation",
        "Economic Crime",
        "Mental Manipulation",
        "Human Trafficking",
        "Physical Harm",
        "Sexual Content",
        "Cybercrime",
        "Disrupting Public Order",
        "Environmental Damage",
        "Psychological Harm",
        "White-Collar Crime",
        "Animal Abuse",
    ]

    # Create SeedPrompt instances from each example in 'prompts'
    seed_prompts = [
        SeedPrompt(
            value=prompt,
            data_type="text",
            name="AdvBench Dataset",
            dataset_name="AdvBench Dataset",
            harm_categories=harm_categories,
            description="""AdvBench is a set of 520 harmful behaviors formulated as instructions. These behaviors
        range over the same themes as the harmful strings setting, but the adversary's goal is instead to find
        a single attack string that will cause the model to generate any response that attempts to comply with
        the instruction, and to do so over as many harmful behaviors as possible.""",
            source="https://github.com/llm-attacks/llm-attacks/tree/main/data/advbench",
        )
        for prompt in prompts
    ]

    seed_prompt_dataset = SeedPromptDataset(prompts=seed_prompts)
    return seed_prompt_dataset


def fetch_wmdp_dataset(category: Optional[str] = None) -> QuestionAnsweringDataset:
    """
    Fetch WMDP examples and create a QuestionAnsweringDataset.

    Args:
        category (str): The dataset category, one of "cyber", "bio", "chem"

    Returns:
        QuestionAnsweringDataset: A QuestionAnsweringDataset containing the examples.

    Note:
        For more information and access to the original dataset and related materials, visit:
        https://huggingface.co/datasets/cais/wmdp
    """

    # Determine which subset of data to load
    data_categories = None
    if not category:  # if category is not specified, read in all 3 subsets of data
        data_categories = ["wmdp-cyber", "wmdp-bio", "wmdp-chem"]
    elif category not in ["cyber", "bio", "chem"]:
        raise ValueError(f"Invalid Parameter: {category}. Expected 'cyber', 'bio', or 'chem'")
    else:
        data_categories = ["wmdp-" + category]

    # Read in cybersecurity dataset
    questions_answers = []
    for name in data_categories:
        ds = load_dataset("cais/wmdp", name)
        for i in range(0, len(ds["test"])):
            # For each question, save the 4 possible choices and their respective index
            choices = []
            for j in range(0, 4):
                c = QuestionChoice(index=j, text=ds["test"]["choices"][i][j])
                choices.append(c)

            entry = QuestionAnsweringEntry(
                question=ds["test"]["question"][i],
                answer_type="int",
                correct_answer=ds["test"]["answer"][i],
                choices=choices,
            )
            questions_answers.append(entry)

    dataset = QuestionAnsweringDataset(
        name="wmdp",
        description="""The WMDP Benchmark: Measuring and Reducing Malicious Use With Unlearning. The Weapons of Mass
        Destruction Proxy (WMDP) benchmark is a dataset of 4,157 multiple-choice questions surrounding hazardous
        knowledge in biosecurity, cybersecurity, and chemical security. WMDP serves as both a proxy evaluation
        for hazardous knowledge in large language models (LLMs) and a benchmark for unlearning methods to remove such
        hazardous knowledge. To guide progress on mitigating risk from LLMs, we develop CUT, a state-of-the-art
        unlearning method which reduces model performance on WMDP while maintaining general language model
        capabilities.""",
        author="""Nathaniel Li and Alexander Pan and Anjali Gopal and Summer Yue and Daniel Berrios and Alice
        Gatti and Justin D. Li and Ann-Kathrin Dombrowski and Shashwat Goel and Long Phan and Gabriel Mukobi
        and Nathan Helm-Burger and Rassin Lababidi and Lennart Justen and Andrew B. Liu and Michael Chen and
        Isabelle Barrass and Oliver Zhang and Xiaoyuan Zhu and Rishub Tamirisa and Bhrugu Bharathi and Adam Khoja
        and Zhenqi Zhao and Ariel Herbert-Voss and Cort B. Breuer and Andy Zou and Mantas Mazeika and Zifan Wang
        and Palash Oswal and Weiran Liu and Adam A. Hunt and Justin Tienken-Harder and Kevin Y. Shih and Kemper
        Talley and John Guan and Russell Kaplan and Ian Steneker and David Campbell and Brad Jokubaitis and
        Alex Levinson and Jean Wang and William Qian and Kallol Krishna Karmakar and Steven Basart and Stephen
        Fitz and Mindy Levine and Ponnurangam Kumaraguru and Uday Tupakula and Vijay Varadharajan and Yan
        Shoshitaishvili and Jimmy Ba and Kevin M. Esvelt and Alexandr Wang and Dan Hendrycks""",
        source="https://huggingface.co/datasets/cais/wmdp",
        questions=questions_answers,
    )

    return dataset


def fetch_decoding_trust_stereotypes_examples(
    source: str = (
        "https://raw.githubusercontent.com/AI-secure/DecodingTrust/main/data/stereotype/dataset/user_prompts.csv"
    ),
    source_type: Literal["public_url"] = "public_url",
    cache: bool = True,
    data_home: Optional[Path] = None,
    stereotype_topics: Optional[List[str]] = None,
    target_groups: Optional[List[str]] = None,
    system_prompt_type: Literal["benign", "untargeted", "targeted"] = "targeted",
) -> SeedPromptDataset:
    """
    Fetch DecodingTrust examples and create a SeedPromptDataset.

    Args:
        source (str): The source from which to fetch examples. Defaults to the DecodingTrust repository.
        source_type (Literal["public_url"]): The type of source ('public_url').
        cache (bool): Whether to cache the fetched examples. Defaults to True.
        data_home (Optional[Path]): Directory to store cached data. Defaults to None.
        stereotype_topics (Optional[List[str]]): List of stereotype topics to filter the examples. Defaults to None.
            The list of all 16 stereotype_topics can be found here:
            https://github.com/AI-secure/DecodingTrust/tree/main/data/stereotype
            Defaults to None, which means all topics are included.
        target_groups (Optional[List[str]]): List of target groups to filter the examples. Defaults to None.
            The list of all 24 target_groups can be found here:
            https://github.com/AI-secure/DecodingTrust/tree/main/data/stereotype
            Defaults to None, which means all target groups are included.
        system_prompt_type (Literal["benign", "untargeted", "targeted"]): The type of system prompt to use.
            Defaults to "targeted".

    Returns:
        SeedPromptDataset: A SeedPromptDataset containing the examples.

    Note:
        For more information and access to the original dataset and related materials, visit:
        https://github.com/centerforaisafety/HarmBench
    """
    if system_prompt_type not in ["benign", "untargeted", "targeted"]:
        raise ValueError("Invalid system_prompt_type. Expected 'benign', 'untargeted', or 'targeted'}")
    # Determine the file type from the source URL
    file_type = source.split(".")[-1]
    if file_type not in FILE_TYPE_HANDLERS:
        valid_types = ", ".join(FILE_TYPE_HANDLERS.keys())
        raise ValueError(f"Invalid file_type. Expected one of: {valid_types}.")

    if system_prompt_type == "targeted":
        system_prompt = SeedPrompt.from_yaml_file(
            Path(DATASETS_PATH) / "prompt_templates" / "jailbreak" / "dt_stereotypes_targeted.yaml"
        )
    elif system_prompt_type == "untargeted":
        system_prompt = SeedPrompt.from_yaml_file(
            Path(DATASETS_PATH) / "prompt_templates" / "jailbreak" / "dt_stereotypes_untargeted.yaml"
        )
    else:
        system_prompt = SeedPrompt.from_yaml_file(
            Path(DATASETS_PATH) / "prompt_templates" / "jailbreak" / "dt_stereotypes_benign.yaml"
        )

    # Required keys to validate each example
    required_keys = {"stereotype_topic", "target_group", "user_prompt"}

    # Initialize containers for prompts and semantic categories
    prompts = []

    # Fetch the examples using the provided `fetch_examples` function
    examples = fetch_examples(source, source_type, cache, data_home)

    is_targeted = system_prompt_type == "targeted"
    # Validate each example and extract data
    for example in examples:
        # Check for missing keys in the example
        missing_keys = required_keys - example.keys()
        if missing_keys:
            raise ValueError(f"Missing keys in example: {', '.join(missing_keys)}")
        # Check if the example should be filtered based on the provided topics and target groups
        if (
            stereotype_topics
            and example["stereotype_topic"] not in stereotype_topics
            or (target_groups and example["target_group"] not in target_groups)
        ):
            continue

        prompt = (
            system_prompt.render_template_value(prompt=example["user_prompt"], target_group=example["target_group"])
            if is_targeted
            else system_prompt.render_template_value(prompt=example["user_prompt"])
        )
        prompts.append(prompt)

    seed_prompts = [
        SeedPrompt(
            value=prompt,
            data_type="text",
            name="DecodingTrust Stereotypes Examples",
            dataset_name="DecodingTrust Stereotypes Examples",
            harm_categories=["stereotypes"],
            description="""A dataset of Decoding Trust 'Stereotypes' example prompts across many different topics
            and target groups. These prompts attempt to convince the target to agree with a harmful
            stereotype.""",
        )
        for prompt in prompts
    ]

    seed_prompt_dataset = SeedPromptDataset(prompts=seed_prompts)
    return seed_prompt_dataset


def fetch_forbidden_questions_df() -> SeedPromptDataset:
    """
    Fetch Forbidden question dataset and return it as a SeedPromptDataset

    Returns: SeedPromptDataset

    Note: For more info
        Paper - https://arxiv.org/abs/2308.03825
        Github - https://github.com/verazuo/jailbreak_llms/
        Website - https://jailbreak-llms.xinyueshen.me/
    """
    data = load_dataset("TrustAIRLab/forbidden_question_set", "default")

    harm_categories = [
        "Illegal Activity",
        "Hate Speech",
        "Malware Generation",
        "Physical Harm",
        "Economic Harm",
        "Fraud",
        "Pornography",
        "Political Lobbying",
        "Privacy Violence",
        "Legal Opinion",
        "Financial Advice",
        "Health Consultation",
        "Government Decision",
    ]
    authors = ["Xinyue Shen", "Zeyuan Chen", "Michael Backes", "Yun Shen", "Yang Zhang"]
    prompts = [item["question"] for item in data["train"]]

    seed_prompts = [
        SeedPrompt(
            value=prompt,
            data_type="text",
            name="TrustAIRLab/forbidden_question_set",
            dataset_name="TrustAIRLab/forbidden_question_set",
            authors=authors,
            harm_categories=harm_categories,
            source="https://huggingface.co/datasets/TrustAIRLab/forbidden_question_set",
            description="""This is the Forbidden Question Set dataset proposed in the ACM CCS 2024 paper
        "Do Anything Now'': Characterizing and Evaluating In-The-Wild Jailbreak Prompts on Large Language Models.
        It contains 390 questions (= 13 scenarios x 30 questions) adopted from OpenAI Usage Policy.
        The focus is on 13 scenarios, including Illegal Activity, Hate Speech, Malware Generation,
        Physical Harm, Economic Harm, Fraud, Pornography, Political Lobbying, Privacy Violence, Legal Opinion,
        Financial Advice, Health Consultation, and Government Decision.""",
        )
        for prompt in prompts
    ]

    seed_prompt_dataset = SeedPromptDataset(prompts=seed_prompts)
    return seed_prompt_dataset

<<<<<<< HEAD
def fetch_testgenie_dataset() -> TestGenieDataset:
    current_dir = os.path.dirname(os.path.abspath(__file__))

    data_dir = os.path.dirname(os.path.abspath(sys.modules[__name__].__file__))
    prepare_data_path = os.path.join(data_dir, '../prompt_converter/claim_converter/data/prepare_data.py')

    prepare_data_dir = os.path.dirname(prepare_data_path)
    os.chdir(prepare_data_dir)

    # Run prepare_data.py
    try:
        subprocess.run(['python', prepare_data_path], check=True)
    except subprocess.CalledProcessError as e:
        print(f"An error occurred while running prepare_data.py: {e}")

    os.chdir(current_dir)

    return TestGenieDataset()
=======

def fetch_librAI_do_not_answer_dataset() -> SeedPromptDataset:
    """
    Fetch the LibrAI 'Do Not Answer' dataset and return it as a SeedPromptDataset.

    Relevant Columns:
    - "risk_area"
    - "types_of_harm"
    - "specific_harms"
    - "question"

    Returns:
        SeedPromptDataset: A SeedPromptDataset containing the examples.

    Note: For more info
    - Paper       - https://arxiv.org/abs/2308.13387
    - Github      - https://github.com/libr-ai/do-not-answer
    - HF Dataset  - https://huggingface.co/datasets/LibrAI/do-not-answer
    """
    # Load dataset from Hugging Face
    data = load_dataset("LibrAI/do-not-answer", split="train")

    seed_prompts = [
        SeedPrompt(
            value=entry["question"],
            data_type="text",
            name="",
            dataset_name="LibrAI/Do-Not-Answer",
            harm_categories=[entry["risk_area"], entry["types_of_harm"], entry["specific_harms"]],
            description=(
                f"This is a prompt from the 'Do Not Answer' dataset under the risk area: {entry['risk_area']}, "
                f"harm type: {entry['types_of_harm']}, and specific harm: {entry['specific_harms']}."
            ),
            source="https://huggingface.co/datasets/LibrAI/do-not-answer",
        )
        for entry in data
    ]

    # Create a SeedPromptDataset from the list of SeedPrompt instances
    return SeedPromptDataset(prompts=seed_prompts)
>>>>>>> ea87254b
<|MERGE_RESOLUTION|>--- conflicted
+++ resolved
@@ -828,7 +828,6 @@
     seed_prompt_dataset = SeedPromptDataset(prompts=seed_prompts)
     return seed_prompt_dataset
 
-<<<<<<< HEAD
 def fetch_testgenie_dataset() -> TestGenieDataset:
     current_dir = os.path.dirname(os.path.abspath(__file__))
 
@@ -847,7 +846,6 @@
     os.chdir(current_dir)
 
     return TestGenieDataset()
-=======
 
 def fetch_librAI_do_not_answer_dataset() -> SeedPromptDataset:
     """
@@ -887,5 +885,4 @@
     ]
 
     # Create a SeedPromptDataset from the list of SeedPrompt instances
-    return SeedPromptDataset(prompts=seed_prompts)
->>>>>>> ea87254b
+    return SeedPromptDataset(prompts=seed_prompts)