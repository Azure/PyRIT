--- conflicted
+++ resolved
@@ -418,10 +418,8 @@
         prompts=prompts,
     )
 
-<<<<<<< HEAD
     return dataset
-
-
+  
 def fetch_adv_bench_dataset(
     source: str = (
         "https://raw.githubusercontent.com/llm-attacks/llm-attacks/main/data/advbench/" "harmful_behaviors.csv"
@@ -480,6 +478,4 @@
         prompts=prompts,
     )
 
-=======
->>>>>>> 2144c626
     return dataset