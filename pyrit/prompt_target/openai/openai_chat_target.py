--- conflicted
+++ resolved
@@ -406,7 +406,6 @@
         # Filter out None values
         return {k: v for k, v in body_parameters.items() if v is not None}
 
-<<<<<<< HEAD
     def _construct_message_from_openai_json(
         self,
         *,
@@ -440,8 +439,6 @@
 
         return construct_response_from_request(request=message_piece, response_text_pieces=[extracted_response])
 
-=======
->>>>>>> f88fc2ee
     def _validate_request(self, *, message: Message) -> None:
         """
         Validates the structure and content of a message for compatibility of this target.
