# Copyright (c) Microsoft Corporation.
# Licensed under the MIT license.

import logging
from typing import Any, Optional

from pyrit.exceptions.exception_classes import (
    pyrit_target_retry,
)
from pyrit.models import Message, construct_response_from_request
from pyrit.prompt_target import OpenAITarget, limit_requests_per_minute

logger = logging.getLogger(__name__)


class OpenAICompletionTarget(OpenAITarget):

    def __init__(
        self,
        max_tokens: Optional[int] = None,
        temperature: Optional[float] = None,
        top_p: Optional[float] = None,
        presence_penalty: Optional[float] = None,
        frequency_penalty: Optional[float] = None,
        n: Optional[int] = None,
        *args,
        **kwargs,
    ):
        """
        Initialize the OpenAICompletionTarget with the given parameters.

        Args:
<<<<<<< HEAD
            model_name (str, Optional): The name of the model (or deployment name in Azure).
=======
            model_name (str, Optional): The name of the model.
                If no value is provided, the OPENAI_COMPLETION_MODEL environment variable will be used.
>>>>>>> a33b5513
            endpoint (str, Optional): The target URL for the OpenAI service.
            api_key (str | Callable[[], str], Optional): The API key for accessing the OpenAI service,
                or a callable that returns an access token. For Azure endpoints with Entra authentication,
                pass a token provider from pyrit.auth (e.g., get_azure_openai_auth(endpoint)).
                Defaults to the `OPENAI_CHAT_KEY` environment variable.
            headers (str, Optional): Headers of the endpoint (JSON).
            max_requests_per_minute (int, Optional): Number of requests the target can handle per
                minute before hitting a rate limit. The number of requests sent to the target
                will be capped at the value provided.
            max_tokens (int, Optional): The maximum number of tokens that can be generated in the
              completion. The token count of your prompt plus `max_tokens` cannot exceed the model's
              context length.
            temperature (float, Optional): What sampling temperature to use, between 0 and 2.
                Values like 0.8 will make the output more random, while lower values like 0.2 will
                make it more focused and deterministic.
            top_p (float, Optional): An alternative to sampling with temperature, called nucleus
                sampling, where the model considers the results of the tokens with top_p probability mass.
            presence_penalty (float, Optional): Number between -2.0 and 2.0. Positive values penalize new
                tokens based on whether they appear in the text so far, increasing the model's likelihood to
                talk about new topics.
            n (int, Optional): How many completions to generate for each prompt.
            httpx_client_kwargs (dict, Optional): Additional kwargs to be passed to the
                `httpx.AsyncClient()` constructor.
                For example, to specify a 3 minutes timeout: httpx_client_kwargs={"timeout": 180}
        """
        super().__init__(*args, **kwargs)

        self._max_tokens = max_tokens
        self._temperature = temperature
        self._top_p = top_p
        self._frequency_penalty = frequency_penalty
        self._presence_penalty = presence_penalty
        self._n = n

    def _set_openai_env_configuration_vars(self):
        self.model_name_environment_variable = "OPENAI_COMPLETION_MODEL"
        self.endpoint_environment_variable = "OPENAI_COMPLETION_ENDPOINT"
        self.api_key_environment_variable = "OPENAI_COMPLETION_API_KEY"
        self.underlying_model_environment_variable = "OPENAI_COMPLETION_UNDERLYING_MODEL"

    def _get_target_api_paths(self) -> list[str]:
        """Return API paths that should not be in the URL."""
        return ["/completions", "/v1/completions"]

    def _get_provider_examples(self) -> dict[str, str]:
        """Return provider-specific example URLs."""
        return {
            ".openai.azure.com": "https://{resource}.openai.azure.com/openai/v1",
            "api.openai.com": "https://api.openai.com/v1",
        }

    @limit_requests_per_minute
    @pyrit_target_retry
    async def send_prompt_async(self, *, message: Message) -> list[Message]:

        self._validate_request(message=message)
        message_piece = message.message_pieces[0]

        logger.info(f"Sending the following prompt to the prompt target: {message_piece}")

        # Build request parameters
        body_parameters = {
            "model": self._model_name,
            "prompt": message_piece.converted_value,
            "top_p": self._top_p,
            "temperature": self._temperature,
            "frequency_penalty": self._frequency_penalty,
            "presence_penalty": self._presence_penalty,
            "max_tokens": self._max_tokens,
            "n": self._n,
        }

        # Filter out None values
        request_params = {k: v for k, v in body_parameters.items() if v is not None}

        # Use unified error handler - automatically detects Completion and validates
        response = await self._handle_openai_request(
            api_call=lambda: self._async_client.completions.create(**request_params),  # type: ignore[call-overload]
            request=message,
        )
        return [response]

    async def _construct_message_from_response(self, response: Any, request: Any) -> Message:
        """
        Construct a Message from a Completion response.

        Args:
            response: The Completion response from OpenAI SDK.
            request: The original request MessagePiece.

        Returns:
            Message: Constructed message with extracted text.
        """
        logger.info(f"Received response from the prompt target with {len(response.choices)} choices")

        # Extract response text from validated choices
        extracted_response = [choice.text for choice in response.choices]

        return construct_response_from_request(request=request, response_text_pieces=extracted_response)

    def _validate_request(self, *, message: Message) -> None:
        n_pieces = len(message.message_pieces)
        if n_pieces != 1:
            raise ValueError(f"This target only supports a single message piece. Received: {n_pieces} pieces.")

        piece_type = message.message_pieces[0].converted_value_data_type
        if piece_type != "text":
            raise ValueError(f"This target only supports text prompt input. Received: {piece_type}.")

    def is_json_response_supported(self) -> bool:
        """Indicates that this target supports JSON response format."""
        return False

    async def _fetch_underlying_model_async(self) -> Optional[str]:
        """
        Fetch the underlying model name by making a minimal completion request.

        Sends a simple prompt with max_tokens=1 to minimize cost and latency,
        then extracts the model name from the response.

        Returns:
            Optional[str]: The underlying model name, or None if it cannot be determined.
        """
        try:
            response = await self._async_client.completions.create(
                model=self._model_name,
                prompt="hi",
                max_tokens=1,
            )

            raw_model = getattr(response, "model", None)
            return raw_model
        except Exception as e:
            logger.warning(f"Failed to fetch underlying model from endpoint: {e}")
            return None<|MERGE_RESOLUTION|>--- conflicted
+++ resolved
@@ -30,12 +30,8 @@
         Initialize the OpenAICompletionTarget with the given parameters.
 
         Args:
-<<<<<<< HEAD
             model_name (str, Optional): The name of the model (or deployment name in Azure).
-=======
-            model_name (str, Optional): The name of the model.
                 If no value is provided, the OPENAI_COMPLETION_MODEL environment variable will be used.
->>>>>>> a33b5513
             endpoint (str, Optional): The target URL for the OpenAI service.
             api_key (str | Callable[[], str], Optional): The API key for accessing the OpenAI service,
                 or a callable that returns an access token. For Azure endpoints with Entra authentication,
