--- conflicted
+++ resolved
@@ -36,12 +36,8 @@
         Initialize the TTS target with specified parameters.
 
         Args:
-<<<<<<< HEAD
-            model_name (str, Optional): The name of the model (or deployment name in Azure). Defaults to "tts-1".
-=======
-            model_name (str, Optional): The name of the model.
+            model_name (str, Optional): The name of the model (or deployment name in Azure).
                 If no value is provided, the OPENAI_TTS_MODEL environment variable will be used.
->>>>>>> a33b5513
             endpoint (str, Optional): The target URL for the OpenAI service.
             api_key (str | Callable[[], str], Optional): The API key for accessing the OpenAI service,
                 or a callable that returns an access token. For Azure endpoints with Entra authentication,
