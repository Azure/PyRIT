--- conflicted
+++ resolved
@@ -73,12 +73,8 @@
         self._voice = voice
         self._response_format = response_format
         self._language = language
-<<<<<<< HEAD
-        self._api_version = api_version or "2024-03-01-preview"
-=======
         self._speed = speed
         self._api_version = api_version
->>>>>>> 7c8ca41d
 
     def _set_openai_env_configuration_vars(self):
         self.model_name_environment_variable = "OPENAI_TTS_MODEL"
