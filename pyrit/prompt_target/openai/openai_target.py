# Copyright (c) Microsoft Corporation.
# Licensed under the MIT license.

import json
import logging
from abc import abstractmethod
from typing import Optional

from pyrit.auth.azure_auth import (
    AzureAuth,
    get_default_scope,
)
from pyrit.common import default_values
from pyrit.prompt_target import PromptChatTarget

logger = logging.getLogger(__name__)


class OpenAITarget(PromptChatTarget):

    ADDITIONAL_REQUEST_HEADERS: str = "OPENAI_ADDITIONAL_REQUEST_HEADERS"

    model_name_environment_variable: str
    endpoint_environment_variable: str
    api_key_environment_variable: str

    _model_name: Optional[str]
    _azure_auth: Optional[AzureAuth] = None

    def __init__(
        self,
        *,
        model_name: Optional[str] = None,
        endpoint: Optional[str] = None,
        api_key: Optional[str] = None,
        headers: Optional[str] = None,
<<<<<<< HEAD
        use_aad_auth: Optional[bool] = False,
        api_version: Optional[str] = "2024-10-21",
=======
        use_aad_auth: bool = False,
        api_version: Optional[str] = "2024-06-01",
>>>>>>> ec354024
        max_requests_per_minute: Optional[int] = None,
        httpx_client_kwargs: Optional[dict] = None,
    ) -> None:
        """
        Abstract class that initializes an Azure or non-Azure OpenAI chat target.

        Read more about the various models here:
        https://learn.microsoft.com/en-us/azure/ai-services/openai/concepts/models.


        Args:
            model_name (str, Optional): The name of the model.
            endpoint (str, Optional): The target URL for the OpenAI service.
            api_key (str, Optional): The API key for accessing the Azure OpenAI service.
                Defaults to the OPENAI_CHAT_KEY environment variable.
            headers (str, Optional): Extra headers of the endpoint (JSON).
            use_aad_auth (bool): When set to True, user authentication is used
                instead of API Key. DefaultAzureCredential is taken for
                https://cognitiveservices.azure.com/.default . Please run `az login` locally
                to leverage user AuthN.
            api_version (str, Optional): The version of the Azure OpenAI API. Defaults to
                "2024-06-01". If set to None, this will not be added as a query parameter to requests.
            max_requests_per_minute (int, Optional): Number of requests the target can handle per
                minute before hitting a rate limit. The number of requests sent to the target
                will be capped at the value provided.
            httpx_client_kwargs (dict, Optional): Additional kwargs to be passed to the
                httpx.AsyncClient() constructor.
        """
        PromptChatTarget.__init__(self, max_requests_per_minute=max_requests_per_minute)

        self._headers: dict = {}
        self._httpx_client_kwargs = httpx_client_kwargs or {}

        request_headers = default_values.get_non_required_value(
            env_var_name=self.ADDITIONAL_REQUEST_HEADERS, passed_value=headers
        )

        if request_headers and isinstance(request_headers, str):
            self._headers = json.loads(request_headers)

        self._api_version = api_version

        self._set_openai_env_configuration_vars()

        self._model_name: str = default_values.get_non_required_value(
            env_var_name=self.model_name_environment_variable, passed_value=model_name
        )
        self._endpoint = default_values.get_required_value(
            env_var_name=self.endpoint_environment_variable, passed_value=endpoint
        ).rstrip("/")

        self._api_key = api_key

        self._set_auth_headers(use_aad_auth=use_aad_auth, passed_api_key=api_key)

    def _set_auth_headers(self, use_aad_auth, passed_api_key) -> None:
        self._api_key = default_values.get_non_required_value(
            env_var_name=self.api_key_environment_variable, passed_value=passed_api_key
        )

        if self._api_key:
            # This header is set as api-key in azure and bearer in openai
            # But azure still functions if it's in both places and in fact,
            # in Azure foundry it needs to be set as a bearer
            self._headers["Api-Key"] = self._api_key
            self._headers["Authorization"] = f"Bearer {self._api_key}"

        if use_aad_auth:
            logger.info("Authenticating with AzureAuth")
            scope = get_default_scope(self._endpoint)
            self._azure_auth = AzureAuth(token_scope=scope)
            self._headers["Authorization"] = f"Bearer {self._azure_auth.get_token()}"

    def refresh_auth_headers(self) -> None:
        """Refresh the authentication headers. This is particularly useful for AAD authentication
        where tokens need to be refreshed periodically."""
        if self._azure_auth:
            self._headers["Authorization"] = f"Bearer {self._azure_auth.refresh_token()}"

    @abstractmethod
    def _set_openai_env_configuration_vars(self) -> None:
        """
        Sets deployment_environment_variable, endpoint_environment_variable, and api_key_environment_variable
        which are read from .env
        """
        raise NotImplementedError

    @abstractmethod
    def is_json_response_supported(self) -> bool:
        """
        Abstract method to determine if JSON response format is supported by the target.

        Returns:
            bool: True if JSON response is supported, False otherwise.
        """
        pass<|MERGE_RESOLUTION|>--- conflicted
+++ resolved
@@ -34,13 +34,8 @@
         endpoint: Optional[str] = None,
         api_key: Optional[str] = None,
         headers: Optional[str] = None,
-<<<<<<< HEAD
-        use_aad_auth: Optional[bool] = False,
+        use_aad_auth: bool = False,
         api_version: Optional[str] = "2024-10-21",
-=======
-        use_aad_auth: bool = False,
-        api_version: Optional[str] = "2024-06-01",
->>>>>>> ec354024
         max_requests_per_minute: Optional[int] = None,
         httpx_client_kwargs: Optional[dict] = None,
     ) -> None:
