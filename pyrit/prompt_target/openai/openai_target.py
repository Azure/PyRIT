# Copyright (c) Microsoft Corporation.
# Licensed under the MIT license.

import json
import logging
import re
from abc import abstractmethod
<<<<<<< HEAD
from typing import Any, Dict, Optional
=======
from typing import Any, Awaitable, Callable, Optional
>>>>>>> 7ff47ebd
from urllib.parse import urlparse

from openai import (
    AsyncOpenAI,
    BadRequestError,
    ContentFilterFinishReasonError,
    RateLimitError,
)
from openai._exceptions import (
    APIConnectionError,
    APIStatusError,
    APITimeoutError,
    AuthenticationError,
)

from pyrit.common import default_values
from pyrit.exceptions.exception_classes import (
    RateLimitException,
    handle_bad_request_exception,
)
from pyrit.models import Message, MessagePiece
from pyrit.prompt_target import PromptChatTarget
from pyrit.prompt_target.openai.openai_error_handling import (
    _extract_error_payload,
    _extract_request_id_from_exception,
    _extract_retry_after_from_exception,
)

logger = logging.getLogger(__name__)


class OpenAITarget(PromptChatTarget):

    ADDITIONAL_REQUEST_HEADERS: str = "OPENAI_ADDITIONAL_REQUEST_HEADERS"

    model_name_environment_variable: str
    endpoint_environment_variable: str
    api_key_environment_variable: str

    _async_client: Optional[AsyncOpenAI] = None

    def __init__(
        self,
        *,
        model_name: Optional[str] = None,
        endpoint: Optional[str] = None,
        api_key: Optional[str | Callable[[], str | Awaitable[str]]] = None,
        headers: Optional[str] = None,
        max_requests_per_minute: Optional[int] = None,
        custom_metadata: Optional[Dict[str, Any]] = None,
        httpx_client_kwargs: Optional[dict] = None,
    ) -> None:
        """
        Abstract class that initializes an Azure or non-Azure OpenAI chat target.

        Read more about the various models here:
        https://learn.microsoft.com/en-us/azure/ai-services/openai/concepts/models.


        Args:
            model_name (str, Optional): The name of the model.
                If no value is provided, the environment variable will be used (set by subclass).
            endpoint (str, Optional): The target URL for the OpenAI service.
            api_key (str | Callable[[], str], Optional): The API key for accessing the OpenAI service,
                or a callable that returns an access token. For Azure endpoints with Entra authentication,
                pass a token provider from pyrit.auth (e.g., get_azure_openai_auth(endpoint)).
                Defaults to the target-specific API key environment variable.
            headers (str, Optional): Extra headers of the endpoint (JSON).
            max_requests_per_minute (int, Optional): Number of requests the target can handle per
                minute before hitting a rate limit. The number of requests sent to the target
                will be capped at the value provided.
            custom_metadata (Dict[str, Any], Optional): Custom metadata to associate with the target for identifier
                purposes.
            httpx_client_kwargs (dict, Optional): Additional kwargs to be passed to the
                `httpx.AsyncClient()` constructor.
        """
        self._headers: dict = {}
        self._httpx_client_kwargs = httpx_client_kwargs or {}

        request_headers = default_values.get_non_required_value(
            env_var_name=self.ADDITIONAL_REQUEST_HEADERS, passed_value=headers
        )

        if request_headers and isinstance(request_headers, str):
            self._headers = json.loads(request_headers)

        self._set_openai_env_configuration_vars()

        self._model_name: str = default_values.get_required_value(
            env_var_name=self.model_name_environment_variable, passed_value=model_name
        )
        endpoint_value = default_values.get_required_value(
            env_var_name=self.endpoint_environment_variable, passed_value=endpoint
        )

        # Initialize parent with endpoint and model_name
        PromptChatTarget.__init__(
            self,
            max_requests_per_minute=max_requests_per_minute,
            endpoint=endpoint_value,
            model_name=self._model_name,
            custom_metadata=custom_metadata,
        )

        # API key is required - either from parameter or environment variable
        self._api_key = default_values.get_required_value(  # type: ignore[assignment]
            env_var_name=self.api_key_environment_variable, passed_value=api_key
        )

        self._initialize_openai_client()

    def _extract_deployment_from_azure_url(self, url: str) -> str:
        """
        Extract deployment/model name from Azure OpenAI URL.

        Azure URLs have formats like:
        - https://{resource}.openai.azure.com/openai/deployments/{deployment}/chat/completions
        - https://{resource}.openai.azure.com/openai/deployments/{deployment}/responses

        Args:
            url: The Azure endpoint URL.

        Returns:
            The deployment name, or empty string if not found.
        """
        # Match /deployments/{deployment_name}/
        match = re.search(r"/deployments/([^/]+)/", url)
        if match:
            deployment = match.group(1)
            logger.info(f"Extracted deployment name from URL: {deployment}")
            return deployment

        return ""

    def _warn_old_azure_url_format(self, url: str) -> None:
        """
        Warn users about old Azure URL format without modifying the URL.

        Old formats that trigger warnings:
        - Deployment in path: /openai/deployments/{deployment}/...
        - API version in query: ?api-version=X

        These can appear independently or together.

        Recommended new format: https://{resource}.openai.azure.com/openai/v1
        Pass deployment name as model_name parameter.

        Args:
            url: The Azure endpoint URL to validate.
        """
        parsed = urlparse(url)
        suggested_url = f"{parsed.scheme}://{parsed.netloc}/openai/v1"

        # Check for both deployment in path and api-version
        deployment = self._extract_deployment_from_azure_url(url)
        has_api_version = "api-version" in parsed.query

        # Build the specific issue description
        if deployment and has_api_version:
            issue_desc = "with deployment in path and api-version parameter"
            recommendation = (
                f"with deployment '{deployment}' passed as model_name parameter and api-version parameter removed"
            )
        elif deployment:
            issue_desc = "with deployment in path"
            recommendation = f"with deployment '{deployment}' passed as model_name parameter"
        elif has_api_version:
            issue_desc = "with api-version parameter"
            recommendation = "without api-version parameter"
        else:
            return  # No issues found

        logger.warning(
            f"Old Azure URL format detected {issue_desc}. "
            f"Current URL: {url}. "
            f"Recommended format: {suggested_url} {recommendation}. "
            f"Old format URLs will be deprecated in a future release. "
            f"See https://learn.microsoft.com/en-us/azure/ai-services/openai/api-version-deprecation "
            "for more information."
        )

    @abstractmethod
    def _get_target_api_paths(self) -> list[str]:
        """
        Return list of API paths that should not be in the URL for this target.

        The SDK automatically appends these paths, so they shouldn't be in the base URL.

        Returns:
            List of API paths (e.g., ["/chat/completions", "/v1/chat/completions"])
        """
        pass

    @abstractmethod
    def _get_provider_examples(self) -> dict[str, str]:
        """
        Return provider-specific example URLs for this target.

        Used in warnings to show users the correct format.

        Returns:
            Dict mapping provider patterns to example URLs
            (e.g., {".openai.azure.com": "https://{resource}.openai.azure.com/openai/v1"})
        """
        pass

    def _validate_url_for_target(self, endpoint_url: str) -> None:
        """
        Validate the URL format for this specific target and warn about issues.

        Checks for:
        - API-specific paths that should not be in the URL
        - Query parameters like api-version

        This method does NOT modify the URL - it only logs warnings.

        Args:
            endpoint_url: The endpoint URL to validate.
        """
        # Check for API paths that shouldn't be in the URL
        api_paths = self._get_target_api_paths()
        provider_examples = self._get_provider_examples()

        for api_path in api_paths:
            if api_path in endpoint_url:
                self._warn_url_with_api_path(endpoint_url, api_path, provider_examples)
                break  # Only warn once

        # Warn if query parameters are present
        self._warn_url_with_query_params(endpoint_url)

    def _warn_azure_url_path_issues(self, endpoint_url: str) -> None:
        """
        Warn about Azure URL path structure issues without modifying the URL.

        Expected formats:
        - Azure OpenAI: https://{resource}.openai.azure.com/openai/v1
        - Azure Foundry: https://{resource}.models.ai.azure.com (no /openai/v1 needed)

        Args:
            endpoint_url: The Azure endpoint URL to validate.
        """
        parsed = urlparse(endpoint_url)

        if ".openai.azure.com" in endpoint_url:
            # Check for various issues with Azure OpenAI URLs
            path = parsed.path.rstrip("/")

            if not path or path == "":
                logger.warning(
                    f"Azure OpenAI URL is missing path structure. "
                    f"Current: {endpoint_url}. "
                    f"Recommended: {endpoint_url.rstrip('/')}/openai/v1"
                )
            elif path == "/openai":
                logger.warning(
                    f"Azure OpenAI URL is missing /v1 suffix. "
                    f"Current: {endpoint_url}. "
                    f"Recommended: {endpoint_url.rstrip('/')}/v1"
                )
            elif not path.endswith("/openai/v1") and not path.startswith("/openai/v1"):
                # Check if it has an API extension that should be removed
                if any(
                    api_path in path
                    for api_path in [
                        "/chat/completions",
                        "/responses",
                        "/completions",
                        "/videos",
                        "/images/generations",
                        "/audio/speech",
                    ]
                ):
                    # This is handled by target-specific validation
                    pass
                elif "/openai" not in path:
                    logger.warning(
                        f"Azure OpenAI URL should include /openai/v1 path. "
                        f"Current: {endpoint_url}. "
                        f"Recommended: {parsed.scheme}://{parsed.netloc}/openai/v1"
                    )

    def _initialize_openai_client(self) -> None:
        """
        Initialize the OpenAI client using AsyncOpenAI.

        Validates the URL format and warns about potential issues, but does NOT modify
        the user-provided URL. This allows flexibility for custom endpoints and non-standard
        providers while helping users identify common configuration mistakes.

        Supported formats:
        - Platform OpenAI: https://api.openai.com/v1
        - Azure OpenAI: https://{resource}.openai.azure.com/openai/v1
        - Azure Foundry: https://{resource}.models.ai.azure.com
        - Anthropic: https://api.anthropic.com/v1
        - Google Gemini: https://generativelanguage.googleapis.com/v1beta/openai
        - Custom endpoints: Any format (warnings may be shown but URL is not modified)
        """
        # Merge custom headers with httpx_client_kwargs
        httpx_kwargs = self._httpx_client_kwargs.copy()
        if self._headers:
            httpx_kwargs.setdefault("default_headers", {}).update(self._headers)

        # Determine if this is Azure OpenAI based on the endpoint
        is_azure = "azure" in self._endpoint.lower() if self._endpoint else False

        # Warn about old Azure format but don't modify
        warned_old_format = False
        if is_azure:
            parsed_url = urlparse(self._endpoint)
            # Check if it has api-version query parameter OR /deployments/ in path
            has_api_version = "api-version" in parsed_url.query
            has_deployments = "/deployments/" in parsed_url.path

            if has_deployments or has_api_version:
                self._warn_old_azure_url_format(self._endpoint)
                warned_old_format = True

        # Validate URL format for target-specific issues
        # Skip if we already warned about old format (to avoid duplicate warnings)
        if not warned_old_format:
            self._validate_url_for_target(self._endpoint)

        # Warn about Azure path structure issues
        if is_azure:
            self._warn_azure_url_path_issues(self._endpoint)

        # Use endpoint as-is - the user knows their provider best
        base_url = self._endpoint

        # Pass api_key directly to the SDK - it handles both strings and callables
        self._async_client = AsyncOpenAI(
            base_url=base_url,
            api_key=self._api_key,
            **httpx_kwargs,
        )

    async def _handle_openai_request(
        self,
        *,
        api_call: Callable,
        request: Message,
    ) -> Message:
        """
        Unified error handling wrapper for all OpenAI SDK requests.

        This method wraps any OpenAI SDK call and handles all common error scenarios:
        - Content filtering (both proactive checks and SDK exceptions)
        - Bad request errors (400s with content filter detection)
        - Rate limiting (429s with retry-after extraction)
        - API status errors (other HTTP errors)
        - Transient errors (timeouts, connection issues)
        - Authentication errors

        Automatically detects the response type and applies appropriate validation and content
        filter checks via abstract methods. On success, constructs and returns a Message object.

        Args:
            api_call: Async callable that invokes the OpenAI SDK method.
            request: The Message representing the user's request (for error responses).

        Returns:
            Message: The constructed message response (success or error).

        Raises:
            RateLimitException: For 429 rate limit errors.
            Various OpenAI SDK exceptions: For non-recoverable errors.
        """
        try:
            # Execute the API call
            response = await api_call()

            # Extract MessagePiece for validation and construction (most targets use single piece)
            request_piece = request.message_pieces[0] if request.message_pieces else None

            # Check for content filter via subclass implementation
            if self._check_content_filter(response):
                return self._handle_content_filter_response(response, request_piece)

            # Validate response via subclass implementation
            error_message = self._validate_response(response, request_piece)
            if error_message:
                return error_message

            # Construct and return Message from validated response
            return await self._construct_message_from_response(response, request_piece)

        except ContentFilterFinishReasonError as e:
            # Content filter error raised by SDK during parse/structured output flows
            request_id = _extract_request_id_from_exception(e)
            logger.error(f"Content filter error (SDK raised). request_id={request_id} error={e}")

            # Convert exception to response-like object for consistent handling
            error_str = str(e)

            class _ErrorResponse:
                def model_dump_json(self):
                    return error_str

            request_piece = request.message_pieces[0] if request.message_pieces else None
            return self._handle_content_filter_response(_ErrorResponse(), request_piece)
        except BadRequestError as e:
            # Handle 400 errors - includes input policy filters and some Azure output-filter 400s
            payload, is_content_filter = _extract_error_payload(e)
            request_id = _extract_request_id_from_exception(e)

            # Safely serialize payload for logging
            try:
                payload_str = payload if isinstance(payload, str) else json.dumps(payload)[:200]
            except (TypeError, ValueError):
                # If JSON serialization fails (e.g., contains non-serializable objects), use str()
                payload_str = str(payload)[:200]

            logger.warning(
                f"BadRequestError request_id={request_id} is_content_filter={is_content_filter} "
                f"payload={payload_str}"
            )

            request_piece = request.message_pieces[0] if request.message_pieces else None
            return handle_bad_request_exception(
                response_text=str(payload),
                request=request_piece,
                error_code=400,
                is_content_filter=is_content_filter,
            )
        except RateLimitError as e:
            # SDK's RateLimitError (429)
            request_id = _extract_request_id_from_exception(e)
            retry_after = _extract_retry_after_from_exception(e)
            logger.warning(f"RateLimitError request_id={request_id} retry_after={retry_after} error={e}")
            raise RateLimitException()
        except APIStatusError as e:
            # Other API status errors - check for 429 here as well
            request_id = _extract_request_id_from_exception(e)
            if getattr(e, "status_code", None) == 429:
                retry_after = _extract_retry_after_from_exception(e)
                logger.warning(f"429 via APIStatusError request_id={request_id} retry_after={retry_after}")
                raise RateLimitException()
            else:
                logger.exception(
                    f"APIStatusError request_id={request_id} status={getattr(e, 'status_code', None)} error={e}"
                )
                raise
        except (APITimeoutError, APIConnectionError) as e:
            # Transient infrastructure errors - these are retryable
            request_id = _extract_request_id_from_exception(e)
            logger.warning(f"Transient API error ({e.__class__.__name__}) request_id={request_id} error={e}")
            raise
        except AuthenticationError as e:
            # Authentication errors - non-retryable, surface quickly
            request_id = _extract_request_id_from_exception(e)
            logger.error(f"Authentication error request_id={request_id} error={e}")
            raise

    @abstractmethod
    async def _construct_message_from_response(self, response: Any, request: MessagePiece) -> Message:
        """
        Construct a Message from the OpenAI SDK response.

        This method extracts the relevant data from the SDK response object and
        constructs a Message with appropriate message pieces. It may include
        async operations like saving files for image/audio/video responses.

        Args:
            response: The response object from OpenAI SDK (e.g., ChatCompletion, Response, etc.).
            request: The original request MessagePiece.

        Returns:
            Message: Constructed message with extracted content.
        """
        pass

    def _check_content_filter(self, response: Any) -> bool:
        """
        Check if the response indicates content filtering.

        Override this method in subclasses that need content filter detection.
        Default implementation returns False (no content filter).

        Args:
            response: The response object from OpenAI SDK.

        Returns:
            bool: True if content filter detected, False otherwise.
        """
        return False

    def _handle_content_filter_response(self, response: Any, request: MessagePiece) -> Message:
        """
        Handle content filter errors by creating a proper error Message.

        Args:
            response: The response object from OpenAI SDK.
            request: The original request message piece.

        Returns:
            Message object with error type indicating content was filtered.
        """
        logger.warning("Output content filtered by content policy.")
        return handle_bad_request_exception(
            response_text=response.model_dump_json(),
            request=request,
            error_code=200,
            is_content_filter=True,
        )

    def _validate_response(self, response: Any, request: MessagePiece) -> Optional[Message]:
        """
        Validate the response and return error Message if needed.

        Override this method in subclasses that need custom response validation.
        Default implementation returns None (no validation errors).

        Args:
            response: The response object from OpenAI SDK.
            request: The original request MessagePiece.

        Returns:
            Optional[Message]: Error Message if validation fails, None otherwise.

        Raises:
            Various exceptions for validation failures.
        """
        return None

    @abstractmethod
    def _set_openai_env_configuration_vars(self) -> None:
        """
        Sets deployment_environment_variable, endpoint_environment_variable,
        and api_key_environment_variable which are read from .env file.
        """
        raise NotImplementedError

    def _warn_url_with_api_path(
        self, endpoint_url: str, api_path: str, provider_examples: dict[str, str] = None
    ) -> None:
        """
        Warn if URL includes API-specific path that should be handled by the SDK.

        Args:
            endpoint_url: The endpoint URL to check.
            api_path: The API path to check for (e.g., "/chat/completions", "/responses").
            provider_examples: Optional dict mapping provider patterns to example base URLs.
        """
        if api_path in endpoint_url:
            parsed = urlparse(endpoint_url)
            base_url = f"{parsed.scheme}://{parsed.netloc}{parsed.path.replace(api_path, '')}"

            message = (
                f"URL includes API path '{api_path}' which the OpenAI SDK handles automatically. "
                f"Current URL: {endpoint_url}. "
                f"Recommended: Remove '{api_path}' from the URL. "
            )

            # Add provider-specific guidance
            if provider_examples:
                for pattern, example in provider_examples.items():
                    if pattern in endpoint_url:
                        message += f"Example: {example}. "
                        break
            else:
                message += f"Suggested: {base_url}. "

            logger.warning(message)

    def _warn_url_with_query_params(self, endpoint_url: str) -> None:
        """
        Warn if URL includes query parameters like api-version.

        Args:
            endpoint_url: The endpoint URL to check.
        """
        parsed = urlparse(endpoint_url)
        if parsed.query:
            base_url = f"{parsed.scheme}://{parsed.netloc}{parsed.path}"
            logger.warning(
                f"URL includes query parameters '{parsed.query}' which should be removed. "
                f"Current URL: {endpoint_url}. "
                f"Recommended: {base_url}"
            )

    def _warn_if_irregular_endpoint(self, expected_url_regex) -> None:
        """
        Validate that the endpoint URL ends with one of the expected routes for this OpenAI target.

        Args:
            expected_url_regex: Expected regex pattern(s) for this target. Should be a list of regex strings.

        Prints a warning if the endpoint doesn't match any of the expected routes.
        This validation helps ensure the endpoint is configured correctly for the specific API.
        """
        if not self._endpoint or not expected_url_regex:
            return

        # Use urllib to extract the path part and normalize it
        parsed_url = urlparse(self._endpoint)
        normalized_route = parsed_url.path.lower().rstrip("/")

        # Check if the endpoint matches any of the expected regex patterns
        for regex_pattern in expected_url_regex:
            if re.search(regex_pattern, normalized_route):
                return

        # No matches found, log warning
        if len(expected_url_regex) == 1:
            # Convert regex back to human-readable format for the warning
            pattern_str = expected_url_regex[0].replace(r"[^/]+", "*").replace("$", "")
            expected_routes_str = pattern_str
        else:
            # Convert all regex patterns to human-readable format
            readable_patterns = [p.replace(r"[^/]+", "*").replace("$", "") for p in expected_url_regex]
            expected_routes_str = f"one of: {', '.join(readable_patterns)}"

        logger.warning(
            f"The provided endpoint URL {parsed_url} does not match any of the expected formats: {expected_routes_str}."
            f"This may be intentional, especially if you are using an endpoint other than Azure or OpenAI."
            f"For more details and guidance, please see the .env_example file in the repository."
        )

    @abstractmethod
    def is_json_response_supported(self) -> bool:
        """
        Abstract method to determine if JSON response format is supported by the target.

        Returns:
            bool: True if JSON response is supported, False otherwise.
        """
        pass<|MERGE_RESOLUTION|>--- conflicted
+++ resolved
@@ -5,11 +5,7 @@
 import logging
 import re
 from abc import abstractmethod
-<<<<<<< HEAD
-from typing import Any, Dict, Optional
-=======
-from typing import Any, Awaitable, Callable, Optional
->>>>>>> 7ff47ebd
+from typing import Any, Awaitable, Callable, Dict, Optional
 from urllib.parse import urlparse
 
 from openai import (
