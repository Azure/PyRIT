--- conflicted
+++ resolved
@@ -35,11 +35,7 @@
         api_key: Optional[str] = None,
         headers: Optional[str] = None,
         use_aad_auth: bool = False,
-<<<<<<< HEAD
-        api_version: Optional[str] = "2024-06-01",
-=======
         api_version: Optional[str] = "2024-10-21",
->>>>>>> b83a9a4d
         max_requests_per_minute: Optional[int] = None,
         httpx_client_kwargs: Optional[dict] = None,
     ) -> None:
