# Copyright (c) Microsoft Corporation.
# Licensed under the MIT license.

import json
import logging
import os
from enum import Enum
from typing import Any, Dict, Optional

import httpx

from pyrit.common import net_utility
from pyrit.exceptions import (
    RateLimitException,
    handle_bad_request_exception,
    pyrit_custom_result_retry,
    pyrit_target_retry,
)
from pyrit.models import (
    Message,
    MessagePiece,
    PromptResponseError,
    construct_response_from_request,
    data_serializer_factory,
)
from pyrit.prompt_target import OpenAITarget, limit_requests_per_minute

logger = logging.getLogger(__name__)


class JobStatus(Enum):
    PREPROCESSING = "preprocessing"
    QUEUED = "queued"
    PROCESSING = "processing"
    IN_PROGRESS = "in_progress"  # For Sora-2 API
    SUCCEEDED = "succeeded"
    COMPLETED = "completed"  # For Sora-2 API
    FAILED = "failed"
    CANCELLED = "cancelled"


class FailureReason(Enum):
    INPUT_MODERATION = "input_moderation"
    INTERNAL_ERROR = "internal_error"
    OUTPUT_MODERATION = "output_moderation"


class OpenAISoraTarget(OpenAITarget):
    """
    Unified OpenAI Sora Target supporting both Sora-1 and Sora-2 APIs.

    API version is automatically detected from the endpoint URL:
    - Sora-2: Endpoint contains "v1/videos"
    - Sora-1: All other endpoints

    Provider detection (OpenAI vs Azure OpenAI):
    - Azure OpenAI: Endpoint contains "azure.com"
    - OpenAI: All other endpoints (e.g., "openai.com")

    Sora-1 API:
    - Uses JSON body with /jobs endpoints
    - Supported resolutions: 480x480, 854x480, 720x720, 1280x720, 1080x1080, 1920x1080
    - Duration: up to 20s (10s for 1080p)

    Sora-2 API:
    - Uses multipart form data with direct task endpoints
    - Supported resolutions:

      * Sora-2 (both Azure OpenAI and OpenAI): 720x1280, 1280x720
      * Sora-2-Pro (OpenAI only): 720x1280, 1280x720, 1024x1792, 1792x1024

    - Duration: 4, 8, or 12 seconds only

    Default resolution (1280x720) works with both APIs on OpenAI.
    Default duration (4s) works with both APIs (v1 supports up to 20s, v2 requires 4/8/12s).
    """

    # Maximum number of retries for check_job_status_async()
    CHECK_JOB_RETRY_MAX_NUM_ATTEMPTS: int = int(os.getenv("CUSTOM_RESULT_RETRY_MAX_NUM_ATTEMPTS", "120"))

    # Resolution sets
    V1_RESOLUTIONS = ["480x480", "854x480", "720x720", "1280x720", "1080x1080", "1920x1080"]

    # Sora v2 resolutions:
    # - Sora-2 (both Azure OpenAI and OpenAI): 720x1280, 1280x720
    # - Sora-2-Pro (OpenAI only): 720x1280, 1280x720, 1024x1792, 1792x1024
    V2_RESOLUTIONS = ["720x1280", "1280x720", "1024x1792", "1792x1024"]

    V2_DURATIONS = [4, 8, 12]

    # Utility functions which define when to retry calls to check status and download video
    @staticmethod
    def _should_retry_check_job(response: httpx.Response) -> bool:
        """
        Returns True if the job status is not SUCCEEDED, COMPLETED, FAILED, or CANCELLED.
        """
        content = json.loads(response.content)
        status = content.get("status", None)
        should_retry = status not in [
            JobStatus.SUCCEEDED.value,
            JobStatus.COMPLETED.value,
            JobStatus.FAILED.value,
            JobStatus.CANCELLED.value,
        ]

        # Log detailed information when status check is about to retry or fail
        if should_retry:
            logger.debug(f"Job status '{status}' requires retry. Full response: {content}")

        return should_retry

    @staticmethod
    def _should_retry_video_download(response: httpx.Response) -> bool:
        """
        Returns True if the video download status is not 200 (success).
        """
        return response.status_code != 200

    def __init__(
        self,
        *,
        resolution_dimensions: str = "1280x720",
        n_seconds: int = 4,
        **kwargs,
    ):
        """Initialize the unified OpenAI Sora Target.

        Args:
            model_name (str, Optional): The name of the model.
            endpoint (str, Optional): The target URL for the OpenAI service.
            api_key (str, Optional): The API key for accessing the service.
                Uses OPENAI_SORA_KEY environment variable by default.
            headers (str, Optional): Extra headers of the endpoint (JSON).
            use_entra_auth (bool, Optional): When set to True, user authentication is used
                instead of API Key. DefaultAzureCredential is taken for
                https://cognitiveservices.azure.com/.default. Please run `az login` locally
                to leverage user AuthN.
            max_requests_per_minute (int, Optional): Number of requests the target can handle per
                minute before hitting a rate limit.
            httpx_client_kwargs (dict, Optional): Additional kwargs to be passed to the
                `httpx.AsyncClient()` constructor.
            resolution_dimensions (str, Optional): Resolution dimensions for the video in WIDTHxHEIGHT format.
                Defaults to "1280x720" which works with Sora-1 and Sora-2 on both providers.
                Sora-1 supported resolutions: "480x480", "854x480",
                "720x720", "1280x720", "1080x1080", "1920x1080".
                Sora-2 supported resolutions (both OpenAI and Azure OpenAI per API spec):
                "720x1280", "1280x720"
                Sora-2-Pro (OpenAI only) supported resolutions:
                "720x1280", "1280x720", "1024x1792", "1792x1024"
            n_seconds (int, Optional): The duration of the generated video (in seconds).
                Defaults to 4 (compatible with both APIs).
                Sora-1 supports up to 20 seconds (10 seconds max for 1080p resolutions).
                Sora-2 supports exactly 4, 8, or 12 seconds.
        """
        # Initialize parent class first to get endpoint
        super().__init__(**kwargs)

        # Detect API version
        self._detected_api_version = self._detect_api_version()

        # Set instance variables
        self._n_seconds = n_seconds
        self._validate_duration()
        self._width, self._height = self._parse_and_validate_resolution(resolution_dimensions=resolution_dimensions)
        self._params: Dict[str, Any] = {}

    def _set_openai_env_configuration_vars(self) -> None:
        """Set unified environment variable names for both API versions."""
        self.model_name_environment_variable = "OPENAI_SORA_MODEL"
        self.endpoint_environment_variable = "OPENAI_SORA_ENDPOINT"
        self.api_key_environment_variable = "OPENAI_SORA_KEY"

    def _detect_api_version(self) -> str:
        """
        Detect the API version based on the endpoint URL.

        Returns:
            str: The detected API version ("v1" or "v2").
        """
        if "v1/videos" in self._endpoint:
            return "v2"
        else:
            return "v1"

    def _is_azure_openai(self) -> bool:
        """
        Detect whether this is an Azure OpenAI endpoint.

        Returns:
            bool: True if Azure OpenAI, False if OpenAI.
        """
        return "azure.com" in self._endpoint.lower() or "azure" in self._endpoint.lower()

    def _parse_and_validate_resolution(self, *, resolution_dimensions: str) -> tuple[str, str]:
        """
        Parse and validate the resolution dimensions string.

        Args:
            resolution_dimensions (str): Resolution dimensions in WIDTHxHEIGHT format.

        Returns:
            tuple[str, str]: A tuple of (width, height) as strings.

        Raises:
            ValueError: If the resolution format is invalid or unsupported for the detected API version.
        """
        # Parse resolution format
        if "x" not in resolution_dimensions:
            raise ValueError(
                f"Invalid resolution format: '{resolution_dimensions}'. "
                "Expected format: 'WIDTHxHEIGHT' (e.g., '1280x720')"
            )

        dimensions = resolution_dimensions.strip().lower().split("x")
        if len(dimensions) != 2:
            raise ValueError(
                f"Invalid resolution format: '{resolution_dimensions}'. "
                "Expected format: 'WIDTHxHEIGHT' (e.g., '1280x720')"
            )

        # Validate resolution based on detected API version
        if self._detected_api_version == "v1":
            if resolution_dimensions not in self.V1_RESOLUTIONS:
                endpoint_type = "Azure OpenAI" if self._is_azure_openai() else "OpenAI"
                logger.warning(
                    f"Resolution '{resolution_dimensions}' may not be supported for Sora-1 on {endpoint_type}. "
                    f"Commonly supported resolutions: {', '.join(self.V1_RESOLUTIONS)}. "
                    "The API may reject this request."
                )

            if resolution_dimensions in ["1080x1080", "1920x1080"] and self._n_seconds > 10:
                raise ValueError(
                    "n_seconds must be less than or equal to 10 for "
                    f"resolution dimensions of {resolution_dimensions}."
                )
        else:  # v2
            endpoint_type = "Azure OpenAI" if self._is_azure_openai() else "OpenAI"
            if resolution_dimensions not in self.V2_RESOLUTIONS:
                logger.warning(
                    f"Resolution '{resolution_dimensions}' may not be supported for Sora-2 on {endpoint_type}. "
                    f"Supported resolutions: {', '.join(self.V2_RESOLUTIONS)}. "
                    "The API may reject this request."
                )

        width = dimensions[0]
        height = dimensions[1]

        return width, height

<<<<<<< HEAD
        # Set expected routes for URL validation (Sora video generation API)
        self._expected_route = [
            "/videos/generations",
        ]
        # Validate endpoint URL
        self._warn_if_irregular_endpoint()

    def _set_openai_env_configuration_vars(self):
        self.model_name_environment_variable = "OPENAI_SORA_MODEL"
        self.endpoint_environment_variable = "OPENAI_SORA_ENDPOINT"
        self.api_key_environment_variable = "OPENAI_SORA_KEY"
=======
    def _validate_duration(self) -> None:
        """
        Validate the video duration based on the detected API version.

        Raises:
            ValueError: If the duration is invalid for the detected API version.
        """
        # Basic duration validation
        if self._n_seconds <= 0:
            raise ValueError(f"Invalid duration: {self._n_seconds}. Duration must be greater than 0 seconds.")

        # API-specific duration validation
        if self._detected_api_version == "v1":
            if self._n_seconds > 20:
                raise ValueError(f"Invalid duration for Sora-1: {self._n_seconds}. Maximum duration is 20 seconds.")
        else:  # v2
            if self._n_seconds not in self.V2_DURATIONS:
                raise ValueError(
                    f"Invalid duration for Sora-2: {self._n_seconds}. "
                    f"Supported durations: {', '.join(map(str, self.V2_DURATIONS))} seconds."
                )
>>>>>>> 8d6230e0

    async def _send_httpx_request_async(
        self,
        *,
        endpoint_uri: str,
        method: str,
        request_body: Optional[dict[str, object]] = None,
        files: Optional[dict[str, tuple]] = None,
    ) -> httpx.Response:
        """
        Asynchronously send an HTTP request using the httpx client and handle exceptions.

        Raises:
            RateLimitException: If the rate limit is exceeded.
            httpx.HTTPStatusError: If the request fails.
        """
        try:
            response = await net_utility.make_request_and_raise_if_error_async(
                endpoint_uri=endpoint_uri,
                method=method,
                request_body=request_body,
                files=files,
                headers=self._headers,
                params=self._params,
                **self._httpx_client_kwargs,
            )
        except httpx.HTTPStatusError as StatusError:
            logger.error(f"HTTP Status Error: {StatusError.response.status_code} - {StatusError.response.text}")
            if StatusError.response.status_code == 429:
                raise RateLimitException()
            else:
                raise

        return response

    @limit_requests_per_minute
    @pyrit_target_retry
    async def send_prompt_async(self, *, prompt_request: Message) -> Message:
        """Asynchronously sends a message and handles the response within a managed conversation context.

        Args:
            message (Message): The message object.

        Returns:
            Message: The updated conversation entry with the response from the prompt target.

        Raises:
            RateLimitException: If the rate limit is exceeded.
            httpx.HTTPStatusError: If the request fails.
        """
        self._validate_request(prompt_request=prompt_request)
        request = prompt_request.message_pieces[0]
        prompt = request.converted_value

        logger.info(f"Sending the following prompt to the prompt target: {prompt}")

        # Use the API version detected from the endpoint URL
        if self._detected_api_version == "v1":
            return await self._send_v1_request_async(request, prompt)
        else:
            return await self._send_v2_request_async(request, prompt)

    def _handle_http_error(self, error: httpx.HTTPStatusError, request: MessagePiece) -> Message:
        """
        Handle HTTP errors with standardized error parsing and response construction.

        Args:
            error: The HTTPStatusError to handle.
            request: The request piece associated with the prompt.

        Returns:
            Message: The error response entry.
        """
        # Extract error content from HTTP response
        try:
            error_dict = error.response.json()
        except Exception:
            error_dict = {"error": error.response.text}

        error_details, is_content_filter = self._extract_error_info(
            error_dict=error_dict,
            status_code=error.response.status_code,
        )

        error_message = "; ".join(error_details)
        logger.error(f"HTTP error during prompt send: {error_message}")

        if is_content_filter:
            return handle_bad_request_exception(
                response_text=error_message,
                request=request,
                is_content_filter=True,
            )
        else:
            # Determine error type based on error details
            error_type: PromptResponseError = "unknown"

            # Check for specific error types that indicate processing/request errors
            if any(
                err_type in error_message.lower()
                for err_type in [
                    "invalid_request_error",
                    "video_generation_user_error",
                    "invalid_value",
                    "user error",
                    "resolution",  # Handles "resolution not supported" errors from Sora-1
                    "not supported",
                ]
            ):
                error_type = "processing"

            return construct_response_from_request(
                request=request,
                response_text_pieces=[error_message],
                response_type="error",
                error=error_type,
            )

    async def _send_v1_request_async(self, request: MessagePiece, prompt: str) -> Message:
        """Send request using Sora-1 API (JSON body)."""
        body = self._construct_v1_request_body(prompt=prompt)
        endpoint_uri = f"{self._endpoint}/jobs"

        # Set api-version parameter for v1
        self._params["api-version"] = "preview"

        try:
            response = await self._send_httpx_request_async(
                endpoint_uri=endpoint_uri,
                method="POST",
                request_body=body,
            )
            return await self._handle_response_async(request=request, response=response)

        except httpx.HTTPStatusError as e:
            return self._handle_http_error(error=e, request=request)

    async def _send_v2_request_async(self, request: MessagePiece, prompt: str) -> Message:
        """Send request using Sora-2 API (multipart form data)."""
        files = self._construct_v2_request_files(prompt=prompt)

        # Remove api-version parameter for v2
        self._params.pop("api-version", None)

        try:
            response = await self._send_httpx_request_async(
                endpoint_uri=self._endpoint,
                method="POST",
                files=files,
            )
            return await self._handle_response_async(request=request, response=response)

        except httpx.HTTPStatusError as e:
            return self._handle_http_error(error=e, request=request)

    @pyrit_custom_result_retry(
        retry_function=_should_retry_check_job,
        retry_max_num_attempts=CHECK_JOB_RETRY_MAX_NUM_ATTEMPTS,
    )
    @pyrit_target_retry
    async def check_job_status_async(self, task_id: str) -> httpx.Response:
        """Check job/task status using the appropriate endpoint."""
        if self._detected_api_version == "v1":
            uri = f"{self._endpoint}/jobs/{task_id}"
        else:
            uri = f"{self._endpoint}/{task_id}"

        response = await self._send_httpx_request_async(
            endpoint_uri=uri,
            method="GET",
        )

        # Log the current status for visibility
        try:
            content = json.loads(response.content)
            status = content.get("status", "unknown")
            api_label = "Job" if self._detected_api_version == "v1" else "Task"
            logger.info(f"{api_label} {task_id} status: {status}")
        except Exception:
            pass

        return response

    @pyrit_custom_result_retry(
        retry_function=_should_retry_video_download,
    )
    @pyrit_target_retry
    async def download_video_content_async(
        self, task_id: str, generation_id: Optional[str] = None, **kwargs
    ) -> httpx.Response:
        """Download video using the appropriate endpoint."""
        if self._detected_api_version == "v1":
            if generation_id is None:
                raise ValueError("generation_id required for Sora v1 API")
            logger.info(f"Downloading video content for generation ID: {generation_id}")
            uri = f"{self._endpoint}/{generation_id}/content/video"
        else:
            logger.info(f"Downloading video content for task ID: {task_id}")
            uri = f"{self._endpoint}/{task_id}/content"

        # Use longer timeout for video download (2 minutes) for v2
        if self._detected_api_version == "v2":
            download_kwargs = self._httpx_client_kwargs.copy()
            download_kwargs["timeout"] = 120.0

            response = await net_utility.make_request_and_raise_if_error_async(
                endpoint_uri=uri,
                method="GET",
                headers=self._headers,
                params=self._params,
                **download_kwargs,
            )
        else:
            response = await self._send_httpx_request_async(
                endpoint_uri=uri,
                method="GET",
            )

        return response

    async def _handle_response_async(self, *, request: MessagePiece, response: httpx.Response) -> Message:
        """
        Asynchronously handle the response to a video generation request.

        This includes checking the status of the task and downloading the video content if successful.

        Args:
            request (MessagePiece): The message piece associated with the prompt.
            response (httpx.Response): The response from the API.

        Returns:
            Message: The response entry with the saved video path or error message.
        """
        content = json.loads(response.content)
        task_id = content.get("id")
        logger.info(f"Handling response for Task ID: {task_id}")

        # Check status with retry until task is complete
        try:
            task_response = await self.check_job_status_async(task_id=task_id)
            task_content = json.loads(task_response.content)
            status = task_content.get("status")
        except Exception as e:
            # If status check fails after all retries, log the full error details
            logger.error(f"Failed to check job status for task {task_id} after all retries. Error: {e}")
            error_msg = f"Video generation task {task_id} status check failed: {str(e)}"
            return construct_response_from_request(
                request=request,
                response_text_pieces=[error_msg],
                response_type="error",
                error="unknown",
            )

        # Handle task based on status
        if status in [JobStatus.SUCCEEDED.value, JobStatus.COMPLETED.value]:
            return await self._download_and_save_video_async(
                task_id=task_id,
                task_content=task_content,
                request=request,
            )
        elif status in [JobStatus.FAILED.value, JobStatus.CANCELLED.value]:
            return self._handle_failed_task(
                task_id=task_id,
                status=status,
                task_content=task_content,
                request=request,
            )
        else:
            return self._handle_processing_task(
                task_id=task_id,
                status=status,
                task_content=task_content,
                request=request,
            )

    def _handle_failed_task(
        self,
        *,
        task_id: str,
        status: str,
        task_content: dict,
        request: MessagePiece,
    ) -> Message:
        """
        Handle a failed or cancelled video generation task.

        Args:
            task_id (str): The ID of the failed task.
            status (str): The status value (failed or cancelled).
            task_content (dict): The response content from the status check.
            request (MessagePiece): The message piece associated with the prompt.

        Returns:
            Message: The error response entry.
        """
        failure_reason = task_content.get("failure_reason", None)
        error_details, is_content_filter = self._extract_error_info(
            error_dict=task_content,
            failure_reason=failure_reason,
        )

        failure_message = f"{task_id} {status}. {'; '.join(error_details)}"
        logger.error(failure_message)

        # Check if failure was due to content moderation
        if is_content_filter:
            return handle_bad_request_exception(
                response_text=failure_message,
                request=request,
                is_content_filter=True,
            )
        else:
            return construct_response_from_request(
                request=request,
                response_text_pieces=[failure_message],
                response_type="error",
                error="unknown",
            )

    def _extract_error_info(
        self,
        *,
        error_dict: dict,
        failure_reason: Optional[str] = None,
        status_code: Optional[int] = None,
    ) -> tuple[list[str], bool]:
        """
        Extract error information from error response or task content.

        Args:
            error_dict (dict): Dictionary containing error information.
            failure_reason (Optional[str]): Failure reason from task status.
            status_code (Optional[int]): HTTP status code if from HTTP error.

        Returns:
            tuple[list[str], bool]: (error_details, is_content_filter)
        """
        error_details = []
        is_content_filter = False

        # Add status code if present
        if status_code:
            error_details.append(f"HTTP {status_code}")

        # Add failure reason if present (from task status)
        if failure_reason:
            error_details.append(f"Failure reason: {failure_reason}")
            # Check if it's a moderation failure
            if failure_reason in [FailureReason.INPUT_MODERATION.value, FailureReason.OUTPUT_MODERATION.value]:
                is_content_filter = True

        # Extract error details from error dict
        if "error" in error_dict:
            error_info = error_dict["error"]
            if isinstance(error_info, dict):
                for key in ["message", "type", "code", "param"]:
                    if key in error_info:
                        error_details.append(f"{key.capitalize()}: {error_info[key]}")
            else:
                error_details.append(f"Error: {error_info}")

        # Fallback to raw content if no structured errors
        if not error_details or (len(error_details) == 1 and status_code):
            error_details.append(f"Raw response: {error_dict}")

        # Build error message for content filter keyword check
        error_message = "; ".join(error_details).lower()

        # Check for content filtering keywords (for HTTP errors)
        if status_code == 400 or not is_content_filter:
            is_content_filter = is_content_filter or any(
                keyword in error_message
                for keyword in ["content", "policy", "moderation", "filter", "inappropriate", "violation"]
            )

        return error_details, is_content_filter

    def _handle_processing_task(
        self,
        *,
        task_id: str,
        status: str,
        task_content: dict,
        request: MessagePiece,
    ) -> Message:
        """
        Handle a task that is still processing after max retries.

        Args:
            task_id (str): The ID of the processing task.
            status (str): The current status value.
            task_content (dict): The response content from the status check.
            request (MessagePiece): The message piece associated with the prompt.

        Returns:
            Message: The response entry with task status information.
        """
        logger.info(
            f"{task_id} is still processing after attempting retries. Consider setting a value > "
            + f"{self.CHECK_JOB_RETRY_MAX_NUM_ATTEMPTS} for environment variable "
            + f"CUSTOM_RESULT_RETRY_MAX_NUM_ATTEMPTS. Status: {status}"
        )
        return construct_response_from_request(
            request=request,
            response_text_pieces=[f"{str(task_content)}"],
        )

    async def _download_and_save_video_async(
        self,
        *,
        task_id: str,
        task_content: dict,
        request: MessagePiece,
    ) -> Message:
        """Download and save video using the appropriate method."""
        # Determine generation_id and file_name suffix based on API version
        if self._detected_api_version == "v1":
            generations = task_content.get("generations", [])
            generation_id = generations[0].get("id") if generations else None
            file_name_suffix = f"{task_id}_{generation_id}"
        else:
            generation_id = None
            file_name_suffix = f"{task_id}"

        # Download video content
        video_response = await self.download_video_content_async(task_id=task_id, generation_id=generation_id)

        # Use task/generation IDs as file name to ensure uniqueness
        return await self._save_video_to_storage_async(
            data=video_response.content,
            file_name=file_name_suffix,
            request=request,
        )

    async def _save_video_to_storage_async(
        self,
        *,
        data: bytes,
        file_name: str,
        request: MessagePiece,
    ) -> Message:
        """
        Asynchronously save the video content to storage using a serializer.

        Args:
            data (bytes): The video content to save.
            file_name (str): The filename to use.
            request (MessagePiece): The request piece associated with the prompt.

        Returns:
            Message: The response entry with the saved video path.
        """
        serializer = data_serializer_factory(
            category="prompt-memory-entries",
            data_type="video_path",
        )

        await serializer.save_data(data=data, output_filename=file_name)
        logger.info(f"Video response saved successfully to {serializer.value}")

        response_entry = construct_response_from_request(
            request=request, response_text_pieces=[str(serializer.value)], response_type="video_path"
        )

        return response_entry

    def _construct_v1_request_body(self, prompt: str) -> dict:
        """Constructs the JSON request body for Sora-1."""
        body_parameters: dict[str, object] = {
            "model": self._model_name,
            "prompt": prompt,
            "height": self._height,
            "width": self._width,
            "n_seconds": self._n_seconds,
        }
        return {k: v for k, v in body_parameters.items() if v is not None}

    def _construct_v2_request_files(self, prompt: str) -> dict:
        """Constructs the multipart form data files for Sora-2."""
        size = f"{self._width}x{self._height}"
        files_parameters: dict[str, tuple] = {
            "prompt": (None, prompt),
            "model": (None, self._model_name),
            "size": (None, size),
            "seconds": (None, str(self._n_seconds)),
        }
        return {k: v for k, v in files_parameters.items() if v[1] is not None}

    def _validate_request(self, *, prompt_request: Message) -> None:
        """
        Validates the message to ensure it meets the requirements for the Sora target.

        Args:
            prompt_request (Message): The message object.

        Raises:
            ValueError: If the request is invalid.
        """
        message_piece = prompt_request.get_piece()

        n_pieces = len(prompt_request.message_pieces)
        if n_pieces != 1:
            raise ValueError(f"This target only supports a single message piece. Received: {n_pieces} pieces.")

        piece_type = message_piece.converted_value_data_type
        if piece_type != "text":
            raise ValueError(f"This target only supports text prompt input. Received: {piece_type}.")

    def is_json_response_supported(self) -> bool:
        """Indicates that this target supports JSON response format."""
        return False<|MERGE_RESOLUTION|>--- conflicted
+++ resolved
@@ -166,6 +166,35 @@
 
     def _set_openai_env_configuration_vars(self) -> None:
         """Set unified environment variable names for both API versions."""
+        dimensions = resolution_dimensions or self.DEFAULT_RESOLUTION_DIMENSIONS
+        temp = dimensions.split("x")
+        self._height = temp[1]
+        self._width = temp[0]
+
+        self._n_seconds = n_seconds or self.DEFAULT_N_SECONDS
+        self._n_variants = n_variants or self.DEFAULT_N_VARIANTS
+        self._api_version = api_version or self.DEFAULT_API_VERSION
+
+        # Validate input based on resolution dimensions
+        self._validate_video_constraints(
+            resolution_dimensions=dimensions,
+            n_seconds=self._n_seconds,
+            n_variants=self._n_variants,
+        )
+
+        self._output_filename = output_filename
+
+        self._params = {}
+        self._params["api-version"] = self._api_version
+
+        # Set expected routes for URL validation (Sora video generation API)
+        self._expected_route = [
+            "/videos/generations",
+        ]
+        # Validate endpoint URL
+        self._warn_if_irregular_endpoint()
+
+    def _set_openai_env_configuration_vars(self):
         self.model_name_environment_variable = "OPENAI_SORA_MODEL"
         self.endpoint_environment_variable = "OPENAI_SORA_ENDPOINT"
         self.api_key_environment_variable = "OPENAI_SORA_KEY"
@@ -247,19 +276,6 @@
 
         return width, height
 
-<<<<<<< HEAD
-        # Set expected routes for URL validation (Sora video generation API)
-        self._expected_route = [
-            "/videos/generations",
-        ]
-        # Validate endpoint URL
-        self._warn_if_irregular_endpoint()
-
-    def _set_openai_env_configuration_vars(self):
-        self.model_name_environment_variable = "OPENAI_SORA_MODEL"
-        self.endpoint_environment_variable = "OPENAI_SORA_ENDPOINT"
-        self.api_key_environment_variable = "OPENAI_SORA_KEY"
-=======
     def _validate_duration(self) -> None:
         """
         Validate the video duration based on the detected API version.
@@ -281,7 +297,6 @@
                     f"Invalid duration for Sora-2: {self._n_seconds}. "
                     f"Supported durations: {', '.join(map(str, self.V2_DURATIONS))} seconds."
                 )
->>>>>>> 8d6230e0
 
     async def _send_httpx_request_async(
         self,
