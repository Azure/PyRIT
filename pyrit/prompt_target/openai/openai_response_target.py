# Copyright (c) Microsoft Corporation.
# Licensed under the MIT license.

import json
import logging
from enum import Enum
from typing import (
    Any,
    Awaitable,
    Callable,
    Dict,
    List,
    MutableSequence,
    Optional,
)

from pyrit.common import convert_local_image_to_data_url
from pyrit.exceptions import (
    EmptyResponseException,
    PyritException,
    pyrit_target_retry,
)
from pyrit.models import (
    JsonResponseConfig,
    Message,
    MessagePiece,
    PromptDataType,
    PromptResponseError,
)
from pyrit.prompt_target import (
    OpenAITarget,
    PromptChatTarget,
    limit_requests_per_minute,
)
from pyrit.prompt_target.common.utils import validate_temperature, validate_top_p
from pyrit.prompt_target.openai.openai_error_handling import _is_content_filter_error

logger = logging.getLogger(__name__)


# Tool function registry (agentic extension)
ToolExecutor = Callable[[dict[str, Any]], Awaitable[dict[str, Any]]]


class MessagePieceType(str, Enum):
    MESSAGE = "message"
    REASONING = "reasoning"
    IMAGE_GENERATION_CALL = "image_generation_call"
    FILE_SEARCH_CALL = "file_search_call"
    FUNCTION_CALL = "function_call"
    WEB_SEARCH_CALL = "web_search_call"
    COMPUTER_CALL = "computer_call"
    CODE_INTERPRETER_CALL = "code_interpreter_call"
    LOCAL_SHELL_CALL = "local_shell_call"
    MCP_CALL = "mcp_call"
    MCP_LIST_TOOLS = "mcp_list_tools"
    MCP_APPROVAL_REQUEST = "mcp_approval_request"


class OpenAIResponseTarget(OpenAITarget, PromptChatTarget):
    """
    This class enables communication with endpoints that support the OpenAI Response API.

    This works with models such as o1, o3, and o4-mini.
    Depending on the endpoint this allows for a variety of inputs, outputs, and tool calls.
    For more information, see the OpenAI Response API documentation:
    https://platform.openai.com/docs/api-reference/responses/create
    """

    def __init__(
        self,
        *,
        custom_functions: Optional[Dict[str, ToolExecutor]] = None,
        max_output_tokens: Optional[int] = None,
        temperature: Optional[float] = None,
        top_p: Optional[float] = None,
        extra_body_parameters: Optional[dict[str, Any]] = None,
        fail_on_missing_function: bool = False,
        **kwargs,
    ):
        """
        Initializes the OpenAIResponseTarget with the provided parameters.

        Args:
            custom_functions: Mapping of user-defined function names (e.g., "my_func").
            model_name (str, Optional): The name of the model.
            endpoint (str, Optional): The target URL for the OpenAI service.
            api_key (str, Optional): The API key for accessing the Azure OpenAI service.
                Defaults to the OPENAI_RESPONSES_KEY environment variable.
            headers (str, Optional): Headers of the endpoint (JSON).
            max_requests_per_minute (int, Optional): Number of requests the target can handle per
                minute before hitting a rate limit. The number of requests sent to the target
                will be capped at the value provided.
            max_output_tokens (int, Optional): The maximum number of tokens that can be
                generated in the response. This value can be used to control
                costs for text generated via API.
            temperature (float, Optional): The temperature parameter for controlling the
                randomness of the response.
            top_p (float, Optional): The top-p parameter for controlling the diversity of the
                response.
            is_json_supported (bool, Optional): If True, the target will support formatting responses as JSON by
                setting the response_format header. Official OpenAI models all support this, but if you are using
                this target with different models, is_json_supported should be set correctly to avoid issues when
                using adversarial infrastructure (e.g. Crescendo scorers will set this flag).
            extra_body_parameters (dict, Optional): Additional parameters to be included in the request body.
            fail_on_missing_function: if True, raise when a function_call references
                an unknown function or does not output a function; if False, return a structured error so we can
                wrap it as function_call_output and let the model potentially recover
                (e.g., pick another tool or ask for clarification).
            httpx_client_kwargs (dict, Optional): Additional kwargs to be passed to the
                httpx.AsyncClient() constructor.
                For example, to specify a 3 minute timeout: httpx_client_kwargs={"timeout": 180}

        Raises:
            PyritException: If the temperature or top_p values are out of bounds.
            ValueError: If the temperature is not between 0 and 2 (inclusive).
            ValueError: If the top_p is not between 0 and 1 (inclusive).
            ValueError: If both `max_output_tokens` and `max_tokens` are provided.
            RateLimitException: If the target is rate-limited.
            httpx.HTTPStatusError: If the request fails with a 400 Bad Request or 429 Too Many Requests error.
            json.JSONDecodeError: If the response from the target is not valid JSON.
            Exception: If the request fails for any other reason.
        """
        super().__init__(**kwargs)

        # Validate temperature and top_p
        validate_temperature(temperature)
        validate_top_p(top_p)

        self._temperature = temperature
        self._top_p = top_p
        self._max_output_tokens = max_output_tokens

        # Reasoning parameters are not yet supported by PyRIT.
        # See https://platform.openai.com/docs/api-reference/responses/create#responses-create-reasoning
        # for more information.

        self._extra_body_parameters = extra_body_parameters

        # Per-instance tool/func registries:
        self._custom_functions: Dict[str, ToolExecutor] = custom_functions or {}
        self._fail_on_missing_function: bool = fail_on_missing_function

        # Extract the grammar 'tool' if one is present
        # See
        # https://platform.openai.com/docs/guides/function-calling#context-free-grammars
        self._grammar_name: str | None = None
        if extra_body_parameters:
            tools = extra_body_parameters.get("tools", [])
            for tool in tools:
                if tool.get("type") == "custom" and tool.get("format", {}).get("type") == "grammar":
                    if self._grammar_name is not None:
                        raise ValueError("Multiple grammar tools detected; only one is supported.")
                    tool_name = tool.get("name")
                    logger.debug("Detected grammar tool: %s", tool_name)
                    self._grammar_name = tool_name

    def _set_openai_env_configuration_vars(self):
        self.model_name_environment_variable = "OPENAI_RESPONSES_MODEL"
        self.endpoint_environment_variable = "OPENAI_RESPONSES_ENDPOINT"
        self.api_key_environment_variable = "OPENAI_RESPONSES_KEY"

    def _get_target_api_paths(self) -> list[str]:
        """Return API paths that should not be in the URL."""
        return ["/responses", "/v1/responses"]

    def _get_provider_examples(self) -> dict[str, str]:
        """Return provider-specific example URLs."""
        return {
            ".openai.azure.com": "https://{resource}.openai.azure.com/openai/v1",
            "api.openai.com": "https://api.openai.com/v1",
        }

    async def _construct_input_item_from_piece(self, piece: MessagePiece) -> Dict[str, Any]:
        """
        Convert a single inline piece into a Responses API content item.

        Args:
            piece: The inline piece (text or image_path).

        Returns:
            A dict in the Responses API content item shape.

        Raises:
            ValueError: If the piece type is not supported for inline content. Supported types are text and
                image paths.
        """
        if piece.converted_value_data_type == "text":
            return {
                "type": "input_text" if piece.role in ["developer", "user"] else "output_text",
                "text": piece.converted_value,
            }
        if piece.converted_value_data_type == "image_path":
            data_url = await convert_local_image_to_data_url(piece.converted_value)
            return {"type": "input_image", "image_url": {"url": data_url}}
        raise ValueError(f"Unsupported piece type for inline content: {piece.converted_value_data_type}")

    async def _build_input_for_multi_modal_async(self, conversation: MutableSequence[Message]) -> List[Dict[str, Any]]:
        """
        Build the Responses API `input` array.

        Groups inline content (text/images) into role messages and emits tool artifacts
        (reasoning, function_call, function_call_output, web_search_call, etc.) as top-level
        items — per the Responses API schema.

        Each Message is processed as a complete unit. All MessagePieces within a Message
        share the same role, so content is accumulated and appended once per Message.

        Args:
            conversation: Ordered list of user/assistant/tool artifacts to serialize.

        Returns:
            A list of input items ready for the Responses API.

        Raises:
            ValueError: If the conversation is empty or a system message has >1 piece.
        """
        if not conversation:
            raise ValueError("Conversation cannot be empty")

        input_items: List[Dict[str, Any]] = []

        for msg_idx, message in enumerate(conversation):
            pieces = message.message_pieces
            if not pieces:
                raise ValueError(
                    f"Failed to process conversation message at index {msg_idx}: Message contains no message pieces"
                )

            # System message (remapped to developer)
            if pieces[0].role == "system":
                system_content = []
                for piece in pieces:
                    system_content.append({"type": "input_text", "text": piece.converted_value})
                input_items.append({"role": "developer", "content": system_content})
                continue

            # All pieces in a Message share the same role
            role = pieces[0].role
            content: List[Dict[str, Any]] = []

            for piece in pieces:
                dtype = piece.converted_value_data_type

                # Skip reasoning - it's stored in memory but not sent back to API
                if dtype == "reasoning":
                    continue

                # Inline content (text/images) - accumulate in content list
                if dtype in {"text", "image_path"}:
                    content.append(await self._construct_input_item_from_piece(piece))
                    continue

                # Top-level artifacts - emit as standalone items
                if dtype not in {"function_call", "function_call_output", "tool_call"}:
                    raise ValueError(f"Unsupported data type '{dtype}' in message index {msg_idx}")

                if dtype in {"function_call", "tool_call"}:
                    # Parse the stored JSON and filter to only API-expected fields
                    stored = json.loads(piece.original_value)
                    if dtype == "function_call":
                        # Only include fields the API expects for function_call
                        input_items.append(
                            {
                                "type": stored["type"],
                                "call_id": stored["call_id"],
                                "name": stored["name"],
                                "arguments": stored["arguments"],
                            }
                        )
                    elif dtype == "tool_call":
                        # Filter tool_call fields based on type
                        tool_type = stored.get("type")
                        if tool_type == "web_search_call":
                            # Web search call structure
                            input_items.append(
                                {
                                    "type": stored["type"],
                                    "call_id": stored.get("call_id"),
                                    "query": stored.get("query"),
                                }
                            )
                        else:
                            # For unknown tool types, try to include only known fields
                            filtered = {"type": stored["type"]}
                            if "call_id" in stored:
                                filtered["call_id"] = stored["call_id"]
                            if "query" in stored:
                                filtered["query"] = stored["query"]
                            if "name" in stored:
                                filtered["name"] = stored["name"]
                            if "arguments" in stored:
                                filtered["arguments"] = stored["arguments"]
                            input_items.append(filtered)

                if dtype == "function_call_output":
                    payload = json.loads(piece.original_value)
                    output = payload.get("output")
                    if not isinstance(output, str):
                        # Responses API requires string output; serialize if needed
                        output = json.dumps(output, separators=(",", ":"))
                    input_items.append(
                        {
                            "type": "function_call_output",
                            "call_id": payload["call_id"],
                            "output": output,
                        }
                    )

            # Append accumulated inline content for this message
            if content:
                input_items.append({"role": role, "content": content})

        return input_items

<<<<<<< HEAD
    def _translate_roles(self, conversation: List[Dict[str, Any]]) -> None:
        # The "system" role is mapped to "developer" in the OpenAI Response API.
        for request in conversation:
            if request.get("role") == "system":
                request["role"] = "developer"
        return

    async def _construct_request_body(
        self, *, conversation: MutableSequence[Message], json_config: JsonResponseConfig
    ) -> dict:
=======
    async def _construct_request_body(self, conversation: MutableSequence[Message], is_json_response: bool) -> dict:
>>>>>>> f88fc2ee
        """
        Construct the request body to send to the Responses API.

        NOTE: The Responses API uses top-level `response_format` for JSON,
        not `text.format` from the old Chat Completions style.
        """
        input_items = await self._build_input_for_multi_modal_async(conversation)

        text_format = self._build_text_format(json_config=json_config)

        body_parameters = {
            "model": self._model_name,
            "max_output_tokens": self._max_output_tokens,
            "temperature": self._temperature,
            "top_p": self._top_p,
            "stream": False,
            "input": input_items,
            # Correct JSON response format per Responses API
            "text": text_format,
        }

        if self._extra_body_parameters:
            body_parameters.update(self._extra_body_parameters)

        # Filter out None values
        return {k: v for k, v in body_parameters.items() if v is not None}

<<<<<<< HEAD
    def _build_text_format(self, json_config: JsonResponseConfig) -> Optional[Dict[str, Any]]:
        if not json_config.enabled:
            return None

        if json_config.schema:
            return {
                "format": {
                    "type": "json_schema",
                    "name": json_config.schema_name,
                    "schema": json_config.schema,
                    "strict": json_config.strict,
                }
            }

        logger.info("Using json_object format without schema - consider providing a schema for better results")
        return {"format": {"type": "json_object"}}

    def _construct_message_from_openai_json(
        self,
        *,
        open_ai_str_response: str,
        message_piece: MessagePiece,
    ) -> Message:
=======
    def _check_content_filter(self, response: Any) -> bool:
>>>>>>> f88fc2ee
        """
        Check if a Response API response has a content filter error.

        Args:
            response: A Response object from the OpenAI SDK.

        Returns:
            True if content was filtered, False otherwise.
        """
        if hasattr(response, "error") and response.error is not None:
            # Convert response to dict and use common filter detection
            response_dict = response.model_dump()
            return _is_content_filter_error(response_dict)
        return False

    def _validate_response(self, response: Any, request: MessagePiece) -> Optional[Message]:
        """
        Validate a Response API response for errors.

        Checks for:
        - Error responses (excluding content filtering which is checked separately)
        - Invalid status
        - Empty output

        Args:
            response: The Response object from the OpenAI SDK.
            request: The original request MessagePiece.

        Returns:
            None if valid, does not return Message for content filter (handled by _check_content_filter).

        Raises:
            PyritException: For unexpected response structures or errors.
            EmptyResponseException: When the API returns no valid output.
        """
        # Check for error response - error is a ResponseError object or None
        # (content_filter is handled by _check_content_filter)
        if response.error is not None and response.error.code != "content_filter":
            raise PyritException(message=f"Response error: {response.error.code} - {response.error.message}")

        # Check status - should be "completed" for successful responses
        if response.status != "completed":
            raise PyritException(message=f"Unexpected status: {response.status}")

        # Check for empty output
        if not response.output:
            logger.error("The response returned no valid output.")
            raise EmptyResponseException(message="The response returned an empty response.")

        return None

    async def _construct_message_from_response(self, response: Any, request: MessagePiece) -> Message:
        """
        Construct a Message from a Response API response.

        Args:
            response: The Response object from OpenAI SDK.
            request: The original request MessagePiece.

        Returns:
            Message: Constructed message with extracted content from output sections.
        """
        # Extract and parse message pieces from validated output sections
        extracted_response_pieces: List[MessagePiece] = []
        for section in response.output:
            piece = self._parse_response_output_section(
                section=section,
                message_piece=request,
                error=None,  # error is already handled in validation
            )
            if piece is None:
                continue
            extracted_response_pieces.append(piece)

        return Message(message_pieces=extracted_response_pieces)

    @limit_requests_per_minute
    @pyrit_target_retry
    async def send_prompt_async(self, *, message: Message) -> list[Message]:
        """
        Send prompt, handle agentic tool calls (function_call), return all messages.

        The Responses API supports structured outputs and tool execution. This method handles both:
        - Simple text/reasoning responses
        - Agentic tool-calling loops that may require multiple back-and-forth exchanges

        Args:
            message: The initial prompt from the user.

        Returns:
            List of messages generated during the interaction (assistant responses and tool messages).
            The normalizer will persist all of these to memory.
        """
        self._validate_request(message=message)

        message_piece: MessagePiece = message.message_pieces[0]
        is_json_response = self.is_response_format_json(message_piece)

        # Get full conversation history from memory and append the current message
        conversation: MutableSequence[Message] = self._memory.get_conversation(
            conversation_id=message_piece.conversation_id
        )
        conversation.append(message)

        # Track all responses generated during this interaction
        responses_to_return: list[Message] = []

        # Main agentic loop - each back-and-forth creates a new message
        tool_call_section: Optional[dict[str, Any]] = None

        while True:
            logger.info(f"Sending conversation with {len(conversation)} messages to the prompt target")

            body = await self._construct_request_body(conversation=conversation, is_json_response=is_json_response)

            # Use unified error handling - automatically detects Response and validates
            result = await self._handle_openai_request(
                api_call=lambda: self._async_client.responses.create(**body),
                request=message,
            )

            # Add result to conversation and responses list
            conversation.append(result)
            responses_to_return.append(result)

            # Extract tool call if present
            tool_call_section = self._find_last_pending_tool_call(result)

            # If no tool call, we're done
            if not tool_call_section:
                break

            # Execute the tool/function
            tool_output = await self._execute_call_section(tool_call_section)

            # Create a new message with the tool output
            tool_piece = self._make_tool_piece(tool_output, tool_call_section["call_id"], reference_piece=message_piece)
            tool_message = Message(message_pieces=[tool_piece], skip_validation=True)

            # Add tool output message to conversation and responses list
            conversation.append(tool_message)
            responses_to_return.append(tool_message)

            # Continue loop to send tool result and get next response

        # Return all responses (normalizer will persist all of them to memory)
        return responses_to_return

    def is_json_response_supported(self) -> bool:
        """Indicates that this target supports JSON response format."""
        return True

    def _parse_response_output_section(
        self, *, section, message_piece: MessagePiece, error: Optional[PromptResponseError]
    ) -> MessagePiece | None:
        """
        Parse model output sections, forwarding tool-calls for the agentic loop.

        Args:
            section: The section object from OpenAI SDK (Pydantic model).
            message_piece: The original message piece.
            error: Any error information from OpenAI.

        Returns:
            A MessagePiece for this section, or None to skip.
        """
        section_type = section.type
        piece_type: PromptDataType = "text"  # Default, always set!
        piece_value = ""

        if section_type == MessagePieceType.MESSAGE:
            section_content = section.content
            if len(section_content) == 0:
                raise EmptyResponseException(message="The chat returned an empty message section.")
            piece_value = section_content[0].text

        elif section_type == MessagePieceType.REASONING:
            # Store reasoning in memory for debugging/logging, but won't be sent back to API
            piece_value = json.dumps(
                {
                    "id": section.id,
                    "type": section.type,
                    "summary": section.summary,
                    "content": section.content,
                    "encrypted_content": section.encrypted_content,
                },
                separators=(",", ":"),
            )
            piece_type = "reasoning"

        elif section_type == MessagePieceType.FUNCTION_CALL:
            # Only store fields the API expects for function_call (exclude status, etc.)
            piece_value = json.dumps(
                {
                    "type": "function_call",
                    "call_id": section.call_id,
                    "name": section.name,
                    "arguments": section.arguments,
                },
                separators=(",", ":"),
            )
            piece_type = "function_call"

        elif section_type == MessagePieceType.WEB_SEARCH_CALL:
            # Forward web_search_call with only API-expected fields
            # Note: web search may have different field structure than function calls
            web_search_data = {
                "type": "web_search_call",
            }
            # Add optional fields if they exist
            if hasattr(section, "call_id") and section.call_id:
                web_search_data["call_id"] = section.call_id
            if hasattr(section, "query") and section.query:
                web_search_data["query"] = section.query
            if hasattr(section, "id") and section.id:
                web_search_data["id"] = section.id

            piece_value = json.dumps(web_search_data, separators=(",", ":"))
            piece_type = "tool_call"

        elif section_type == "custom_tool_call":
            # Had a Lark grammar (hopefully)
            # See
            # https://platform.openai.com/docs/guides/function-calling#context-free-grammars
            logger.debug("Detected custom_tool_call in response, assuming grammar constraint.")
            extracted_grammar_name = section.name
            if extracted_grammar_name != self._grammar_name:
                msg = "Mismatched grammar name in custom_tool_call "
                msg += f"(expected {self._grammar_name}, got {extracted_grammar_name})"
                logger.error(msg)
                raise ValueError(msg)
            piece_value = section.input
            if len(piece_value) == 0:
                raise EmptyResponseException(message="The chat returned an empty message section.")

        else:
            # Other possible types are not yet handled in PyRIT
            return None

        # Handle empty response
        if not piece_value:
            raise EmptyResponseException(message="The chat returned an empty response.")

        return MessagePiece(
            role="assistant",
            original_value=piece_value,
            conversation_id=message_piece.conversation_id,
            labels=message_piece.labels,
            prompt_target_identifier=message_piece.prompt_target_identifier,
            attack_identifier=message_piece.attack_identifier,
            original_value_data_type=piece_type,
            response_error=error or "none",
        )

    def _validate_request(self, *, message: Message) -> None:
        """
        Validates the structure and content of a message for compatibility of this target.

        Args:
            message (Message): The message object.

        Raises:
            ValueError: If any of the message pieces have a data type other than supported set.
        """
        # Some models may not support all of these; we accept them at the transport layer
        # so the Responses API can decide. We include reasoning and function_call_output now.
        allowed_types = {"text", "image_path", "function_call", "tool_call", "function_call_output", "reasoning"}
        for message_piece in message.message_pieces:
            if message_piece.converted_value_data_type not in allowed_types:
                raise ValueError(f"Unsupported data type: {message_piece.converted_value_data_type}")
        return

    # Agentic helpers (module scope)

    def _find_last_pending_tool_call(self, reply: Message) -> Optional[dict[str, Any]]:
        """
        Return the last tool-call section in assistant messages, or None.
        Looks for a piece whose value parses as JSON with a 'type' key matching function_call.
        """
        for piece in reversed(reply.message_pieces):
            if piece.role == "assistant":
                try:
                    section = json.loads(piece.original_value)
                except Exception:
                    continue
                if section.get("type") == "function_call":
                    # Do NOT skip function_call even if status == "completed" — we still need to emit the output.
                    return section
        return None

    async def _execute_call_section(self, tool_call_section: dict[str, Any]) -> dict[str, Any]:
        """
        Execute a function_call from the custom_functions registry.

        Returns:
            A dict payload (will be serialized and sent as function_call_output).
            If fail_on_missing_function=False and a function is missing or no function is not called, returns:
            {"error": "function_not_found", "missing_function": "<name>", "available_functions": [...]}
        """
        name = tool_call_section.get("name")
        if not name:
            if self._fail_on_missing_function:
                raise ValueError("Function call section missing 'name' field")
            return {
                "error": "missing_function_name",
                "tool_call_section": tool_call_section,
            }

        args_json = tool_call_section.get("arguments", "{}")
        try:
            args = json.loads(args_json)
        except Exception:
            # If arguments are not valid JSON, surface a structured error (or raise)
            if self._fail_on_missing_function:
                raise ValueError(f"Malformed arguments for function '{name}': {args_json}")
            logger.warning("Malformed arguments for function '%s': %s", name, args_json)
            return {
                "error": "malformed_arguments",
                "function": name,
                "raw_arguments": args_json,
            }

        fn = self._custom_functions.get(name)
        if fn is None:
            if self._fail_on_missing_function:
                raise KeyError(f"Function '{name}' is not registered")
            # Tolerant mode: return a structured error so we can wrap it as function_call_output
            available = sorted(self._custom_functions.keys())
            logger.warning("Function '%s' not registered. Available: %s", name, available)
            return {
                "error": "function_not_found",
                "missing_function": name,
                "available_functions": available,
            }

        return await fn(args)

    def _make_tool_piece(self, output: dict[str, Any], call_id: str, *, reference_piece: MessagePiece) -> MessagePiece:
        """
        Create a function_call_output MessagePiece.

        Args:
            output: The tool output to wrap.
            call_id: The call ID for the function call.
            reference_piece: A reference piece to copy conversation context from.

        Returns:
            A MessagePiece containing the function call output.
        """
        output_str = output if isinstance(output, str) else json.dumps(output, separators=(",", ":"))
        return MessagePiece(
            role="tool",
            original_value=json.dumps(
                {"type": "function_call_output", "call_id": call_id, "output": output_str},
                separators=(",", ":"),
            ),
            original_value_data_type="function_call_output",
            conversation_id=reference_piece.conversation_id,
            labels={"call_id": call_id},
            prompt_target_identifier=reference_piece.prompt_target_identifier,
            attack_identifier=reference_piece.attack_identifier,
        )<|MERGE_RESOLUTION|>--- conflicted
+++ resolved
@@ -313,7 +313,6 @@
 
         return input_items
 
-<<<<<<< HEAD
     def _translate_roles(self, conversation: List[Dict[str, Any]]) -> None:
         # The "system" role is mapped to "developer" in the OpenAI Response API.
         for request in conversation:
@@ -324,9 +323,6 @@
     async def _construct_request_body(
         self, *, conversation: MutableSequence[Message], json_config: JsonResponseConfig
     ) -> dict:
-=======
-    async def _construct_request_body(self, conversation: MutableSequence[Message], is_json_response: bool) -> dict:
->>>>>>> f88fc2ee
         """
         Construct the request body to send to the Responses API.
 
@@ -354,7 +350,6 @@
         # Filter out None values
         return {k: v for k, v in body_parameters.items() if v is not None}
 
-<<<<<<< HEAD
     def _build_text_format(self, json_config: JsonResponseConfig) -> Optional[Dict[str, Any]]:
         if not json_config.enabled:
             return None
@@ -372,15 +367,7 @@
         logger.info("Using json_object format without schema - consider providing a schema for better results")
         return {"format": {"type": "json_object"}}
 
-    def _construct_message_from_openai_json(
-        self,
-        *,
-        open_ai_str_response: str,
-        message_piece: MessagePiece,
-    ) -> Message:
-=======
     def _check_content_filter(self, response: Any) -> bool:
->>>>>>> f88fc2ee
         """
         Check if a Response API response has a content filter error.
 
