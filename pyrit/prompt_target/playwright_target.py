# Copyright (c) Microsoft Corporation.
# Licensed under the MIT license.

from typing import TYPE_CHECKING, Optional, Protocol

from pyrit.models import (
<<<<<<< HEAD
    PromptRequestResponse,
=======
    Message,
    MessagePiece,
>>>>>>> 204017aa
    construct_response_from_request,
)
from pyrit.prompt_target import PromptTarget, limit_requests_per_minute

# Avoid errors for users who don't have playwright installed
if TYPE_CHECKING:
    from playwright.async_api import Page
else:
    Page = None


class InteractionFunction(Protocol):
    """
    Defines the structure of interaction functions used with PlaywrightTarget.
    """

<<<<<<< HEAD
    async def __call__(self, page: "Page", prompt_request: PromptRequestResponse) -> str: ...
=======
    async def __call__(self, page: "Page", message_piece: MessagePiece) -> str: ...
>>>>>>> 204017aa


class PlaywrightTarget(PromptTarget):
    """
    PlaywrightTarget uses Playwright to interact with a web UI.

    The interaction function receives the complete PromptRequestResponse and can process
    multiple pieces as needed. All pieces must be of type 'text' or 'image_path'.

    Parameters:
        interaction_func (InteractionFunction): The function that defines how to interact with the page.
            This function receives the Playwright page and the complete PromptRequestResponse.
        page (Page): The Playwright page object to use for interaction.
    """

    # Supported data types
    SUPPORTED_DATA_TYPES = {"text", "image_path"}

    def __init__(
        self,
        *,
        interaction_func: InteractionFunction,
        page: "Page",
        max_requests_per_minute: Optional[int] = None,
    ) -> None:
        """
        Initialize the Playwright target.

        Args:
            interaction_func (InteractionFunction): The function that defines how to interact with the page.
            page (Page): The Playwright page object to use for interaction.
            max_requests_per_minute (int, Optional): Number of requests the target can handle per
                minute before hitting a rate limit. The number of requests sent to the target
                will be capped at the value provided.
        """
        endpoint = page.url if page else ""
        super().__init__(max_requests_per_minute=max_requests_per_minute, endpoint=endpoint)
        self._interaction_func = interaction_func
        self._page = page

    @limit_requests_per_minute
    async def send_prompt_async(self, *, prompt_request: Message) -> Message:
        self._validate_request(prompt_request=prompt_request)
        if not self._page:
            raise RuntimeError(
                "Playwright page is not initialized. Please pass a Page object when initializing PlaywrightTarget."
            )

<<<<<<< HEAD
        try:
            text = await self._interaction_func(self._page, prompt_request)
        except Exception as e:
            raise RuntimeError(f"An error occurred during interaction: {str(e)}") from e

        # For response construction, we'll use the first piece as reference
        # but the interaction function can process all pieces
        request_piece = prompt_request.request_pieces[0]
        response_entry = construct_response_from_request(request=request_piece, response_text_pieces=[text])
        return response_entry

    def _validate_request(self, *, prompt_request: PromptRequestResponse) -> None:
        if not prompt_request.request_pieces:
            raise ValueError("This target requires at least one prompt request piece.")

        # Validate that all pieces are supported types
        for i, piece in enumerate(prompt_request.request_pieces):
            piece_type = piece.converted_value_data_type
            if piece_type not in self.SUPPORTED_DATA_TYPES:
                supported_types = ", ".join(self.SUPPORTED_DATA_TYPES)
                raise ValueError(
                    f"This target only supports {supported_types} prompt input. " f"Piece {i} has type: {piece_type}."
                )
=======
        message_piece = prompt_request.message_pieces[0]

        try:
            text = await self._interaction_func(self._page, message_piece)
        except Exception as e:
            raise RuntimeError(f"An error occurred during interaction: {str(e)}") from e

        response_entry = construct_response_from_request(request=message_piece, response_text_pieces=[text])
        return response_entry

    def _validate_request(self, *, prompt_request: Message) -> None:
        n_pieces = len(prompt_request.message_pieces)
        if n_pieces != 1:
            raise ValueError(f"This target only supports a single message piece. Received: {n_pieces} pieces.")

        piece_type = prompt_request.message_pieces[0].converted_value_data_type
        if piece_type != "text":
            raise ValueError(f"This target only supports text prompt input. Received: {piece_type}.")
>>>>>>> 204017aa
<|MERGE_RESOLUTION|>--- conflicted
+++ resolved
@@ -4,12 +4,8 @@
 from typing import TYPE_CHECKING, Optional, Protocol
 
 from pyrit.models import (
-<<<<<<< HEAD
-    PromptRequestResponse,
-=======
     Message,
     MessagePiece,
->>>>>>> 204017aa
     construct_response_from_request,
 )
 from pyrit.prompt_target import PromptTarget, limit_requests_per_minute
@@ -26,11 +22,7 @@
     Defines the structure of interaction functions used with PlaywrightTarget.
     """
 
-<<<<<<< HEAD
-    async def __call__(self, page: "Page", prompt_request: PromptRequestResponse) -> str: ...
-=======
-    async def __call__(self, page: "Page", message_piece: MessagePiece) -> str: ...
->>>>>>> 204017aa
+    async def __call__(self, page: "Page", message: Message) -> str: ...
 
 
 class PlaywrightTarget(PromptTarget):
@@ -72,54 +64,33 @@
         self._page = page
 
     @limit_requests_per_minute
-    async def send_prompt_async(self, *, prompt_request: Message) -> Message:
-        self._validate_request(prompt_request=prompt_request)
+    async def send_prompt_async(self, *, message: Message) -> Message:
+        self._validate_request(message=message)
         if not self._page:
             raise RuntimeError(
                 "Playwright page is not initialized. Please pass a Page object when initializing PlaywrightTarget."
             )
 
-<<<<<<< HEAD
         try:
-            text = await self._interaction_func(self._page, prompt_request)
+            text = await self._interaction_func(self._page, message)
         except Exception as e:
             raise RuntimeError(f"An error occurred during interaction: {str(e)}") from e
 
         # For response construction, we'll use the first piece as reference
-        # but the interaction function can process all pieces
-        request_piece = prompt_request.request_pieces[0]
+        # but the interaction function can process all pieces.
+        request_piece = message.message_pieces[0]
         response_entry = construct_response_from_request(request=request_piece, response_text_pieces=[text])
         return response_entry
 
-    def _validate_request(self, *, prompt_request: PromptRequestResponse) -> None:
-        if not prompt_request.request_pieces:
-            raise ValueError("This target requires at least one prompt request piece.")
+    def _validate_request(self, *, message: Message) -> None:
+        if not message.message_pieces:
+            raise ValueError("This target requires at least one message piece.")
 
         # Validate that all pieces are supported types
-        for i, piece in enumerate(prompt_request.request_pieces):
+        for i, piece in enumerate(message.message_pieces):
             piece_type = piece.converted_value_data_type
             if piece_type not in self.SUPPORTED_DATA_TYPES:
                 supported_types = ", ".join(self.SUPPORTED_DATA_TYPES)
                 raise ValueError(
-                    f"This target only supports {supported_types} prompt input. " f"Piece {i} has type: {piece_type}."
-                )
-=======
-        message_piece = prompt_request.message_pieces[0]
-
-        try:
-            text = await self._interaction_func(self._page, message_piece)
-        except Exception as e:
-            raise RuntimeError(f"An error occurred during interaction: {str(e)}") from e
-
-        response_entry = construct_response_from_request(request=message_piece, response_text_pieces=[text])
-        return response_entry
-
-    def _validate_request(self, *, prompt_request: Message) -> None:
-        n_pieces = len(prompt_request.message_pieces)
-        if n_pieces != 1:
-            raise ValueError(f"This target only supports a single message piece. Received: {n_pieces} pieces.")
-
-        piece_type = prompt_request.message_pieces[0].converted_value_data_type
-        if piece_type != "text":
-            raise ValueError(f"This target only supports text prompt input. Received: {piece_type}.")
->>>>>>> 204017aa
+                    f"This target only supports {supported_types} input. Piece {i} has type: {piece_type}."
+                )