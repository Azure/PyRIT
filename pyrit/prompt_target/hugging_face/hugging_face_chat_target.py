# Copyright (c) Microsoft Corporation.
# Licensed under the MIT license.

import asyncio
import logging
import os
from typing import TYPE_CHECKING, Any, Dict, Optional

from transformers import (
    AutoModelForCausalLM,
    AutoTokenizer,
    PretrainedConfig,
)

from pyrit.common import default_values
from pyrit.common.download_hf_model import download_specific_files
from pyrit.exceptions import EmptyResponseException, pyrit_target_retry
from pyrit.models import Message, construct_response_from_request
from pyrit.prompt_target import PromptChatTarget, limit_requests_per_minute

logger = logging.getLogger(__name__)

if TYPE_CHECKING:
    import torch


class HuggingFaceChatTarget(PromptChatTarget):
    """
    The HuggingFaceChatTarget interacts with HuggingFace models, specifically for conducting red teaming activities.
    Inherits from PromptTarget to comply with the current design standards.
    """

    # Class-level cache for model and tokenizer
    _cached_model = None
    _cached_tokenizer = None
    _cached_model_id = None

    # Class-level flag to enable or disable cache
    _cache_enabled = True

    # Define the environment variable name for the Hugging Face token
    HUGGINGFACE_TOKEN_ENVIRONMENT_VARIABLE = "HUGGINGFACE_TOKEN"

    def __init__(
        self,
        *,
        model_id: Optional[str] = None,
        model_path: Optional[str] = None,
        hf_access_token: Optional[str] = None,
        use_cuda: bool = False,
        tensor_format: str = "pt",
        necessary_files: Optional[list] = None,
        max_new_tokens: int = 20,
        temperature: float = 1.0,
        top_p: float = 1.0,
        skip_special_tokens: bool = True,
        trust_remote_code: bool = False,
        device_map: Optional[str] = None,
        torch_dtype: Optional["torch.dtype"] = None,
        attn_implementation: Optional[str] = None,
        max_requests_per_minute: Optional[int] = None,
        custom_metadata: Optional[Dict[str, Any]] = None,
    ) -> None:
        """
        Initialize the HuggingFaceChatTarget.

        Args:
            model_id (Optional[str]): The Hugging Face model ID. Either model_id or model_path must be provided.
            model_path (Optional[str]): Path to a local model. Either model_id or model_path must be provided.
            hf_access_token (Optional[str]): Hugging Face access token for authentication.
            use_cuda (bool): Whether to use CUDA for GPU acceleration. Defaults to False.
            tensor_format (str): The tensor format. Defaults to "pt".
            necessary_files (Optional[list]): List of necessary model files to download.
            max_new_tokens (int): Maximum number of new tokens to generate. Defaults to 20.
            temperature (float): Sampling temperature. Defaults to 1.0.
            top_p (float): Nucleus sampling probability. Defaults to 1.0.
            skip_special_tokens (bool): Whether to skip special tokens. Defaults to True.
            trust_remote_code (bool): Whether to trust remote code execution. Defaults to False.
            device_map (Optional[str]): Device mapping strategy.
            torch_dtype (Optional[torch.dtype]): Torch data type for model weights.
            attn_implementation (Optional[str]): Attention implementation type.
            max_requests_per_minute (Optional[int]): The maximum number of requests per minute. Defaults to None.
<<<<<<< HEAD
            custom_metadata (Optional[Dict[str, Any]]): Custom metadata to associate with the target for identifier
                purposes.
=======

        Raises:
            ValueError: If neither or both of `model_id` and `model_path` are provided.
            RuntimeError: If torch cannot be imported or if CUDA is requested but not available.
>>>>>>> 485be332
        """
        model_name = model_id if model_id else model_path if model_path else ""

        super().__init__(
            max_requests_per_minute=max_requests_per_minute, model_name=model_name, custom_metadata=custom_metadata
        )

        if not model_id and not model_path:
            raise ValueError("Either `model_id` or `model_path` must be provided.")
        if model_id and model_path:
            raise ValueError("Provide only one of `model_id` or `model_path`, not both.")

        self.model_id = model_id
        self.model_path = model_path
        self.use_cuda = use_cuda
        self.tensor_format = tensor_format
        self.trust_remote_code = trust_remote_code
        self.device_map = device_map
        self.torch_dtype = torch_dtype
        self.attn_implementation = attn_implementation

        # Only get the Hugging Face token if a model ID is provided
        if model_id:
            self.huggingface_token = default_values.get_required_value(
                env_var_name=self.HUGGINGFACE_TOKEN_ENVIRONMENT_VARIABLE, passed_value=hf_access_token
            )
        else:
            self.huggingface_token = None

        try:
            import torch
        except ModuleNotFoundError as e:
            raise RuntimeError("Could not import torch. You may need to install it via 'pip install pyrit[all]'") from e

        # Determine the device
        self.device = "cuda" if self.use_cuda and torch.cuda.is_available() else "cpu"
        logger.info(f"Using device: {self.device}")

        # Set necessary files if provided, otherwise set to None to trigger general download
        self.necessary_files = necessary_files

        # Set the default parameters for the model generation
        self.max_new_tokens = max_new_tokens
        self._temperature = temperature
        self._top_p = top_p
        self.skip_special_tokens = skip_special_tokens

        if self.use_cuda and not torch.cuda.is_available():
            raise RuntimeError("CUDA requested but not available.")

        self.load_model_and_tokenizer_task = asyncio.create_task(self.load_model_and_tokenizer())

    def _load_from_path(self, path: str, **kwargs):
        """
        Load the model and tokenizer from a given path.

        Args:
            path: The path to load the model and tokenizer from.
            **kwargs: Additional keyword arguments to pass to the model loader.
        """
        logger.info(f"Loading model and tokenizer from path: {path}...")
        self.tokenizer = AutoTokenizer.from_pretrained(path, trust_remote_code=self.trust_remote_code)
        self.model = AutoModelForCausalLM.from_pretrained(path, trust_remote_code=self.trust_remote_code, **kwargs)

    def is_model_id_valid(self) -> bool:
        """
        Check if the HuggingFace model ID is valid.

        Returns:
            bool: True if valid, False otherwise.
        """
        try:
            # Attempt to load the configuration of the model
            PretrainedConfig.from_pretrained(self.model_id)
            return True
        except Exception as e:
            logger.error(f"Invalid HuggingFace model ID {self.model_id}: {e}")
            return False

    async def load_model_and_tokenizer(self):
        """
        Load the model and tokenizer, download if necessary.

        Downloads the model to the HF_MODELS_DIR folder if it does not exist,
        then loads it from there.

        Raises:
            Exception: If the model loading fails.
        """
        try:
            # Determine the identifier for caching purposes
            model_identifier = self.model_path or self.model_id

            optional_model_kwargs = {
                key: value
                for key, value in {
                    "device_map": self.device_map,
                    "torch_dtype": self.torch_dtype,
                    "attn_implementation": self.attn_implementation,
                }.items()
                if value is not None
            }

            # Check if the model is already cached
            if HuggingFaceChatTarget._cache_enabled and HuggingFaceChatTarget._cached_model_id == model_identifier:
                logger.info(f"Using cached model and tokenizer for {model_identifier}.")
                self.model = HuggingFaceChatTarget._cached_model
                self.tokenizer = HuggingFaceChatTarget._cached_tokenizer
                return

            if self.model_path:
                # Load the tokenizer and model from the local directory
                logger.info(f"Loading model from local path: {self.model_path}...")
                self._load_from_path(self.model_path, **optional_model_kwargs)
            else:
                # Define the default Hugging Face cache directory
                cache_dir = os.path.join(
                    os.path.expanduser("~"),
                    ".cache",
                    "huggingface",
                    "hub",
                    f"models--{self.model_id.replace('/', '--')}",
                )

                if self.necessary_files is None:
                    # Download all files if no specific files are provided
                    logger.info(f"Downloading all files for {self.model_id}...")
                    await download_specific_files(self.model_id, None, self.huggingface_token, cache_dir)
                else:
                    # Download only the necessary files
                    logger.info(f"Downloading specific files for {self.model_id}...")
                    await download_specific_files(
                        self.model_id, self.necessary_files, self.huggingface_token, cache_dir
                    )

                # Load the tokenizer and model from the specified directory
                logger.info(f"Loading model {self.model_id} from cache path: {cache_dir}...")
                self.tokenizer = AutoTokenizer.from_pretrained(
                    self.model_id, cache_dir=cache_dir, trust_remote_code=self.trust_remote_code
                )
                self.model = AutoModelForCausalLM.from_pretrained(
                    self.model_id,
                    cache_dir=cache_dir,
                    trust_remote_code=self.trust_remote_code,
                    **optional_model_kwargs,
                )

            # Move the model to the correct device
            self.model = self.model.to(self.device)

            # Debug prints to check types
            logger.info(f"Model loaded: {type(self.model)}")
            logger.info(f"Tokenizer loaded: {type(self.tokenizer)}")

            # Cache the loaded model and tokenizer if caching is enabled
            if HuggingFaceChatTarget._cache_enabled:
                HuggingFaceChatTarget._cached_model = self.model
                HuggingFaceChatTarget._cached_tokenizer = self.tokenizer
                HuggingFaceChatTarget._cached_model_id = model_identifier

            logger.info(f"Model {model_identifier} loaded successfully.")

        except Exception as e:
            logger.error(f"Error loading model {self.model_id}: {e}")
            raise

    @limit_requests_per_minute
    @pyrit_target_retry
    async def send_prompt_async(self, *, message: Message) -> list[Message]:
        """
        Send a normalized prompt asynchronously to the HuggingFace model.

        Returns:
            list[Message]: A list containing the response object with generated text pieces.

        Raises:
            EmptyResponseException: If the model generates an empty response.
            Exception: If any error occurs during inference.
        """
        # Load the model and tokenizer using the encapsulated method
        await self.load_model_and_tokenizer_task

        self._validate_request(message=message)
        request = message.message_pieces[0]
        prompt_template = request.converted_value

        logger.info(f"Sending the following prompt to the HuggingFace model: {prompt_template}")

        # Prepare the input messages using chat templates
        messages = [{"role": "user", "content": prompt_template}]

        # Apply chat template via the _apply_chat_template method
        tokenized_chat = self._apply_chat_template(messages)
        input_ids = tokenized_chat["input_ids"]
        attention_mask = tokenized_chat["attention_mask"]

        logger.info(f"Tokenized chat: {input_ids}")

        try:
            # Ensure model is on the correct device (should already be the case from `load_model_and_tokenizer`)
            self.model.to(self.device)  # type: ignore[arg-type]

            # Record the length of the input tokens to later extract only the generated tokens
            input_length = input_ids.shape[-1]

            # Generate the response
            logger.info("Generating response from model...")
            generated_ids = self.model.generate(
                input_ids=input_ids,
                attention_mask=attention_mask,
                max_new_tokens=self.max_new_tokens,
                temperature=self._temperature,
                top_p=self._top_p,
            )

            logger.info(f"Generated IDs: {generated_ids}")  # Log the generated IDs

            # Extract the assistant's response by slicing the generated tokens after the input tokens
            generated_tokens = generated_ids[0][input_length:]

            # Decode the assistant's response from the generated token IDs
            assistant_response = self.tokenizer.decode(
                generated_tokens, skip_special_tokens=self.skip_special_tokens
            ).strip()

            if not assistant_response:
                raise EmptyResponseException()

            logger.info(f"Assistant's response: {assistant_response}")

            model_identifier = self.model_id or self.model_path

            response = construct_response_from_request(
                request=request,
                response_text_pieces=[assistant_response],
                prompt_metadata={"model_id": model_identifier},
            )
            return [response]

        except Exception as e:
            logger.error(f"Error occurred during inference: {e}")
            raise

    def _apply_chat_template(self, messages):
        """
        Apply the chat template to the input messages and tokenize them.

        Args:
            messages: The input messages to apply the chat template to.

        Returns:
            dict: Tokenized inputs ready for the model.

        Raises:
            ValueError: If the tokenizer does not have a chat template.
        """
        # Check if the tokenizer has a chat template
        if hasattr(self.tokenizer, "chat_template") and self.tokenizer.chat_template is not None:
            logger.info("Tokenizer has a chat template. Applying it to the input messages.")

            # Apply the chat template to format and tokenize the messages
            tokenized_chat = self.tokenizer.apply_chat_template(
                messages,
                tokenize=True,
                add_generation_prompt=True,
                return_tensors=self.tensor_format,
                return_dict=True,
            ).to(self.device)
            return tokenized_chat
        else:
            error_message = (
                "Tokenizer does not have a chat template. "
                "This model is not supported, as we only support instruct models with a chat template."
            )
            logger.error(error_message)
            raise ValueError(error_message)

    def _validate_request(self, *, message: Message) -> None:
        """
        Validate the provided message.

        Args:
            message: The message to validate.

        Raises:
            ValueError: If the message does not contain exactly one text piece.
            ValueError: If the message piece is not of type text.
        """
        n_pieces = len(message.message_pieces)
        if n_pieces != 1:
            raise ValueError(f"This target only supports a single message piece. Received: {n_pieces} pieces.")

        piece_type = message.message_pieces[0].converted_value_data_type
        if piece_type != "text":
            raise ValueError(f"This target only supports text prompt input. Received: {piece_type}.")

    def is_json_response_supported(self) -> bool:
        """
        Check if the target supports JSON as a response format.

        Returns:
            bool: True if JSON response is supported, False otherwise.
        """
        return False

    @classmethod
    def enable_cache(cls):
        """Enable the class-level cache."""
        cls._cache_enabled = True
        logger.info("Class-level cache enabled.")

    @classmethod
    def disable_cache(cls):
        """Disables the class-level cache and clears the cache."""
        cls._cache_enabled = False
        cls._cached_model = None
        cls._cached_tokenizer = None
        cls._cached_model_id = None
        logger.info("Class-level cache disabled and cleared.")<|MERGE_RESOLUTION|>--- conflicted
+++ resolved
@@ -4,7 +4,7 @@
 import asyncio
 import logging
 import os
-from typing import TYPE_CHECKING, Any, Dict, Optional
+from typing import TYPE_CHECKING, Optional
 
 from transformers import (
     AutoModelForCausalLM,
@@ -59,7 +59,6 @@
         torch_dtype: Optional["torch.dtype"] = None,
         attn_implementation: Optional[str] = None,
         max_requests_per_minute: Optional[int] = None,
-        custom_metadata: Optional[Dict[str, Any]] = None,
     ) -> None:
         """
         Initialize the HuggingFaceChatTarget.
@@ -80,21 +79,14 @@
             torch_dtype (Optional[torch.dtype]): Torch data type for model weights.
             attn_implementation (Optional[str]): Attention implementation type.
             max_requests_per_minute (Optional[int]): The maximum number of requests per minute. Defaults to None.
-<<<<<<< HEAD
-            custom_metadata (Optional[Dict[str, Any]]): Custom metadata to associate with the target for identifier
-                purposes.
-=======
 
         Raises:
             ValueError: If neither or both of `model_id` and `model_path` are provided.
             RuntimeError: If torch cannot be imported or if CUDA is requested but not available.
->>>>>>> 485be332
         """
         model_name = model_id if model_id else model_path if model_path else ""
 
-        super().__init__(
-            max_requests_per_minute=max_requests_per_minute, model_name=model_name, custom_metadata=custom_metadata
-        )
+        super().__init__(max_requests_per_minute=max_requests_per_minute, model_name=model_name)
 
         if not model_id and not model_path:
             raise ValueError("Either `model_id` or `model_path` must be provided.")
