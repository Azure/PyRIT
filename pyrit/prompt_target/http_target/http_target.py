--- conflicted
+++ resolved
@@ -26,10 +26,6 @@
         use_tls: (bool): whether to use TLS or not. Default is True
         callback_function (function): function to parse HTTP response.
             These are the customizable functions which determine how to parse the output
-<<<<<<< HEAD
-=======
-        memory: memory interface
->>>>>>> d656b7b9
     """
 
     def __init__(
