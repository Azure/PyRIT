--- conflicted
+++ resolved
@@ -6,11 +6,7 @@
 import json
 import logging
 import re
-<<<<<<< HEAD
-from typing import Callable, Optional
-=======
-from typing import Callable, Optional, Any
->>>>>>> 94dd4ec7
+from typing import Any, Callable, Optional
 
 from pyrit.models import construct_response_from_request, PromptRequestPiece, PromptRequestResponse
 from pyrit.prompt_target import PromptTarget
@@ -39,11 +35,8 @@
         prompt_regex_string: str = "{PROMPT}",
         use_tls: bool = True,
         callback_function: Callable = None,
-<<<<<<< HEAD
         max_requests_per_minute: Optional[int] = None,
-=======
         **client_kwargs: Optional[Any],
->>>>>>> 94dd4ec7
     ) -> None:
         super().__init__(max_requests_per_minute=max_requests_per_minute)
         self.http_request = http_request
