--- conflicted
+++ resolved
@@ -62,7 +62,13 @@
 
         return response_entry
 
-<<<<<<< HEAD
+    def _validate_request(self, *, prompt_request: PromptRequestResponse) -> None:
+        if len(prompt_request.request_pieces) != 1:
+            raise ValueError("This target only supports a single prompt request piece.")
+
+        if prompt_request.request_pieces[0].converted_value_data_type != "text":
+            raise ValueError("This target only supports text prompt input.")
+
     async def check_password(self, password: str) -> bool:
         """
         Checks if the password is correct
@@ -84,14 +90,6 @@
         json_response = resp.json()
         return json_response["success"]
 
-=======
-    def _validate_request(self, *, prompt_request: PromptRequestResponse) -> None:
-        if len(prompt_request.request_pieces) != 1:
-            raise ValueError("This target only supports a single prompt request piece.")
-
-        if prompt_request.request_pieces[0].converted_value_data_type != "text":
-            raise ValueError("This target only supports text prompt input.")
->>>>>>> c62b24ae
 
     async def _complete_text_async(self, text: str) -> str:
         payload: dict[str, object] = {
