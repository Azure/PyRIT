# Copyright (c) Microsoft Corporation.
# Licensed under the MIT license.

import logging
from typing import Optional

from httpx import HTTPStatusError

<<<<<<< HEAD
from pyrit.message_normalizer import MessageListNormalizer, ChatMessageNormalizer
=======
>>>>>>> 698d8482
from pyrit.common import default_values, net_utility
from pyrit.exceptions import (
    EmptyResponseException,
    RateLimitException,
    handle_bad_request_exception,
    pyrit_target_retry,
)
from pyrit.message_normalizer import ChatMessageNormalizer, MessageListNormalizer
from pyrit.models import (
    Message,
    construct_response_from_request,
)
from pyrit.prompt_target import PromptChatTarget, limit_requests_per_minute
from pyrit.prompt_target.common.utils import validate_temperature, validate_top_p

logger = logging.getLogger(__name__)


class AzureMLChatTarget(PromptChatTarget):
    """
    A prompt target for Azure Machine Learning chat endpoints.

    This class works with most chat completion Instruct models deployed on Azure AI Machine Learning
    Studio endpoints (including but not limited to: mistralai-Mixtral-8x7B-Instruct-v01,
    mistralai-Mistral-7B-Instruct-v01, Phi-3.5-MoE-instruct, Phi-3-mini-4k-instruct,
    Llama-3.2-3B-Instruct, and Meta-Llama-3.1-8B-Instruct).

    Please create or adjust environment variables (endpoint and key) as needed for the model you are using.
    """

    endpoint_uri_environment_variable: str = "AZURE_ML_MANAGED_ENDPOINT"
    api_key_environment_variable: str = "AZURE_ML_KEY"

    def __init__(
        self,
        *,
        endpoint: Optional[str] = None,
        api_key: Optional[str] = None,
        model_name: str = "",
        message_normalizer: Optional[MessageListNormalizer] = None,
        max_new_tokens: int = 400,
        temperature: float = 1.0,
        top_p: float = 1.0,
        repetition_penalty: float = 1.0,
        max_requests_per_minute: Optional[int] = None,
        **param_kwargs,
    ) -> None:
        """
        Initialize an instance of the AzureMLChatTarget class.

        Args:
            endpoint (str, Optional): The endpoint URL for the deployed Azure ML model.
                Defaults to the value of the AZURE_ML_MANAGED_ENDPOINT environment variable.
            api_key (str, Optional): The API key for accessing the Azure ML endpoint.
                Defaults to the value of the `AZURE_ML_KEY` environment variable.
            model_name (str, Optional): The name of the model being used (e.g., "Llama-3.2-3B-Instruct").
                Used for identification purposes. Defaults to empty string.
            message_normalizer (MessageListNormalizer, Optional): The message normalizer.
                For models that do not allow system prompts such as mistralai-Mixtral-8x7B-Instruct-v01,
                GenericSystemSquashNormalizer() can be passed in. Defaults to ChatMessageNormalizer().
            max_new_tokens (int, Optional): The maximum number of tokens to generate in the response.
                Defaults to 400.
            temperature (float, Optional): The temperature for generating diverse responses. 1.0 is most random,
                0.0 is least random. Defaults to 1.0.
            top_p (float, Optional): The top-p value for generating diverse responses. It represents
                the cumulative probability of the top tokens to keep. Defaults to 1.0.
            repetition_penalty (float, Optional): The repetition penalty for generating diverse responses.
                1.0 means no penalty with a greater value (up to 2.0) meaning more penalty for repeating tokens.
                Defaults to 1.2.
            max_requests_per_minute (int, Optional): Number of requests the target can handle per
                minute before hitting a rate limit. The number of requests sent to the target
                will be capped at the value provided.
            **param_kwargs: Additional parameters to pass to the model for generating responses. Example
                parameters can be found here: https://huggingface.co/docs/api-inference/tasks/text-generation.
                Note that the link above may not be comprehensive, and specific acceptable parameters may be
                model-dependent. If a model does not accept a certain parameter that is passed in, it will be skipped
                without throwing an error.
        """
        endpoint_value = default_values.get_required_value(
            env_var_name=self.endpoint_uri_environment_variable, passed_value=endpoint
        )
        PromptChatTarget.__init__(
            self, max_requests_per_minute=max_requests_per_minute, endpoint=endpoint_value, model_name=model_name
        )

        self._initialize_vars(endpoint=endpoint, api_key=api_key)

        validate_temperature(temperature)
        validate_top_p(top_p)

        self.message_normalizer = message_normalizer if message_normalizer is not None else ChatMessageNormalizer()
        self._max_new_tokens = max_new_tokens
        self._temperature = temperature
        self._top_p = top_p
        self._repetition_penalty = repetition_penalty
        self._extra_parameters = param_kwargs

    def _initialize_vars(self, endpoint: Optional[str] = None, api_key: Optional[str] = None) -> None:
        """
        Set the endpoint and key for accessing the Azure ML model. Use this function to manually
        pass in your own endpoint uri and api key. Defaults to the values in the .env file for the variables
        stored in self.endpoint_uri_environment_variable and self.api_key_environment_variable (which default to
        "AZURE_ML_MANAGED_ENDPOINT" and "AZURE_ML_KEY" respectively). It is recommended to set these variables
        in the .env file and call _set_env_configuration_vars rather than passing the uri and key directly to
        this function or the target constructor.

        Args:
            endpoint (str, optional): The endpoint uri for the deployed Azure ML model.
            api_key (str, optional): The API key for accessing the Azure ML endpoint.
        """
        self._endpoint = default_values.get_required_value(
            env_var_name=self.endpoint_uri_environment_variable, passed_value=endpoint
        )
        self._api_key = default_values.get_required_value(
            env_var_name=self.api_key_environment_variable, passed_value=api_key
        )

    @limit_requests_per_minute
    async def send_prompt_async(self, *, message: Message) -> list[Message]:
        """
        Asynchronously send a message to the Azure ML chat target.

        Args:
            message (Message): The message object containing the prompt to send.

        Returns:
            list[Message]: A list containing the response from the prompt target.

        Raises:
            EmptyResponseException: If the response from the chat is empty.
            RateLimitException: If the target rate limit is exceeded.
            HTTPStatusError: For any other HTTP errors during the process.
        """
        self._validate_request(message=message)
        request = message.message_pieces[0]

        # Get chat messages from memory and append the current message
        messages = list(self._memory.get_conversation(conversation_id=request.conversation_id))
        messages.append(message)

        logger.info(f"Sending the following prompt to the prompt target: {request}")

        try:
            resp_text = await self._complete_chat_async(
                messages=messages,
            )

            if not resp_text:
                raise EmptyResponseException(message="The chat returned an empty response.")

            response_entry = construct_response_from_request(request=request, response_text_pieces=[resp_text])
        except HTTPStatusError as hse:
            if hse.response.status_code == 400:
                # Handle Bad Request
                response_entry = handle_bad_request_exception(response_text=hse.response.text, request=request)
            elif hse.response.status_code == 429:
                raise RateLimitException()
            else:
                raise hse

        logger.info("Received the following response from the prompt target" + f"{response_entry.get_value()}")
        return [response_entry]

    @pyrit_target_retry
    async def _complete_chat_async(
        self,
        messages: list[Message],
    ) -> str:
        """
        Completes a chat interaction by generating a response to the given input prompt.

        This is a synchronous wrapper for the asynchronous _generate_and_extract_response method.

        Args:
            messages (list[Message]): The message objects containing the role and content.

        Raises:
            EmptyResponseException: If the response from the chat is empty.
            Exception: For any other errors during the process.

        Returns:
            str: The generated response message.
        """
        headers = self._get_headers()
        payload = await self._construct_http_body_async(messages)

        response = await net_utility.make_request_and_raise_if_error_async(
            endpoint_uri=self._endpoint, method="POST", request_body=payload, headers=headers
        )

        try:
            return response.json()["output"]
        except Exception as e:
            if response.json() == {}:
                raise EmptyResponseException(message="The chat returned an empty response.")
            raise e(
                f"Exception obtaining response from the target. Returned response: {response.json()}. "
                + f"Exception: {str(e)}"  # type: ignore
            )

    async def _construct_http_body_async(
        self,
        messages: list[Message],
    ) -> dict:
        """
        Construct the HTTP request body for the AML online endpoint.

        Args:
            messages: List of chat messages to include in the request body.

        Returns:
            dict: The constructed HTTP request body.
        """
<<<<<<< HEAD
        # Use the message normalizer to convert Messages to the expected format
        chat_messages = await self.message_normalizer.normalize_async(messages)

        # Convert to dict format for the API, excluding None fields
        messages_dict = [m.model_dump(exclude_none=True) for m in chat_messages]

=======
        # Use the message normalizer to convert Messages to dict format
        messages_dict = await self.message_normalizer.normalize_to_dicts_async(messages)

>>>>>>> 698d8482
        # Parameters include additional ones passed in through **kwargs. Those not accepted by the model will
        # be ignored. We only include commonly supported parameters here - model-specific parameters like
        # stop sequences should be passed via **param_kwargs since different models use different EOS tokens.
        data = {
            "input_data": {
                "input_string": messages_dict,
                "parameters": {
                    "max_new_tokens": self._max_new_tokens,
                    "temperature": self._temperature,
                    "top_p": self._top_p,
                    "repetition_penalty": self._repetition_penalty,
                }
                | self._extra_parameters,
            }
        }

        return data

    def _get_headers(self) -> dict:
        """
        Headers for accessing inference endpoint deployed in AML.

        Returns:
            headers(dict): contains bearer token as AML key and content-type: JSON
        """
        headers: dict = {
            "Content-Type": "application/json",
            "Authorization": ("Bearer " + self._api_key),
        }

        return headers

    def _validate_request(self, *, message: Message) -> None:
        pass

    def is_json_response_supported(self) -> bool:
        """
        Check if the target supports JSON as a response format.

        Returns:
            bool: True if JSON response is supported, False otherwise.
        """
        return False<|MERGE_RESOLUTION|>--- conflicted
+++ resolved
@@ -6,10 +6,6 @@
 
 from httpx import HTTPStatusError
 
-<<<<<<< HEAD
-from pyrit.message_normalizer import MessageListNormalizer, ChatMessageNormalizer
-=======
->>>>>>> 698d8482
 from pyrit.common import default_values, net_utility
 from pyrit.exceptions import (
     EmptyResponseException,
@@ -223,18 +219,9 @@
         Returns:
             dict: The constructed HTTP request body.
         """
-<<<<<<< HEAD
-        # Use the message normalizer to convert Messages to the expected format
-        chat_messages = await self.message_normalizer.normalize_async(messages)
-
-        # Convert to dict format for the API, excluding None fields
-        messages_dict = [m.model_dump(exclude_none=True) for m in chat_messages]
-
-=======
         # Use the message normalizer to convert Messages to dict format
         messages_dict = await self.message_normalizer.normalize_to_dicts_async(messages)
 
->>>>>>> 698d8482
         # Parameters include additional ones passed in through **kwargs. Those not accepted by the model will
         # be ignored. We only include commonly supported parameters here - model-specific parameters like
         # stop sequences should be passed via **param_kwargs since different models use different EOS tokens.
