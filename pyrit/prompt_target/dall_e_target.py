--- conflicted
+++ resolved
@@ -79,24 +79,18 @@
         self.n = num_images
 
         self.deployment_name = deployment_name
-<<<<<<< HEAD
-        self._image_target = AzureOpenAIChatTarget(
-            deployment_name=deployment_name, endpoint=endpoint, api_key=api_key, api_version=api_version
-        )
-=======
->>>>>>> 2f3409ce
         self.output_dir = pathlib.Path(RESULTS_PATH) / "images"
         self.headers = headers
 
         if use_aad_auth:
-            self.image_target = AzureOpenAIChatTarget(
+            self._image_target = AzureOpenAIChatTarget(
                 deployment_name=deployment_name,
                 endpoint=endpoint,
                 api_version=api_version,
                 use_aad_auth=True,
             )
         else:
-            self.image_target = AzureOpenAIChatTarget(
+            self._image_target = AzureOpenAIChatTarget(
                 deployment_name=deployment_name, endpoint=endpoint, api_key=api_key, api_version=api_version
             )
 
@@ -122,13 +116,8 @@
             prompt_request (PromptRequestResponse): the prompt to send formatted as an object
         Returns: response from target model formatted as an object
         """
-<<<<<<< HEAD
-        prompt_request.request_pieces = [prompt_request.request_pieces[-1]]
-        self.validate_request(prompt_request=prompt_request)
-=======
 
         self._validate_request(prompt_request=prompt_request)
->>>>>>> 2f3409ce
         request = prompt_request.request_pieces[0]
 
         self._memory.add_request_response_to_memory(request=prompt_request)
