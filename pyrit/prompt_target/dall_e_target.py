# Copyright (c) Microsoft Corporation.
# Licensed under the MIT license.
import json
import logging
import pathlib
from enum import Enum
import uuid
import concurrent.futures
import asyncio

from openai import BadRequestError

from pyrit.common.path import RESULTS_PATH
from pyrit.memory.memory_interface import MemoryInterface
from pyrit.models import PromptRequestResponse
from pyrit.models.prompt_request_piece import PromptRequestPiece
from pyrit.prompt_target import PromptTarget
from pyrit.prompt_target.prompt_chat_target.openai_chat_target import AzureOpenAIChatTarget
from pyrit.prompt_normalizer import data_serializer_factory

logger = logging.getLogger(__name__)


class ImageSizing(Enum):
    SIZE256 = "256x256"
    SIZE512 = "512x512"
    SIZE1024 = "1024x1024"


class SupportedDalleVersions(Enum):
    V2 = 2
    V3 = 3


class DALLETarget(PromptTarget):
    """
    The Dalle3Target takes a prompt and generates images
    This class initializes a DALL-E image target

    Args:
        deployment_name (str): The name of the deployment.
        endpoint (str): The endpoint URL for the service.
        api_key (str): The API key for accessing the service.
        api_version (str, optional): The API version. Defaults to "2024-02-01".
        image_size (str, optional): The size of the image to output, must be a value of VALID_SIZES.
            Defaults to 1024x1024.
        num_images (int, optional): The num ber of output images to generate.
            Defaults to 1. For DALLE-3, can only be 1, for DALLE-2 max is 10 images.
        dalle_version (int, optional): Version of DALLE service. Defaults to 3.
        memory:
        headers (dict, optional): Headers of the endpoint.
    """

    def __init__(
        self,
        *,
        deployment_name: str = None,
        endpoint: str = None,
        api_key: str = None,
        api_version: str | None = "2024-02-01",
        image_size: ImageSizing | None = ImageSizing.SIZE1024,
        num_images: int | None = 1,
        dalle_version: SupportedDalleVersions | None = SupportedDalleVersions.V2,
        memory: MemoryInterface | None = None,
        headers: dict = None,
    ):

        super().__init__(memory=memory)

        if num_images is None:
            num_images = 1  # set 1 as default

        # make sure number of images is allowed by Dall-e version
        if dalle_version == SupportedDalleVersions.V3:
            if num_images != 1:
                raise ValueError("DALL-E-3 can only generate 1 image at a time.")
        elif dalle_version == SupportedDalleVersions.V2:
            if num_images < 1 or num_images > 10:
                raise ValueError("DALL-E-2 can generate only up to 10 images at a time.")

        self.image_size = image_size.value
        self.n = num_images

        self.deployment_name = deployment_name
        self.image_target = AzureOpenAIChatTarget(
            deployment_name=deployment_name, endpoint=endpoint, api_key=api_key, api_version=api_version
        )
        self.output_dir = pathlib.Path(RESULTS_PATH) / "images"

        self.headers = headers

    def send_prompt(
        self,
        *,
        prompt_request: PromptRequestResponse,
    ) -> PromptRequestResponse:
        """
        Deprecated. Use send_prompt_async instead.
        """
<<<<<<< HEAD
        pool = concurrent.futures.ThreadPoolExecutor()
        return pool.submit(asyncio.run, self.send_prompt_async(prompt_request=prompt_request)).result()
=======

        request = prompt_request.request_pieces[0]

        output_filename = f"{uuid.uuid4()}.png"

        self._memory.add_request_response_to_memory(request=prompt_request)

        resp = self._generate_images(prompt=request.converted_prompt_text)

        return self._parse_response_and_add_to_memory(resp, output_filename, request)
>>>>>>> 25fcafb7

    async def send_prompt_async(
        self,
        *,
        prompt_request: PromptRequestResponse,
    ) -> PromptRequestResponse:
        """
        (Async) Sends prompt to image target and returns response
        Args:
            prompt_request (PromptRequestResponse): the prompt to send formatted as an object
        Returns: response from target model formatted as an object
        """

        self.validate_request(prompt_request=prompt_request)
        request = prompt_request.request_pieces[0]

        output_filename = f"{uuid.uuid4()}.png"

        self._memory.add_request_response_to_memory(request=prompt_request)

        resp = await self._generate_images_async(prompt=request.converted_prompt_text)
        return self._parse_response_and_add_to_memory(resp, output_filename, request)

    def _parse_response_and_add_to_memory(
        self, resp: dict, output_filename: str, prompt_request: PromptRequestPiece
    ) -> PromptRequestResponse:
        if "error" not in resp.keys():
            image_location = output_filename
            data = data_serializer_factory(data_type="image_path")
            b64_data = resp["data"][0]["b64_json"]
            data.save_b64_image(data=b64_data, output_filename=image_location)
            return self._memory.add_response_entries_to_memory(
                request=prompt_request,
                response_text_pieces=[image_location],
                response_type="image_path",
                prompt_metadata=json.dumps(resp),
            )

        else:
            parsed_resp = {}
            if resp["exception type"] == "Blocked":

                # Parsing Error Response to form json object
                parsed_resp["exception type"] = "Blocked"
                parsed_resp["data"] = ""
                error_message = str(resp["error"]).split("{")
                parsed_error = "{".join(error_message[1:])

                return self._memory.add_response_entries_to_memory(
                    request=prompt_request,
                    response_text_pieces=[],
                    response_type="image_path",
                    prompt_metadata=json.dumps("{" + parsed_error),
                    error="blocked",
                )

            elif resp["exception type"] == "JSON Error":
                logger.error(f"Response could not be interpreted in the JSON format\n{resp['error']}")
                raise
            else:
                logger.error(f"Error in calling deployment {self.deployment_name}\n{resp['error']}")
                raise

    async def _generate_images_async(self, prompt: str) -> dict:
        try:
            response = await self.image_target._async_client.images.generate(
                model=self.deployment_name, prompt=prompt, n=self.n, size=self.image_size, response_format="b64_json"
            )
            json_response = json.loads(response.model_dump_json())
            return json_response
        except BadRequestError as e:
            return {"error": e, "exception type": "Blocked"}
        except json.JSONDecodeError as e:
            return {"error": e, "exception type": "JSON Error"}
        except Exception as e:
            return {"error": e, "exception type": "exception"}

    def validate_request(self, *, prompt_request: PromptRequestResponse) -> None:
        if len(prompt_request.request_pieces) != 1:
            raise ValueError("This target only supports a single prompt request piece.")

        if prompt_request.request_pieces[0].converted_prompt_data_type != "text":
            raise ValueError("This target only supports text prompt input.")

        request = prompt_request.request_pieces[0]
        messages = self._memory.get_chat_messages_with_conversation_id(conversation_id=request.conversation_id)

        if len(messages) > 0:
            raise ValueError("This target only supports a single turn conversation.")<|MERGE_RESOLUTION|>--- conflicted
+++ resolved
@@ -97,21 +97,8 @@
         """
         Deprecated. Use send_prompt_async instead.
         """
-<<<<<<< HEAD
         pool = concurrent.futures.ThreadPoolExecutor()
         return pool.submit(asyncio.run, self.send_prompt_async(prompt_request=prompt_request)).result()
-=======
-
-        request = prompt_request.request_pieces[0]
-
-        output_filename = f"{uuid.uuid4()}.png"
-
-        self._memory.add_request_response_to_memory(request=prompt_request)
-
-        resp = self._generate_images(prompt=request.converted_prompt_text)
-
-        return self._parse_response_and_add_to_memory(resp, output_filename, request)
->>>>>>> 25fcafb7
 
     async def send_prompt_async(
         self,
