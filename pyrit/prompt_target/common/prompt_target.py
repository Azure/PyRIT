--- conflicted
+++ resolved
@@ -84,7 +84,6 @@
         """
         self._memory.dispose_engine()
 
-<<<<<<< HEAD
     def get_identifier(self) -> Dict[str, Any]:
         """
         Get an identifier dictionary for this prompt target.
@@ -97,16 +96,6 @@
             Dict[str, Any]: A dictionary containing identification attributes.
         """
         public_attributes: Dict[str, Any] = {}
-=======
-    def get_identifier(self) -> dict:
-        """
-        Get the identifier dictionary for the prompt target.
-
-        Returns:
-            dict: Dictionary containing the target's type, module, endpoint, and model name.
-        """
-        public_attributes = {}
->>>>>>> 016e1452
         public_attributes["__type__"] = self.__class__.__name__
         public_attributes["__module__"] = self.__class__.__module__
         if self._endpoint:
