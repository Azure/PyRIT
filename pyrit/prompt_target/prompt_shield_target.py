--- conflicted
+++ resolved
@@ -52,15 +52,9 @@
 
     def __init__(
         self,
-<<<<<<< HEAD
-        endpoint: str = None,
-        api_key: str = None,
-        api_version: Optional[str] = "2024-09-01",
-=======
         endpoint: Optional[str] = None,
         api_key: Optional[str] = None,
-        api_version: Optional[str] = "2024-02-15-preview",
->>>>>>> ec354024
+        api_version: Optional[str] = "2024-09-01",
         field: Optional[PromptShieldEntryField] = None,
         max_requests_per_minute: Optional[int] = None,
     ) -> None:
