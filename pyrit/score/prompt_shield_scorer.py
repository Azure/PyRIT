# Copyright (c) Microsoft Corporation.
# Licensed under the MIT license.

import logging
import uuid
import json
from typing import Union, Any, Optional

from pyrit.prompt_target import PromptShieldTarget
<<<<<<< HEAD
from pyrit.models import PromptRequestResponse, PromptRequestPiece, Score
=======
from pyrit.memory import MemoryInterface, DuckDBMemory
from pyrit.models import PromptRequestResponse, PromptRequestPiece, Score, ScoreType
>>>>>>> d656b7b9
from pyrit.memory import PromptMemoryEntry
from pyrit.score.scorer import Scorer

logger = logging.getLogger(__name__)


class PromptShieldScorer(Scorer):
    """
    Returns true if an attack or jailbreak has been detected by Prompt Shield.
    """

    scorer_type: ScoreType
    _conversation_id: str
    _prompt_shield_target: PromptShieldTarget

    def __init__(
        self,
        prompt_shield_target: PromptShieldTarget,
    ) -> None:
        self._prompt_target = prompt_shield_target
        self.scorer_type = "true_false"
        

    async def score_async(
        self, request_response: PromptRequestPiece | PromptMemoryEntry, *, task: Optional[str] = None
    ) -> list[Score]:
        self.validate(request_response=request_response)

        self._conversation_id = str(uuid.uuid4())

        body = request_response.original_value

        request = PromptRequestResponse(
            [
                PromptRequestPiece(
                    role="user",
                    original_value=body,
                    prompt_metadata=request_response.prompt_metadata,
                    conversation_id=self._conversation_id,
                    prompt_target_identifier=self._prompt_target.get_identifier(),
                )
            ]
        )

        # The body of the Prompt Shield response
        target_response = await self._prompt_target.send_prompt_async(prompt_request=request)

        response: str = target_response.request_pieces[0].converted_value

        # Whether or not any of the documents or userPrompt got flagged as an attack
        result: bool = any(self._parse_response_to_boolean_list(response))

        score = Score(
            score_type="true_false",
            score_value=str(result),
            score_value_description=None,
            score_category="attack_detection",
            score_metadata=response,
            score_rationale=None,
            scorer_class_identifier=self.get_identifier(),
            prompt_request_response_id=request_response.id,
            task=task,
        )

        self._memory.add_scores_to_memory(scores=[score])
        return [score]

    def _parse_response_to_boolean_list(self, response: str) -> list[bool]:
        """
        Remember that you can just access the metadata attribute to get the original Prompt Shield endpoint response,
        and then just call json.loads() on it to interact with it.
        """

        response_json: dict = json.loads(response)

        user_detections = []
        document_detections = []

        user_prompt_attack: dict[str, bool] = response_json.get("userPromptAnalysis", False)
        documents_attack: list[dict] = response_json.get("documentsAnalysis", False)

        if not user_prompt_attack:
            user_detections = [False]
        else:
            user_detections = [user_prompt_attack.get("attackDetected")]

        if not documents_attack:
            document_detections = [False]
        else:
            document_detections = [document.get("attackDetected") for document in documents_attack]

        return user_detections + document_detections

    def validate(self, request_response: Any, task: Optional[str] = None) -> None:
        if not isinstance(request_response, PromptRequestPiece) and not isinstance(request_response, PromptMemoryEntry):
            raise ValueError(
                f"Scorer expected PromptRequestPiece: Got {type(request_response)} with contents {request_response}"
            )
        if request_response.converted_value_data_type != "text":
            raise ValueError("Expected text data type")<|MERGE_RESOLUTION|>--- conflicted
+++ resolved
@@ -4,17 +4,12 @@
 import logging
 import uuid
 import json
-from typing import Union, Any, Optional
+from typing import Any, Optional
 
 from pyrit.prompt_target import PromptShieldTarget
-<<<<<<< HEAD
-from pyrit.models import PromptRequestResponse, PromptRequestPiece, Score
-=======
-from pyrit.memory import MemoryInterface, DuckDBMemory
 from pyrit.models import PromptRequestResponse, PromptRequestPiece, Score, ScoreType
->>>>>>> d656b7b9
 from pyrit.memory import PromptMemoryEntry
-from pyrit.score.scorer import Scorer
+from pyrit.score import Scorer
 
 logger = logging.getLogger(__name__)
 
