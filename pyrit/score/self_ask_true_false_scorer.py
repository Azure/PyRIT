# Copyright (c) Microsoft Corporation.
# Licensed under the MIT license.

import enum
import json
<<<<<<< HEAD
import pathlib
from typing import Optional
=======
>>>>>>> 483ce03c
import uuid
import yaml

from pathlib import Path

from pyrit.common.path import DATASETS_PATH
from pyrit.exceptions.exception_classes import InvalidJsonException, pyrit_json_retry
from pyrit.memory import MemoryInterface, DuckDBMemory
from pyrit.models import PromptRequestPiece, PromptRequestResponse, PromptTemplate
from pyrit.prompt_target import PromptChatTarget
from pyrit.score import Score, Scorer

TRUE_FALSE_QUESITIONS_PATH = Path(DATASETS_PATH, "score", "true_false_question").resolve()


class TrueFalseQuestionPaths(enum.Enum):
    CURRENT_EVENTS = Path(TRUE_FALSE_QUESITIONS_PATH, "current_events.yaml").resolve()
    GROUNDED = Path(TRUE_FALSE_QUESITIONS_PATH, "grounded.yaml").resolve()
    PROMPT_INJECTION = Path(TRUE_FALSE_QUESITIONS_PATH, "prompt_injection.yaml").resolve()
    QUESTION_ANSWERING = Path(TRUE_FALSE_QUESITIONS_PATH, "question_answering.yaml").resolve()
    GANDALF = Path(TRUE_FALSE_QUESITIONS_PATH, "gandalf.yaml").resolve()


class SelfAskTrueFalseScorer(Scorer):
    """A class that represents a self-ask true/false for scoring."""

    def __init__(
        self, *, chat_target: PromptChatTarget, true_false_question_path: Path, true_false_system_prompt_path: Optional[Path] = None, memory: MemoryInterface = None
    ) -> None:
        self.scorer_type = "true_false"

        self._memory = memory if memory else DuckDBMemory()

        true_false_question_contents = yaml.safe_load(true_false_question_path.read_text(encoding="utf-8"))

        self._score_category = true_false_question_contents["category"]
        true_category = true_false_question_contents["true_description"]
        false_category = true_false_question_contents["false_description"]

        metadata = true_false_question_contents["metadata"] if "metadata" in true_false_question_contents else ""

        self.true_false_system_prompt_path = (
            true_false_system_prompt_path
            if true_false_system_prompt_path
            else TRUE_FALSE_QUESITIONS_PATH / "true_false_system_prompt.yaml"
        )

        scoring_instructions_template = PromptTemplate.from_yaml_file(true_false_system_prompt_path)

        self._system_prompt = scoring_instructions_template.apply_custom_metaprompt_parameters(
            true_description=true_category, false_description=false_category, metadata=metadata
        )

        self._chat_target: PromptChatTarget = chat_target

    async def score_async(self, request_response: PromptRequestPiece) -> list[Score]:
        """
        Scores the given request_response using "self-ask" for the chat target and adds score to memory.

        Args:
            request_response (PromptRequestPiece): The prompt request piece containing the text to be scored.

        Returns:
            list[Score]: The request_response scored.
                         The category is configured from the TrueFalseQuestionPath.
                         The score_value is True or False based on which fits best.
                         metadata can be configured to provide additional information.
        """

        self.validate(request_response)

        conversation_id = str(uuid.uuid4())

        self._chat_target.set_system_prompt(
            system_prompt=self._system_prompt,
            conversation_id=conversation_id,
            orchestrator_identifier=None,
        )

        request = PromptRequestResponse(
            [
                PromptRequestPiece(
                    role="user",
                    original_value=request_response.converted_value,
                    original_value_data_type=request_response.original_value_data_type,
                    converted_value=request_response.converted_value,
                    converted_value_data_type=request_response.converted_value_data_type,
                    conversation_id=conversation_id,
                    prompt_target_identifier=self._chat_target.get_identifier(),
                )
            ]
        )

        score = await self.send_chat_target_async(request, request_response.id)
        self._memory.add_scores_to_memory(scores=[score])
        return [score]

    @pyrit_json_retry
    async def send_chat_target_async(self, request, request_response_id):
        response = await self._chat_target.send_prompt_async(prompt_request=request)

        try:
            response_json = response.request_pieces[0].converted_value
            parsed_response = json.loads(response_json)
<<<<<<< HEAD

            #print("SCORER PARSED RESONSE: ", parsed_response)
            
=======
>>>>>>> 483ce03c
            score = Score(
                score_value=str(parsed_response["value"]),
                score_value_description=parsed_response["description"],
                score_type=self.scorer_type,
                score_category=self._score_category,
                score_rationale=parsed_response["rationale"],
                scorer_class_identifier=self.get_identifier(),
<<<<<<< HEAD
                score_metadata= parsed_response["metadata"] if parsed_response.get("metadata") else None,
                prompt_request_response_id=request_response.id,
=======
                score_metadata=None,
                prompt_request_response_id=request_response_id,
>>>>>>> 483ce03c
            )
        except json.JSONDecodeError:
            raise InvalidJsonException(message=f"Invalid JSON response: {response_json}")

        except KeyError:
            raise InvalidJsonException(message=f"Invalid JSON response, missing Key: {response_json}")

        return score

    def validate(self, request_response: PromptRequestPiece):
        pass<|MERGE_RESOLUTION|>--- conflicted
+++ resolved
@@ -3,11 +3,8 @@
 
 import enum
 import json
-<<<<<<< HEAD
 import pathlib
 from typing import Optional
-=======
->>>>>>> 483ce03c
 import uuid
 import yaml
 
@@ -112,12 +109,9 @@
         try:
             response_json = response.request_pieces[0].converted_value
             parsed_response = json.loads(response_json)
-<<<<<<< HEAD
 
             #print("SCORER PARSED RESONSE: ", parsed_response)
             
-=======
->>>>>>> 483ce03c
             score = Score(
                 score_value=str(parsed_response["value"]),
                 score_value_description=parsed_response["description"],
@@ -125,13 +119,8 @@
                 score_category=self._score_category,
                 score_rationale=parsed_response["rationale"],
                 scorer_class_identifier=self.get_identifier(),
-<<<<<<< HEAD
                 score_metadata= parsed_response["metadata"] if parsed_response.get("metadata") else None,
-                prompt_request_response_id=request_response.id,
-=======
-                score_metadata=None,
                 prompt_request_response_id=request_response_id,
->>>>>>> 483ce03c
             )
         except json.JSONDecodeError:
             raise InvalidJsonException(message=f"Invalid JSON response: {response_json}")
