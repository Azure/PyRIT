--- conflicted
+++ resolved
@@ -80,16 +80,7 @@
     HumanLabeledDatasets can be constructed from a CSV file.
     """
 
-<<<<<<< HEAD
     def __init__(self, *, name: str, entries: List[HumanLabeledEntry], metrics_type: MetricsType, version: str = "1.0"):
-=======
-    def __init__(
-        self,
-        *,
-        name: str,
-        entries: List[HumanLabeledEntry],
-        metrics_type: MetricsType,
-    ):
         """
         Initialize the HumanLabeledDataset.
 
@@ -104,7 +95,6 @@
         Raises:
             ValueError: If the dataset name is an empty string.
         """
->>>>>>> 7ff47ebd
         if not name:
             raise ValueError("Dataset name cannot be an empty string.")
 
