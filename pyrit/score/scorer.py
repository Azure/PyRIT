# Copyright (c) Microsoft Corporation.
# Licensed under the MIT license.

from __future__ import annotations

import abc
import asyncio
import json
import logging
import uuid
from abc import abstractmethod
from pathlib import Path
from typing import Dict, List, Optional, Sequence, Union, cast

from pyrit.exceptions import (
    InvalidJsonException,
    pyrit_json_retry,
    remove_markdown_json,
)
from pyrit.memory import CentralMemory, MemoryInterface
from pyrit.models import (
    PromptDataType,
    PromptRequestPiece,
    PromptRequestResponse,
    Score,
    ScoreType,
    UnvalidatedScore,
)
from pyrit.models.literals import ChatMessageRole
from pyrit.prompt_target import PromptChatTarget, PromptTarget
from pyrit.prompt_target.batch_helper import batch_task_async
from pyrit.score.scorer_evaluation.metrics_type import MetricsType
from pyrit.score.scorer_prompt_validator import ScorerPromptValidator

logger = logging.getLogger(__name__)


class Scorer(abc.ABC):
    """
    Abstract base class for scorers.
    """

    scorer_type: ScoreType

    def __init__(self, *, validator: ScorerPromptValidator):
        self._validator = validator

    @property
    def _memory(self) -> MemoryInterface:
        return CentralMemory.get_memory_instance()

    def _verify_and_resolve_path(self, path: Union[str, Path]) -> Path:
        """
        Verify that a path passed to a Scorer on its creation
        is valid before beginning the scoring logic.

        Args:
            path (Union[str, Path]): A pathlike argument passed to the Scorer.

        Returns:
            Path: The resolved Path object.
        """
        if not isinstance(path, (str, Path)):
            raise ValueError(f"Path must be a string or Path object. Got type(path): {type(path).__name__}")

        path_obj: Path = Path(path).resolve() if isinstance(path, str) else path.resolve()
        if not path_obj.exists():
            raise ValueError(f"Path not found: {str(path_obj)}")
        return path_obj

    async def score_async(
        self,
        request_response: PromptRequestResponse,
        *,
        objective: Optional[str] = None,
        role_filter: Optional[ChatMessageRole] = None,
        skip_on_error: bool = False,
        infer_objective_from_request: bool = False,
    ) -> list[Score]:
        """
        Score the request_response, add the results to the database
        and return a list of Score objects.

        Args:
            request_response (PromptRequestResponse): The request response to be scored.
            task (str): The task based on which the text should be scored (the original attacker model's objective).

        Returns:
            list[Score]: A list of Score objects representing the results.
        """
        self._validator.validate(request_response, objective=objective)

        if role_filter is not None and request_response.get_role() != role_filter:
            logger.debug("Skipping scoring due to role filter mismatch.")
            return []

        if skip_on_error and request_response.is_error():
            logger.debug("Skipping scoring due to error in request_response and skip_on_error=True.")
            return []

        if infer_objective_from_request and (not objective):
            objective = self._extract_objective_from_response(request_response)

        scores = await self._score_async(
            request_response,
            objective=objective,
        )
        self._memory.add_scores_to_memory(scores=scores)

        self.validate_return_scores(scores=scores)

        return scores

    @abstractmethod
    async def _score_async(
        self, request_response: PromptRequestResponse, *, objective: Optional[str] = None
    ) -> list[Score]:
        raise NotImplementedError()

    @abstractmethod
    async def _score_piece_async(
        self, request_piece: PromptRequestPiece, *, objective: Optional[str] = None
    ) -> list[Score]:
        raise NotImplementedError()

    def validate_request(self, request_piece: PromptRequestResponse, *, objective: Optional[str] = None) -> None:
        """Validate the request/response prior to scoring.

        Ensures there is at least one request piece available. Child scorers will
        perform their own specific validations during their scoring.

        Args:
            request_piece (PromptRequestResponse): The request/response to validate.
            objective (Optional[str]): Unused here; may be used by child scorers.

        Raises:
            ValueError: If the request/response is missing pieces.
        """
        if request_piece is None or not getattr(request_piece, "request_pieces", None):
            raise ValueError("PromptRequestResponse must contain at least one request piece.")

    def _get_supported_pieces(self, request_response: PromptRequestResponse) -> list[PromptRequestPiece]:
        """
        Returns a list of supported request pieces for this scorer.
        """
        return [
            piece
            for piece in request_response.request_pieces
            if self._validator.is_request_piece_supported(request_piece=piece)
        ]

    @abstractmethod
    def validate_return_scores(self, scores: list[Score]):
        """
        Validates the scores returned by the scorer. Because some scorers may require
        specific Score types or values.

        Args:
            scores (list[Score]): The scores to be validated.
        """
        raise NotImplementedError()

    def get_scorer_metrics(self, dataset_name: str, metrics_type: Optional[MetricsType] = None):
        """
        Returns evaluation statistics for the scorer using the dataset_name of the human labeled dataset that this
        scorer was run against. If you did not evaluate the scorer against your own human labeled dataset, you can
        use this method to retrieve metrics based on a pre-existing dataset name, which is often a 'harm_category'
        or abbreviated version of the 'objective'. For example, to retrieve metrics for the 'hate_speech' harm,
        you would pass 'hate_speech' as the dataset_name.

        The existing metrics can be found in the 'dataset/score/scorer_evals' directory within either
        the 'harm' or 'objective' subdirectory.

        Args:
            dataset_name (str): The name of the dataset on which the scorer evaluation was run. This is used to
                inform the name of the metrics file to read in the `scorer_evals` directory.
            metrics_type (MetricsType, optional): The type of metrics to retrieve, either HARM
                or OBJECTIVE. If not provided, it will default to OBJECTIVE for true/false scorers
                and HARM for all other scorers.

        Returns:
            ScorerMetrics: A ScorerMetrics object containing the saved evaluation statistics for the scorer.
        """
        # Import ScorerEvaluator here to avoid circular imports
        from pyrit.score import ScorerEvaluator

        scorer_evaluator = ScorerEvaluator.from_scorer(self, metrics_type=metrics_type)
        return scorer_evaluator.get_scorer_metrics(dataset_name=dataset_name)

    async def score_text_async(self, text: str, *, objective: Optional[str] = None) -> list[Score]:
        """
        Scores the given text based on the task using the chat target.

        Args:
            text (str): The text to be scored.
            objective (str): The task based on which the text should be scored

        Returns:
            list[Score]: A list of Score objects representing the results.
        """
        request = PromptRequestResponse(
            request_pieces=[
                PromptRequestPiece(
                    role="user",
                    original_value=text,
                )
            ]
        )

        request.request_pieces[0].id = None
        return await self.score_async(request, objective=objective)

    async def score_image_async(self, image_path: str, *, objective: Optional[str] = None) -> list[Score]:
        """
        Scores the given image using the chat target.

        Args:
            text (str): The image to be scored.
            objective (str): The objective based on which the text should be scored

        Returns:
            list[Score]: A list of Score objects representing the results.
        """
        request = PromptRequestResponse(
            request_pieces=[
                PromptRequestPiece(
                    role="user",
                    original_value=image_path,
                    original_value_data_type="image_path",
                )
            ]
        )

        request.request_pieces[0].id = None
        return await self.score_async(request, objective=objective)

    async def score_prompts_batch_async(
        self,
        *,
        request_responses: Sequence[PromptRequestResponse],
        objectives: Optional[Sequence[str]] = None,
        batch_size: int = 10,
        role_filter: Optional[ChatMessageRole] = None,
        skip_on_error: bool = False,
        infer_objective_from_request: bool = False,
    ) -> list[Score]:
        """
        Score multiple prompts in batches using the provided objectives.

        Args:
            request_responses (Sequence[PromptRequestResponse]): The request responses to be scored.
            objectives (Sequence[str]): The objectives/tasks based on which the prompts should be scored.
                Must have the same length as request_responses.
            batch_size (int): The maximum batch size for processing prompts. Defaults to 10.
            role_filter (Optional[ChatMessageRole]): If provided, only score pieces with this role.
                Defaults to None (no filtering).
            skip_on_error (bool): If True, skip scoring pieces that have errors. Defaults to False.
            infer_objective_from_request (bool): If True and objective is empty, attempt to infer
                the objective from the request. Defaults to False.

        Returns:
            list[Score]: A flattened list of Score objects from all scored prompts.

        Raises:
            ValueError: If objectives is empty or if the number of objectives doesn't match
                the number of request_responses.
        """
        if not objectives:
            objectives = [""] * len(request_responses)

        elif len(objectives) != len(request_responses):
            raise ValueError("The number of tasks must match the number of request_responses.")

        if len(request_responses) == 0:
            return []

        # Some scorers do not have an associated prompt target; batch helper validates RPM only when present
        prompt_target = getattr(self, "_prompt_target", None)
        results = await batch_task_async(
            task_func=self.score_async,
            task_arguments=["request_response", "objective"],
            prompt_target=cast(PromptTarget, prompt_target),
            batch_size=batch_size,
            items_to_batch=[request_responses, objectives],
            role_filter=role_filter,
            skip_on_error=skip_on_error,
            infer_objective_from_request=infer_objective_from_request,
        )

        # results is a list[list[Score]] and needs to be flattened
        return [score for sublist in results for score in sublist]

<<<<<<< HEAD
=======
    async def score_image_batch_async(
        self, *, image_paths: Sequence[str], tasks: Optional[Sequence[str]] = None, batch_size: int = 10
    ) -> list[Score]:
        if tasks:
            if len(tasks) != len(image_paths):
                raise ValueError("The number of tasks must match the number of image_paths.")

        if len(image_paths) == 0:
            return []

        prompt_target = getattr(self, "_prompt_target", None)
        results = await batch_task_async(
            task_func=self.score_image_async,
            task_arguments=["image_path", "task"] if tasks else ["image_path"],
            prompt_target=prompt_target,
            batch_size=batch_size,
            items_to_batch=[image_paths, tasks] if tasks else [image_paths],
        )

        return [score for sublist in results for score in sublist]

    async def score_image_async(self, image_path: str, *, task: Optional[str] = None) -> list[Score]:
        """
        Scores the given image using the chat target.

        Args:
            text (str): The image to be scored.
            task (str): The task based on which the text should be scored (the original attacker model's objective).

        Returns:
            list[Score]: A list of Score objects representing the results.
        """
        request_piece = PromptRequestPiece(
            role="user",
            original_value=image_path,
            converted_value=image_path,
            original_value_data_type="image_path",
            converted_value_data_type="image_path",
        )

        request_piece.id = None
        return await self.score_async(request_piece, task=task)

>>>>>>> 3f77fe26
    def scale_value_float(self, value: float, min_value: float, max_value: float) -> float:
        """
        Scales a value from 0 to 1 based on the given min and max values. E.g. 3 stars out of 5 stars would be .5.

        Args:
            value (float): The value to be scaled.
            min_value (float): The minimum value of the range.
            max_value (float): The maximum value of the range.

        Returns:
            float: The scaled value.
        """
        if max_value == min_value:
            return 0.0

        normalized_value = (value - min_value) / (max_value - min_value)
        return normalized_value

    def get_identifier(self):
        """
        Returns an identifier dictionary for the scorer.

        Returns:
            dict: The identifier dictionary.
        """
        identifier = {}
        identifier["__type__"] = self.__class__.__name__
        identifier["__module__"] = self.__class__.__module__
        identifier["sub_identifier"] = None
        return identifier

    @pyrit_json_retry
    async def _score_value_with_llm(
        self,
        *,
        prompt_target: PromptChatTarget,
        system_prompt: str,
        prompt_request_value: str,
        prompt_request_data_type: PromptDataType,
        scored_prompt_id: str,
        category: Optional[Sequence[str] | str] = None,
        objective: Optional[str] = None,
        score_value_output_key: str = "score_value",
        rationale_output_key: str = "rationale",
        description_output_key: str = "description",
        metadata_output_key: str = "metadata",
        category_output_key: str = "category",
        attack_identifier: Optional[Dict[str, str]] = None,
    ) -> UnvalidatedScore:
        """
        Sends a request to a target, and takes care of retries.

        The scorer target response should be JSON with value, rationale, and optional metadata and
        description fields.

        Args:
            prompt_target (PromptChatTarget): The target LLM to send the prompt request to.
            system_prompt (str): The system-level prompt that guides the behavior of the target LLM.
            prompt_request_value (str): The actual value or content to be scored by the LLM.
            prompt_request_data_type (PromptDataType): The type of the data being sent in the prompt request.
            scored_prompt_id (str): The ID of the scored prompt.
            category (str, Optional): The category of the score. Can also be parsed from the JSON response if
                not provided.
            objective (str, Optional): A description of the objective that is associated with the score, used for
                contextualizing the result.
            score_value_output_key (str): The key in the JSON response that contains the score value.
            rationale_output_key (str): The key in the JSON response that contains the rationale.
            description_output_key (str): The key in the JSON response that contains the description.
            category_output_key (str): The key in the JSON response that contains the category.
            attack_identifier (dict[str, str], Optional): A dictionary containing attack-specific
                identifiers.

        Returns:
            UnvalidatedScore: The score object containing the response from the target LLM.
                score_value still needs to be normalized and validated.
        """

        conversation_id = str(uuid.uuid4())

        if attack_identifier:
            attack_identifier["scored_prompt_id"] = str(scored_prompt_id)

        prompt_target.set_system_prompt(
            system_prompt=system_prompt,
            conversation_id=conversation_id,
            attack_identifier=attack_identifier,
        )
        prompt_metadata: dict[str, str | int] = {"response_format": "json"}
        scorer_llm_request = PromptRequestResponse(
            [
                PromptRequestPiece(
                    role="user",
                    original_value=prompt_request_value,
                    original_value_data_type=prompt_request_data_type,
                    converted_value_data_type=prompt_request_data_type,
                    conversation_id=conversation_id,
                    prompt_target_identifier=prompt_target.get_identifier(),
                    prompt_metadata=prompt_metadata,
                )
            ]
        )
        try:
            response = await prompt_target.send_prompt_async(prompt_request=scorer_llm_request)
        except Exception as ex:
            raise Exception(f"Error scoring prompt with original prompt ID: {scored_prompt_id}") from ex

        response_json: str = ""
        try:
            response_json = response.get_value()

            response_json = remove_markdown_json(response_json)
            parsed_response = json.loads(response_json)
            category_response = parsed_response.get(category_output_key)

            if category_response and category:
                raise ValueError("Category is present in the response and an argument")

            # Validate and normalize category to a list of strings
            cat_val = category_response if category_response is not None else category
            normalized_category: Optional[list[str]]
            if cat_val is None:
                normalized_category = None
            elif isinstance(cat_val, str):
                normalized_category = [cat_val]
            elif isinstance(cat_val, list):
                if not all(isinstance(x, str) for x in cat_val):
                    raise ValueError("'category' must be a string or a list of strings")
                normalized_category = cat_val
            else:
                # JSON must yield either a string or a list of strings
                raise ValueError("'category' must be a string or a list of strings")

            # Normalize metadata to a dictionary with string keys and string/int values
            raw_md = parsed_response.get(metadata_output_key)
            normalized_md: Optional[Dict[str, Union[str, int]]]
            if raw_md is None:
                normalized_md = None
            elif isinstance(raw_md, dict):
                # Coerce keys to str and filter to str/int values only
                normalized_md = {str(k): v for k, v in raw_md.items() if isinstance(v, (str, int))}
                # If dictionary becomes empty after filtering, keep as empty dict
            elif isinstance(raw_md, (str, int)):
                # Wrap primitive metadata into a namespaced field
                normalized_md = {"metadata": raw_md}
            else:
                # Unrecognized metadata shape; drop to avoid downstream errors
                normalized_md = None

            score = UnvalidatedScore(
                raw_score_value=str(parsed_response[score_value_output_key]),
                score_value_description=parsed_response.get(description_output_key),
                score_category=normalized_category,
                score_rationale=parsed_response[rationale_output_key],
                scorer_class_identifier=self.get_identifier(),
                score_metadata=normalized_md,
                prompt_request_response_id=scored_prompt_id,
                objective=objective,
            )

        except json.JSONDecodeError:
            raise InvalidJsonException(message=f"Invalid JSON response: {response_json}")

        except KeyError:
            raise InvalidJsonException(message=f"Invalid JSON response, missing Key: {response_json}")

        return score

    def _extract_objective_from_response(self, response: PromptRequestResponse) -> str:
        """
        Extracts an objective from the response using the last request (if it exists).

        Args:
            response (PromptRequestResponse): The response to extract the objective from.

        Returns:
            str: The objective extracted from the response.
        """

        if not response.request_pieces:
            return ""

        piece = response.get_piece()

        if piece.role != "assistant":
            return ""

        conversation = self._memory.get_prompt_request_pieces(conversation_id=piece.conversation_id)
        last_prompt = max(conversation, key=lambda x: x.sequence)

        # Every text request piece from the last turn
        last_turn_text = "\n".join(
            [
                piece.original_value
                for piece in conversation
                if piece.sequence == last_prompt.sequence - 1 and piece.original_value_data_type == "text"
            ]
        )

        return last_turn_text

    @staticmethod
    async def score_response_async(
        *,
        response: PromptRequestResponse,
        objective_scorer: Optional[Scorer] = None,
        auxiliary_scorers: Optional[List[Scorer]] = None,
        role_filter: ChatMessageRole = "assistant",
        objective: Optional[str] = None,
        skip_on_error: bool = True,
    ) -> Dict[str, List[Score]]:
        """
        Score a response using an objective scorer and optional auxiliary scorers.

        Args:
            response (PromptRequestResponse): Response containing pieces to score
            objective_scorer (Scorer): The main scorer to determine success
            auxiliary_scorers (Optional[List[Scorer]]): List of auxiliary scorers to apply
            role_filter (ChatMessageRole): Only score pieces with this role (default: `assistant`)
            objective (Optional[str]): Task/objective for scoring context
            skip_on_error (bool): If True, skip scoring pieces that have errors (default: `True`)

        Returns:
            Dict[str,List[Score]]: Dictionary with keys `auxiliary_scores` and `objective_scores`
                containing lists of scores from each type of scorer.
        """
        result: Dict[str, List[Score]] = {"auxiliary_scores": [], "objective_scores": []}

        if not response:
            raise ValueError("Response must be provided for scoring.")

        # If no objective_scorer is provided, only run auxiliary_scorers if present
        if objective_scorer is None:
            if auxiliary_scorers:
                aux_scores = await Scorer.score_response_multiple_scorers_async(
                    response=response,
                    scorers=auxiliary_scorers,
                    role_filter=role_filter,
                    objective=objective,
                    skip_on_error=skip_on_error,
                )
                result["auxiliary_scores"] = aux_scores
            # objective_scores remains empty
            return result

        # Run auxiliary and objective scoring in parallel if auxiliary_scorers is provided
        if auxiliary_scorers:
            aux_task = Scorer.score_response_multiple_scorers_async(
                response=response,
                scorers=auxiliary_scorers,
                role_filter=role_filter,
                objective=objective,
                skip_on_error=skip_on_error,
            )
            obj_task = objective_scorer.score_async(
                request_response=response,
                objective=objective,
                skip_on_error=skip_on_error,
                role_filter=role_filter,
            )
            aux_scores, obj_scores = await asyncio.gather(aux_task, obj_task)
            result["auxiliary_scores"] = aux_scores
            result["objective_scores"] = obj_scores
        else:
            obj_scores = await objective_scorer.score_async(
                request_response=response,
                objective=objective,
                skip_on_error=skip_on_error,
                role_filter=role_filter,
            )
            result["objective_scores"] = obj_scores
        return result

    @staticmethod
    async def score_response_multiple_scorers_async(
        *,
        response: PromptRequestResponse,
        scorers: List[Scorer],
        role_filter: ChatMessageRole = "assistant",
        objective: Optional[str] = None,
        skip_on_error: bool = True,
    ) -> List[Score]:
        """
        Score a response using multiple scorers in parallel.

        This method applies each scorer to the first scorable response piece (filtered by role and error),
        and returns all scores. This is typically used for auxiliary scoring where all results are needed.

        Args:
            response (PromptRequestResponse): The response containing pieces to score.
            scorers (List[Scorer]): List of scorers to apply.
            role_filter (ChatMessageRole): Only score pieces with this role (default: "assistant").
            objective (Optional[str]): Optional objective description for scoring context.
            skip_on_error (bool): If True, skip scoring pieces that have errors (default: True).

        Returns:
            List[Score]: All scores from all scorers
        """
        if not scorers:
            return []

        # Create all scoring tasks, note TEMPORARY fix to prevent multi-piece responses from breaking scoring logic
        tasks = []

        for scorer in scorers:
            tasks.append(
                scorer.score_async(
                    request_response=response, objective=objective, role_filter=role_filter, skip_on_error=skip_on_error
                )
            )

        if not tasks:
            return []

        # Execute all tasks in parallel
        score_lists = await asyncio.gather(*tasks)

        # Flatten the list of lists into a single list
        return [score for scores in score_lists for score in scores]<|MERGE_RESOLUTION|>--- conflicted
+++ resolved
@@ -290,14 +290,12 @@
         # results is a list[list[Score]] and needs to be flattened
         return [score for sublist in results for score in sublist]
 
-<<<<<<< HEAD
-=======
     async def score_image_batch_async(
-        self, *, image_paths: Sequence[str], tasks: Optional[Sequence[str]] = None, batch_size: int = 10
+        self, *, image_paths: Sequence[str], objectives: Optional[Sequence[str]] = None, batch_size: int = 10
     ) -> list[Score]:
-        if tasks:
-            if len(tasks) != len(image_paths):
-                raise ValueError("The number of tasks must match the number of image_paths.")
+        if objectives:
+            if len(objectives) != len(image_paths):
+                raise ValueError("The number of objectives must match the number of image_paths.")
 
         if len(image_paths) == 0:
             return []
@@ -305,37 +303,14 @@
         prompt_target = getattr(self, "_prompt_target", None)
         results = await batch_task_async(
             task_func=self.score_image_async,
-            task_arguments=["image_path", "task"] if tasks else ["image_path"],
+            task_arguments=["image_path", "objective"] if objectives else ["image_path"],
             prompt_target=prompt_target,
             batch_size=batch_size,
-            items_to_batch=[image_paths, tasks] if tasks else [image_paths],
+            items_to_batch=[image_paths, objectives] if objectives else [image_paths],
         )
 
         return [score for sublist in results for score in sublist]
 
-    async def score_image_async(self, image_path: str, *, task: Optional[str] = None) -> list[Score]:
-        """
-        Scores the given image using the chat target.
-
-        Args:
-            text (str): The image to be scored.
-            task (str): The task based on which the text should be scored (the original attacker model's objective).
-
-        Returns:
-            list[Score]: A list of Score objects representing the results.
-        """
-        request_piece = PromptRequestPiece(
-            role="user",
-            original_value=image_path,
-            converted_value=image_path,
-            original_value_data_type="image_path",
-            converted_value_data_type="image_path",
-        )
-
-        request_piece.id = None
-        return await self.score_async(request_piece, task=task)
-
->>>>>>> 3f77fe26
     def scale_value_float(self, value: float, min_value: float, max_value: float) -> float:
         """
         Scales a value from 0 to 1 based on the given min and max values. E.g. 3 stars out of 5 stars would be .5.
