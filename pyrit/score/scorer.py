# Copyright (c) Microsoft Corporation.
# Licensed under the MIT license.

from __future__ import annotations

import abc
import asyncio
import json
import logging
import uuid
from abc import abstractmethod
<<<<<<< HEAD
from typing import Dict, Literal, Optional, Sequence
=======
from typing import Dict, List, Optional, Sequence
>>>>>>> 8c52c47c

from pyrit.exceptions import (
    InvalidJsonException,
    pyrit_json_retry,
    remove_markdown_json,
)
from pyrit.memory import CentralMemory, MemoryInterface
from pyrit.models import (
    PromptDataType,
    PromptRequestPiece,
    PromptRequestResponse,
    Score,
    ScoreType,
    UnvalidatedScore,
)
from pyrit.models.literals import ChatMessageRole
from pyrit.prompt_target import PromptChatTarget
from pyrit.prompt_target.batch_helper import batch_task_async

logger = logging.getLogger(__name__)


class Scorer(abc.ABC):
    """
    Abstract base class for scorers.
    """

    scorer_type: ScoreType

    @property
    def _memory(self) -> MemoryInterface:
        return CentralMemory.get_memory_instance()

    def get_scorer_metrics(self, dataset_name: str, metrics_type: Optional[Literal["harm", "objective"]] = None):
        """
        Returns evaluation statistics for the scorer using the dataset_name of the human labeled dataset that this
        scorer was run against. If you did not evaluate the scorer against your own human labeled dataset, you can
        use this method to retrieve metrics based on a pre-existing dataset name, which is often a 'harm_category'
        or abbreviated version of the 'objective'. For example, to retrieve metrics for the 'hate_speech' harm,
        you would pass 'hate_speech' as the dataset_name.

        The existing metrics can be found in the 'dataset/score/scorer_evals' directory within either
        the 'harm' or 'objective' subdirectory.

        Args:
            dataset_name (str): The name of the dataset on which the scorer evaluation was run. This is used to
                inform the name of the metrics file to read in the `scorer_evals` directory.
            metrics_type (Literal["harm", "objective"], optional): The type of metrics to retrieve, either "harm"
                or "objective". If not provided, it will default to "objective" for true/false scorers
                and "harm" for all other scorers.

        Returns:
            ScorerMetrics: A ScorerMetrics object containing the saved evaluation statistics for the scorer.
        """
        # Importing ScorerEvaluator here to avoid circular imports
        from pyrit.score.scorer_evaluator import ScorerEvaluator

        if not metrics_type:
            metrics_type = "objective" if self.scorer_type == "true_false" else "harm"
        scorer_evaluator = ScorerEvaluator.from_scorer(self, metrics_type=metrics_type)

        return scorer_evaluator.get_scorer_metrics(dataset_name=dataset_name)

    @abstractmethod
    async def score_async(self, request_response: PromptRequestPiece, *, task: Optional[str] = None) -> list[Score]:
        """
        Score the request_response, add the results to the database
        and return a list of Score objects.

        Args:
            request_response (PromptRequestPiece): The request response to be scored.
            task (str): The task based on which the text should be scored (the original attacker model's objective).

        Returns:
            list[Score]: A list of Score objects representing the results.
        """
        raise NotImplementedError("score_async method not implemented")

    @abstractmethod
    def validate(self, request_response: PromptRequestPiece, *, task: Optional[str] = None):
        """
        Validates the request_response piece to score. Because some scorers may require
        specific PromptRequestPiece types or values.

        Args:
            request_response (PromptRequestPiece): The request response to be validated.
            task (str): The task based on which the text should be scored (the original attacker model's objective).
        """
        raise NotImplementedError("score_async method not implemented")

    async def score_text_async(self, text: str, *, task: Optional[str] = None) -> list[Score]:
        """
        Scores the given text based on the task using the chat target.

        Args:
            text (str): The text to be scored.
            task (str): The task based on which the text should be scored (the original attacker model's objective).

        Returns:
            list[Score]: A list of Score objects representing the results.
        """
        request_piece = PromptRequestPiece(
            role="user",
            original_value=text,
        )

        request_piece.id = None
        return await self.score_async(request_piece, task=task)

    async def score_text_batch_async(
        self,
        *,
        texts: Sequence[str],
        tasks: Optional[Sequence[str]] = None,
        batch_size: int = 10,
    ) -> list[Score]:
        if tasks:
            if len(tasks) != len(texts):
                raise ValueError("The number of tasks must match the number of texts.")
        if len(texts) == 0:
            return []
        prompt_target = getattr(self, "_prompt_target")
        results = await batch_task_async(
            task_func=self.score_text_async,
            task_arguments=["text", "task"] if tasks else ["text"],
            prompt_target=prompt_target,
            batch_size=batch_size,
            items_to_batch=[texts, tasks] if tasks else [texts],
        )
        return [score for sublist in results for score in sublist]

    async def score_responses_inferring_tasks_batch_async(
        self,
        *,
        request_responses: Sequence[PromptRequestPiece],
        batch_size: int = 10,
    ) -> list[Score]:
        """
        Scores a batch of responses (ignores non-assistant messages).

        This will send the last requests as tasks if it can. If it's complicated (e.g. non-text) it will send None.

        For more control, use score_prompts_with_tasks_batch_async
        """
        responses = [piece for piece in request_responses if piece.role == "assistant"]
        tasks = [self._extract_task_from_response(response) for response in responses]
        return await self.score_prompts_with_tasks_batch_async(
            request_responses=responses, tasks=tasks, batch_size=batch_size
        )

    async def score_prompts_with_tasks_batch_async(
        self,
        *,
        request_responses: Sequence[PromptRequestPiece],
        tasks: Sequence[str],
        batch_size: int = 10,
    ) -> list[Score]:
        if not tasks:
            raise ValueError("Tasks must be provided.")
        if len(tasks) != len(request_responses):
            raise ValueError("The number of tasks must match the number of request_responses.")

        if len(request_responses) == 0:
            return []

        prompt_target = getattr(self, "_prompt_target", None)
        results = await batch_task_async(
            task_func=self.score_async,
            task_arguments=["request_response", "task"],
            prompt_target=prompt_target,
            batch_size=batch_size,
            items_to_batch=[request_responses, tasks],
        )

        # results is a list[list[Score]] and needs to be flattened
        return [score for sublist in results for score in sublist]

    async def score_image_async(self, image_path: str, *, task: Optional[str] = None) -> list[Score]:
        """
        Scores the given image using the chat target.

        Args:
            text (str): The image to be scored.
            task (str): The task based on which the text should be scored (the original attacker model's objective).

        Returns:
            list[Score]: A list of Score objects representing the results.
        """
        request_piece = PromptRequestPiece(
            role="user",
            original_value=image_path,
            converted_value=image_path,
            original_value_data_type="image_path",
            converted_value_data_type="image_path",
        )

        request_piece.id = None
        return await self.score_async(request_piece, task=task)

    def scale_value_float(self, value: float, min_value: float, max_value: float) -> float:
        """
        Scales a value from 0 to 1 based on the given min and max values. E.g. 3 stars out of 5 stars would be .5.

        Args:
            value (float): The value to be scaled.
            min_value (float): The minimum value of the range.
            max_value (float): The maximum value of the range.

        Returns:
            float: The scaled value.
        """
        if max_value == min_value:
            return 0.0

        normalized_value = (value - min_value) / (max_value - min_value)
        return normalized_value

    def get_identifier(self):
        """
        Returns an identifier dictionary for the scorer.

        Returns:
            dict: The identifier dictionary.
        """
        identifier = {}
        identifier["__type__"] = self.__class__.__name__
        identifier["__module__"] = self.__class__.__module__
        identifier["sub_identifier"] = None
        return identifier

    def _extract_task_from_response(self, response: PromptRequestPiece) -> str:
        """
        Extracts a task from the response using the last request (if it exists).

        Args:
            response (PromptRequestPiece): The response to extract the task from.

        Returns:
            str: The task extracted from the response.
        """
        if response.role != "assistant":
            return ""

        conversation = self._memory.get_prompt_request_pieces(conversation_id=response.conversation_id)

        # Every text request piece from the last turn
        last_turn_text = "\n".join(
            [
                piece.original_value
                for piece in conversation
                if piece.sequence == response.sequence - 1 and piece.original_value_data_type == "text"
            ]
        )

        return last_turn_text

    @pyrit_json_retry
    async def _score_value_with_llm(
        self,
        *,
        prompt_target: PromptChatTarget,
        system_prompt: str,
        prompt_request_value: str,
        prompt_request_data_type: PromptDataType,
        scored_prompt_id: str,
        category: Optional[str] = None,
        task: Optional[str] = None,
        score_value_output_key: str = "score_value",
        rationale_output_key: str = "rationale",
        description_output_key: str = "description",
        metadata_output_key: str = "metadata",
        category_output_key: str = "category",
        orchestrator_identifier: Optional[Dict[str, str]] = None,
    ) -> UnvalidatedScore:
        """
        Sends a request to a target, and takes care of retries.

        The scorer target response should be JSON with value, rationale, and optional metadata and
        description fields.

        Args:
            prompt_target (PromptChatTarget): The target LLM to send the prompt request to.
            system_prompt (str): The system-level prompt that guides the behavior of the target LLM.
            prompt_request_value (str): The actual value or content to be scored by the LLM.
            prompt_request_data_type (PromptDataType): The type of the data being sent in the prompt request.
            scored_prompt_id (str): The ID of the scored prompt.
            category (str, Optional): The category of the score. Can also be parsed from the JSON response if
                not provided.
            task (str, Optional): A description of the task that is associated with the score, used for
                contextualizing the result.
            score_value_output_key (str): The key in the JSON response that contains the score value.
            rationale_output_key (str): The key in the JSON response that contains the rationale.
            description_output_key (str): The key in the JSON response that contains the description.
            category_output_key (str): The key in the JSON response that contains the category.
            orchestrator_identifier (dict[str, str], Optional): A dictionary containing orchestrator-specific
                identifiers.

        Returns:
            UnvalidatedScore: The score object containing the response from the target LLM.
                score_value still needs to be normalized and validated.
        """

        conversation_id = str(uuid.uuid4())

        if orchestrator_identifier:
            orchestrator_identifier["scored_prompt_id"] = str(scored_prompt_id)

        prompt_target.set_system_prompt(
            system_prompt=system_prompt,
            conversation_id=conversation_id,
            orchestrator_identifier=orchestrator_identifier,
        )
        prompt_metadata: dict[str, str | int] = {"response_format": "json"}
        scorer_llm_request = PromptRequestResponse(
            [
                PromptRequestPiece(
                    role="user",
                    original_value=prompt_request_value,
                    original_value_data_type=prompt_request_data_type,
                    converted_value_data_type=prompt_request_data_type,
                    conversation_id=conversation_id,
                    prompt_target_identifier=prompt_target.get_identifier(),
                    prompt_metadata=prompt_metadata,
                )
            ]
        )
        try:
            response = await prompt_target.send_prompt_async(prompt_request=scorer_llm_request)
        except Exception as ex:
            raise Exception(f"Error scoring prompt with original prompt ID: {scored_prompt_id}") from ex

        try:
            response_json = response.get_value()

            response_json = remove_markdown_json(response_json)
            parsed_response = json.loads(response_json)
            category_response = parsed_response.get(category_output_key)

            if category_response and category:
                raise ValueError("Category is present in the response and an argument")

            category = category_response if category_response else category

            score = UnvalidatedScore(
                raw_score_value=str(parsed_response[score_value_output_key]),
                score_value_description=parsed_response.get(description_output_key),
                score_type=self.scorer_type,
                score_category=category,
                score_rationale=parsed_response[rationale_output_key],
                scorer_class_identifier=self.get_identifier(),
                score_metadata=parsed_response.get(metadata_output_key),
                prompt_request_response_id=scored_prompt_id,
                task=task,
            )

        except json.JSONDecodeError:
            raise InvalidJsonException(message=f"Invalid JSON response: {response_json}")

        except KeyError:
            raise InvalidJsonException(message=f"Invalid JSON response, missing Key: {response_json}")

        try:
            if self.scorer_type == "float_scale":
                # raise an exception if it's not parsable as a float
                float(score.raw_score_value)
        except ValueError:
            raise InvalidJsonException(
                message=f"Invalid JSON response, score_value should be a float not this: {score.raw_score_value}"
            )

        return score

    @staticmethod
    async def score_response_async(
        *,
        response: PromptRequestResponse,
        scorers: List[Scorer],
        role_filter: ChatMessageRole = "assistant",
        task: Optional[str] = None,
        skip_on_error: bool = True,
    ) -> List[Score]:
        """
        Score a response using multiple scorers in parallel.

        This method runs all scorers on all filtered response pieces concurrently for maximum performance.
        Typically used for auxiliary scoring where all results are needed but not returned.

        Args:
            response: PromptRequestResponse containing pieces to score
            scorers: List of scorers to apply
            role_filter: Only score pieces with this role (default: "assistant")
            task: Optional task description for scoring context
            skip_on_error: If True, skip scoring pieces that have errors (default: True)

        Returns:
            List of all scores from all scorers
        """
        if not scorers:
            return []

        # Filter response pieces by role
        filtered_pieces = list(response.filter_by_role(role=role_filter))
        if not filtered_pieces:
            return []

        # Further filter out error responses if requested
        if skip_on_error:
            filtered_pieces = [p for p in filtered_pieces if not p.has_error()]
            if not filtered_pieces:
                logger.debug("All response pieces have errors, skipping scoring")
                return []

        # Create all scoring tasks
        tasks = [
            scorer.score_async(request_response=piece, task=task) for piece in filtered_pieces for scorer in scorers
        ]

        if not tasks:
            return []

        # Execute all tasks in parallel
        score_lists = await asyncio.gather(*tasks)

        # Flatten the list of lists into a single list
        return [score for scores in score_lists for score in scores]

    @staticmethod
    async def score_response_select_first_success_async(
        *,
        response: PromptRequestResponse,
        scorers: List[Scorer],
        role_filter: ChatMessageRole = "assistant",
        task: Optional[str] = None,
        skip_on_error: bool = True,
    ) -> Optional[Score]:
        """
        Score response pieces sequentially until finding a successful score.

        This method processes filtered response pieces one by one. For each piece, it runs all
        scorers in parallel, then checks the results for a successful score (where score.get_value()
        is truthy). If no successful score is found, it returns the first score as a failure indicator.

        Args:
            response: PromptRequestResponse containing pieces to score
            scorers: List of scorers to use for evaluation
            role_filter: Only score pieces with this role (default: "assistant")
            task: Optional task description for scoring context
            skip_on_error: If True, skip scoring pieces that have errors (default: True)

        Returns:
            The first successful score, or the first score if no success found, or None if no scores
        """
        if not scorers:
            return None

        # Filter response pieces by role
        filtered_pieces = list(response.filter_by_role(role=role_filter))
        if not filtered_pieces:
            return None

        # Further filter out error responses if requested
        if skip_on_error:
            scorable_pieces = [p for p in filtered_pieces if not p.has_error()]
            if not scorable_pieces:
                logger.debug("All response pieces have errors, skipping scoring")
                return None
        else:
            scorable_pieces = filtered_pieces

        first_score = None

        for piece in scorable_pieces:
            # Run all scorers on this piece in parallel
            tasks = [scorer.score_async(request_response=piece, task=task) for scorer in scorers]
            score_lists = await asyncio.gather(*tasks)

            # Flatten the results
            scores = [score for scores in score_lists for score in scores]

            # Remember the first score as potential fallback
            if scores and first_score is None:
                first_score = scores[0]

            # Check for successful score
            for score in scores:
                if score.get_value():
                    return score

        # No successful score found - return first score as failure indicator
        return first_score

    @staticmethod
    async def score_response_with_objective_async(
        *,
        response: PromptRequestResponse,
        auxiliary_scorers: Optional[List[Scorer]] = None,
        objective_scorers: Optional[List[Scorer]] = None,
        role_filter: ChatMessageRole = "assistant",
        task: Optional[str] = None,
        skip_on_error: bool = True,
    ) -> Dict[str, List[Score]]:
        """
        Score a response using both auxiliary and objective scorers.

        This method runs auxiliary scorers for collecting metrics and objective scorers
        for determining success. All scorers are run asynchronously for performance.

        Args:
            response (PromptRequestResponse): Response containing pieces to score
            auxiliary_scorers (Optional[List[Scorer]]): List of auxiliary scorers to apply
            objective_scorers (Optional[List[Scorer]]): List of objective scorers to apply
            role_filter (ChatMessageRole): Only score pieces with this role (default: `assistant`)
            task (Optional[str]): Optional task description for scoring context
            skip_on_error (bool): If True, skip scoring pieces that have errors (default: `True`)

        Returns:
            Dict[str,List[Score]]: Dictionary with keys `auxiliary_scores` and `objective_scores`
                containing lists of scores from each type of scorer.
        """
        # Initialize result dictionary
        result: Dict[str, List[Score]] = {"auxiliary_scores": [], "objective_scores": []}

        has_auxiliary = auxiliary_scorers is not None
        has_objective = objective_scorers is not None

        # Early return if no scorers provided
        if not has_auxiliary and not has_objective:
            return result

        # Run both types of scoring concurrently if both are present
        if has_auxiliary and has_objective:
            auxiliary_task = Scorer.score_response_async(
                response=response,
                scorers=auxiliary_scorers,
                role_filter=role_filter,
                task=task,
                skip_on_error=skip_on_error,
            )

            objective_task = Scorer.score_response_select_first_success_async(
                response=response,
                scorers=objective_scorers,
                role_filter=role_filter,
                task=task,
                skip_on_error=skip_on_error,
            )

            # Run them in parallel and unpack results
            auxiliary_scores, objective_score = await asyncio.gather(auxiliary_task, objective_task)

            # Store results
            result["auxiliary_scores"] = auxiliary_scores
            result["objective_scores"] = [objective_score] if objective_score else []

        # Run only auxiliary scoring
        elif has_auxiliary:
            result["auxiliary_scores"] = await Scorer.score_response_async(
                response=response,
                scorers=auxiliary_scorers,
                role_filter=role_filter,
                task=task,
                skip_on_error=skip_on_error,
            )

        # Run only objective scoring
        elif has_objective:
            objective_score = await Scorer.score_response_select_first_success_async(
                response=response,
                scorers=objective_scorers,
                role_filter=role_filter,
                task=task,
                skip_on_error=skip_on_error,
            )
            result["objective_scores"] = [objective_score] if objective_score else []

        return result<|MERGE_RESOLUTION|>--- conflicted
+++ resolved
@@ -9,11 +9,7 @@
 import logging
 import uuid
 from abc import abstractmethod
-<<<<<<< HEAD
-from typing import Dict, Literal, Optional, Sequence
-=======
-from typing import Dict, List, Optional, Sequence
->>>>>>> 8c52c47c
+from typing import Dict, List, Literal, Optional, Sequence
 
 from pyrit.exceptions import (
     InvalidJsonException,
