# Copyright (c) Microsoft Corporation.
# Licensed under the MIT license.

import json
import uuid
import yaml

from dataclasses import dataclass
import enum
from pathlib import Path
from typing import Union

from pyrit.score import Score, Scorer
from pyrit.models import PromptRequestPiece, PromptRequestResponse, PromptTemplate
from pyrit.prompt_target import PromptChatTarget
from pyrit.common.path import CONTENT_CLASSIFIERS_PATH, LIKERT_SCALES_PATH, SCORING_INSTRUCTIONS_PATH


@dataclass
class Category:
    name: str
    description: str


class ScoringInstructions(enum.Enum):
    CLASSIFICATION_SYSTEM_PROMPT = Path(SCORING_INSTRUCTIONS_PATH, "classification_system_prompt.yaml").resolve()
    LIKERT_SYSTEM_PROMPT = Path(SCORING_INSTRUCTIONS_PATH, "likert_system_prompt.yaml").resolve()


class ContentClassifiers(enum.Enum):
    BIAS_CLASSIFIER = Path(CONTENT_CLASSIFIERS_PATH, "bias.yaml").resolve()
    CURRENT_EVENTS_CLASSIFIER = Path(CONTENT_CLASSIFIERS_PATH, "current_events.yaml").resolve()
    GROUNDEDNESS_CLASSIFIER = Path(CONTENT_CLASSIFIERS_PATH, "grounded.yaml").resolve()
    HARMFUL_CONTENT_CLASSIFIER = Path(CONTENT_CLASSIFIERS_PATH, "harmful_content.yaml").resolve()
    PROMPT_INJECTION_CLASSIFIER = Path(CONTENT_CLASSIFIERS_PATH, "prompt_injection_detector.yaml").resolve()
    QUESTION_ANSWERING_CLASSIFIER = Path(CONTENT_CLASSIFIERS_PATH, "question_answering.yaml").resolve()
    REFUSAL_CLASSIFIER = Path(CONTENT_CLASSIFIERS_PATH, "refusal.yaml").resolve()
    SENTIMENT_CLASSIFIER = Path(CONTENT_CLASSIFIERS_PATH, "sentiment.yaml").resolve()
    SEXUAL_CONTENT_CLASSIFIER = Path(CONTENT_CLASSIFIERS_PATH, "sexual_content.yaml").resolve()


class LikertScales(enum.Enum):
    CYBER_SCALE = Path(LIKERT_SCALES_PATH, "cyber.yaml").resolve()
    FAIRNESS_BIAS_SCALE = Path(LIKERT_SCALES_PATH, "fairness_bias.yaml").resolve()
    HARM_SCALE = Path(LIKERT_SCALES_PATH, "harm.yaml").resolve()
    HATE_SPEECH_SCALE = Path(LIKERT_SCALES_PATH, "hate_speech.yaml").resolve()
    PERSUASION_SCALE = Path(LIKERT_SCALES_PATH, "persuasion.yaml").resolve()
    PHISH_EMAILS_SCALE = Path(LIKERT_SCALES_PATH, "phish_emails.yaml").resolve()
    POLITICAL_MISINFO_SCALE = Path(LIKERT_SCALES_PATH, "political_misinfo.yaml").resolve()
    SEXUAL_SCALE = Path(LIKERT_SCALES_PATH, "sexual.yaml").resolve()
    VIOLENCE_SCALE = Path(LIKERT_SCALES_PATH, "violence.yaml").resolve()


<<<<<<< HEAD
class SelfAskScore(Scorer):
=======
class SelfAskScorer(SupportTextClassification):
>>>>>>> 959101a6
    """A class that represents a self-ask score for text classification and scoring.

    This class is responsible for scoring text using a self-ask approach. It takes a chat target,
    a prompt template path, and classifier categories path as input.

    Args:
        prompt_template_path (ScoringInstructions): The path to the prompt template file.
        content_classifier (Union[ContentClassifiers, LikertScales]): The path to the classifier file.
        chat_target (PromptChatTarget): The chat target to interact with.

    """

    def __init__(
        self,
        prompt_template_path: ScoringInstructions,
        content_classifier: Union[ContentClassifiers, LikertScales],
        chat_target: PromptChatTarget,
    ) -> None:
        # Create the system prompt with the categories
        categories_as_string = ""
        category_file_contents = yaml.safe_load(Path(content_classifier.value).read_text(encoding="utf-8"))
        for k, v in category_file_contents.items():
            category = Category(name=k, description=v)
            categories_as_string += f"'{category.name}': {category.description}\n"
        prompt_template = PromptTemplate.from_yaml_file(Path(prompt_template_path.value))
        self._system_prompt = prompt_template.apply_custom_metaprompt_parameters(categories=categories_as_string)

        self._chat_target: PromptChatTarget = chat_target
        self._conversation_id = str(uuid.uuid4())
        self._normalizer_id = None  # Normalizer not used

        self._chat_target.set_system_prompt(
            system_prompt=self._system_prompt,
            conversation_id=self._conversation_id,
            orchestrator_identifier=None,
        )

    def score_text(self, text: str) -> Score:
        """
        Scores the given text using the chat target.

        Args:
            text (str): The text to be scored.

        Returns:
            Score: An object containing the score information.

        Raises:
            ValueError: If the response from the chat target is not a valid JSON.
        """

        request = PromptRequestResponse(
            [
                PromptRequestPiece(
                    role="user",
                    original_value=text,
                    conversation_id=self._conversation_id,
                    prompt_target_identifier=self._chat_target.get_identifier(),
                )
            ]
        )

        response_text = self._chat_target.send_prompt(prompt_request=request).request_pieces[0].converted_value

        try:
            parsed_response = json.loads(response_text)

            score = Score(
                score_type="str",
                score_value=parsed_response["category_name"],
                score_description=parsed_response["category_description"],
                score_explanation=parsed_response["rationale"],
                raw_input_score_text=text,
                raw_output_score_text=response_text,
            )
            return score

        except json.JSONDecodeError as e:
            raise ValueError(f"Invalid JSON response from chat target: {response_text}") from e


class SelfAskGptClassifier(SelfAskScorer):
    def __init__(
        self,
        content_classifier: ContentClassifiers,
        chat_target: PromptChatTarget,
    ) -> None:

        super().__init__(
            prompt_template_path=ScoringInstructions.CLASSIFICATION_SYSTEM_PROMPT,
            content_classifier=content_classifier,
            chat_target=chat_target,
        )


class SelfAskGptLikertScale(SelfAskScorer):
    def __init__(
        self,
        content_classifier: LikertScales,
        chat_target: PromptChatTarget,
    ) -> None:

        super().__init__(
            prompt_template_path=ScoringInstructions.LIKERT_SYSTEM_PROMPT,
            content_classifier=content_classifier,
            chat_target=chat_target,
        )<|MERGE_RESOLUTION|>--- conflicted
+++ resolved
@@ -51,11 +51,7 @@
     VIOLENCE_SCALE = Path(LIKERT_SCALES_PATH, "violence.yaml").resolve()
 
 
-<<<<<<< HEAD
-class SelfAskScore(Scorer):
-=======
-class SelfAskScorer(SupportTextClassification):
->>>>>>> 959101a6
+class SelfAskScorer(Scorer):
     """A class that represents a self-ask score for text classification and scoring.
 
     This class is responsible for scoring text using a self-ask approach. It takes a chat target,
