--- conflicted
+++ resolved
@@ -33,15 +33,7 @@
         rationale = scores[0].score_rationale or ""
     else:
         description = true_msg if result else false_msg
-<<<<<<< HEAD
-        sep = "-"
-        rationale = "\n".join(
-            f"   {sep} {s.scorer_class_identifier.get('__type__', 'Unknown')} {s.score_value}: {s.score_rationale or ''}"
-            for s in scores
-        )
-=======
         rationale = "\n".join(format_score_for_rationale(s) for s in scores)
->>>>>>> fc3f070d
 
     return description, rationale
 
