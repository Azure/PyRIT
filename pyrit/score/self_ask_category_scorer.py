# Copyright (c) Microsoft Corporation.
# Licensed under the MIT license.

import yaml

import enum
from pathlib import Path
from typing import Dict, Optional

<<<<<<< HEAD
from pyrit.models.score import UnvalidatedScore
from pyrit.score import Score, Scorer
from pyrit.models import PromptRequestPiece, SeedPrompt
=======
from pyrit.common.path import CONTENT_CLASSIFIERS_PATH
from pyrit.memory import MemoryInterface, DuckDBMemory
from pyrit.models import PromptRequestPiece, Score, SeedPrompt, UnvalidatedScore
>>>>>>> d656b7b9
from pyrit.prompt_target import PromptChatTarget
from pyrit.score.scorer import Scorer


class ContentClassifierPaths(enum.Enum):
    HARMFUL_CONTENT_CLASSIFIER = Path(CONTENT_CLASSIFIERS_PATH, "harmful_content.yaml").resolve()
    SENTIMENT_CLASSIFIER = Path(CONTENT_CLASSIFIERS_PATH, "sentiment.yaml").resolve()


class SelfAskCategoryScorer(Scorer):
    """
    A class that represents a self-ask score for text classification and scoring.
    Given a classifer file, it scores according to these categories and returns the category
    the PromptRequestPiece fits best.

    There is also a false category that is used if the promptrequestpiece does not fit any of the categories.
    """

    def __init__(
        self,
        chat_target: PromptChatTarget,
        content_classifier: Path,
    ) -> None:
        """
        Initializes a new instance of the SelfAskCategoryScorer class.

        Args:
            chat_target (PromptChatTarget): The chat target to interact with.
            content_classifier (Path): The path to the classifier file.
        """
        self._prompt_target = chat_target
        self.scorer_type = "true_false"

        
        category_file_contents = yaml.safe_load(content_classifier.read_text(encoding="utf-8"))

        self._no_category_found_category = category_file_contents["no_category_found"]
        categories_as_string = self._content_classifier_to_string(category_file_contents["categories"])

        scoring_instructions_template = SeedPrompt.from_yaml_file(
            CONTENT_CLASSIFIERS_PATH / "content_classifier_system_prompt.yaml"
        )

        self._system_prompt = scoring_instructions_template.render_template_value(
            categories=categories_as_string,
            no_category_found=self._no_category_found_category,
        )

    def _content_classifier_to_string(self, categories: list[Dict[str, str]]) -> str:
        """
        Converts the content classifier categories to a string representation to be put in a system prompt.

        Args:
            categories (list[Dict[str, str]]): The categories to convert.

        Returns:
            str: The string representation of the categories.
        """
        if not categories:
            raise ValueError("Improperly formatted content classifier yaml file. No categories provided")

        category_descriptions = ""

        for category in categories:
            name = category["name"]
            desc = category["description"]

            category_descriptions += f"'{name}': {desc}\n"

        if self._no_category_found_category not in category_descriptions:
            raise ValueError(f"False category {self._no_category_found_category} not found in classifier categories")

        return category_descriptions

    async def score_async(self, request_response: PromptRequestPiece, *, task: Optional[str] = None) -> list[Score]:
        """
        Scores the given request_response using the chat target and adds score to memory.

        Args:
            request_response (PromptRequestPiece): The prompt request piece to score.
            task (str): The task based on which the text should be scored (the original attacker model's objective).
                Currently not supported for this scorer.

        Returns:
            list[Score]: The request_response scored.
                         The category that fits best in the response is used for score_category.
                         The score_value is True in all cases unless no category fits. In which case,
                         the score value is false and the _false_category is used.
        """
        self.validate(request_response, task=task)

        unvalidated_score: UnvalidatedScore = await self._score_value_with_llm(
            prompt_target=self._prompt_target,
            system_prompt=self._system_prompt,
            prompt_request_value=request_response.converted_value,
            prompt_request_data_type=request_response.converted_value_data_type,
            scored_prompt_id=request_response.id,
            task=task,
        )

        score = unvalidated_score.to_score(score_value=unvalidated_score.raw_score_value)

        self._memory.add_scores_to_memory(scores=[score])
        return [score]

    def validate(self, request_response: PromptRequestPiece, *, task: Optional[str] = None):
        if task:
            raise ValueError("This scorer does not support tasks")<|MERGE_RESOLUTION|>--- conflicted
+++ resolved
@@ -7,15 +7,8 @@
 from pathlib import Path
 from typing import Dict, Optional
 
-<<<<<<< HEAD
-from pyrit.models.score import UnvalidatedScore
-from pyrit.score import Score, Scorer
-from pyrit.models import PromptRequestPiece, SeedPrompt
-=======
 from pyrit.common.path import CONTENT_CLASSIFIERS_PATH
-from pyrit.memory import MemoryInterface, DuckDBMemory
 from pyrit.models import PromptRequestPiece, Score, SeedPrompt, UnvalidatedScore
->>>>>>> d656b7b9
 from pyrit.prompt_target import PromptChatTarget
 from pyrit.score.scorer import Scorer
 
