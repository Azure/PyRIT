--- conflicted
+++ resolved
@@ -1,118 +1,115 @@
-# Copyright (c) Microsoft Corporation.
-# Licensed under the MIT license.
-
-from pyrit.score.scorer import Scorer
-from pyrit.score.scorer_prompt_validator import ScorerPromptValidator
-from pyrit.score.float_scale.float_scale_scorer import FloatScaleScorer
-from pyrit.score.true_false.true_false_scorer import TrueFalseScorer
-
-from pyrit.score.true_false.true_false_score_aggregator import TrueFalseScoreAggregator, TrueFalseAggregatorFunc
-from pyrit.score.float_scale.float_scale_score_aggregator import (
-    FloatScaleScoreAggregator,
-    FloatScaleScorerByCategory,
-    FloatScaleScorerAllCategories,
-)
-
-from pyrit.score.float_scale.azure_content_filter_scorer import AzureContentFilterScorer
-from pyrit.score.batch_scorer import BatchScorer
-from pyrit.score.true_false.true_false_composite_scorer import TrueFalseCompositeScorer
-from pyrit.score.true_false.float_scale_threshold_scorer import FloatScaleThresholdScorer
-from pyrit.score.true_false.self_ask_general_true_false_scorer import SelfAskGeneralTrueFalseScorer
-from pyrit.score.float_scale.self_ask_general_float_scale_scorer import SelfAskGeneralFloatScaleScorer
-from pyrit.score.true_false.gandalf_scorer import GandalfScorer
-from pyrit.score.human.human_in_the_loop_gradio import HumanInTheLoopScorerGradio
-from pyrit.score.float_scale.insecure_code_scorer import InsecureCodeScorer
-from pyrit.score.true_false.markdown_injection import MarkdownInjectionScorer
-from pyrit.score.float_scale.plagiarism_scorer import PlagiarismScorer, PlagiarismMetric
-from pyrit.score.true_false.prompt_shield_scorer import PromptShieldScorer
-
-from pyrit.score.scorer_evaluation.metrics_type import MetricsType
-from pyrit.score.scorer_evaluation.human_labeled_dataset import (
-    HarmHumanLabeledEntry,
-    HumanLabeledDataset,
-    HumanLabeledEntry,
-    ObjectiveHumanLabeledEntry,
-)
-from pyrit.score.scorer_evaluation.scorer_evaluator import (
-    HarmScorerEvaluator,
-    HarmScorerMetrics,
-    ObjectiveScorerEvaluator,
-    ObjectiveScorerMetrics,
-    ScorerEvaluator,
-    ScorerMetrics,
-)
-from pyrit.score.true_false.self_ask_category_scorer import ContentClassifierPaths, SelfAskCategoryScorer
-from pyrit.score.float_scale.self_ask_likert_scorer import LikertScalePaths, SelfAskLikertScorer
-from pyrit.score.true_false.self_ask_refusal_scorer import SelfAskRefusalScorer
-from pyrit.score.float_scale.self_ask_scale_scorer import SelfAskScaleScorer
-from pyrit.score.float_scale.conversation_scorer import ConversationHistoryScorer
-from pyrit.score.true_false.self_ask_true_false_scorer import (
-    SelfAskTrueFalseScorer,
-    TrueFalseQuestion,
-    TrueFalseQuestionPaths,
-)
-from pyrit.score.true_false.substring_scorer import SubStringScorer
-from pyrit.score.true_false.decoding_scorer import DecodingScorer
-from pyrit.score.true_false.true_false_inverter_scorer import TrueFalseInverterScorer
-from pyrit.score.true_false.self_ask_question_answer_scorer import SelfAskQuestionAnswerScorer
-from pyrit.score.float_scale.look_back_scorer import LookBackScorer
-from pyrit.score.float_scale.video_float_scale_scorer import VideoFloatScaleScorer
-from pyrit.score.true_false.video_true_false_scorer import VideoTrueFalseScorer
-from pyrit.score.true_false.question_answer_scorer import QuestionAnswerScorer
-
-__all__ = [
-    "AzureContentFilterScorer",
-    "BatchScorer",
-    "ContentClassifierPaths",
-<<<<<<< HEAD
-    "ConversationHistoryScorer",
-=======
-    "DecodingScorer",
->>>>>>> 3c1845df
-    "FloatScaleScoreAggregator",
-    "FloatScaleScorerAllCategories",
-    "FloatScaleScorerByCategory",
-    "FloatScaleScorer",
-    "FloatScaleThresholdScorer",
-    "GandalfScorer",
-    "HarmHumanLabeledEntry",
-    "HarmScorerEvaluator",
-    "HarmScorerMetrics",
-    "HumanInTheLoopScorerGradio",
-    "HumanLabeledDataset",
-    "HumanLabeledEntry",
-    "InsecureCodeScorer",
-    "LikertScalePaths",
-    "LookBackScorer",
-    "MarkdownInjectionScorer",
-    "MetricsType",
-    "ObjectiveHumanLabeledEntry",
-    "ObjectiveScorerEvaluator",
-    "ObjectiveScorerMetrics",
-    "PlagiarismMetric",
-    "PlagiarismScorer",
-    "PromptShieldScorer",
-    "QuestionAnswerScorer",
-    "Scorer",
-    "ScorerEvaluator",
-    "ScorerMetrics",
-    "ScorerPromptValidator",
-    "SelfAskCategoryScorer",
-    "SelfAskGeneralFloatScaleScorer",
-    "SelfAskGeneralTrueFalseScorer",
-    "SelfAskLikertScorer",
-    "SelfAskQuestionAnswerScorer",
-    "SelfAskRefusalScorer",
-    "SelfAskScaleScorer",
-    "SelfAskTrueFalseScorer",
-    "SubStringScorer",
-    "TrueFalseCompositeScorer",
-    "TrueFalseInverterScorer",
-    "TrueFalseQuestion",
-    "TrueFalseQuestionPaths",
-    "TrueFalseScoreAggregator",
-    "TrueFalseAggregatorFunc",
-    "TrueFalseScorer",
-    "VideoFloatScaleScorer",
-    "VideoTrueFalseScorer",
-]
+# Copyright (c) Microsoft Corporation.
+# Licensed under the MIT license.
+
+from pyrit.score.scorer import Scorer
+from pyrit.score.scorer_prompt_validator import ScorerPromptValidator
+from pyrit.score.float_scale.float_scale_scorer import FloatScaleScorer
+from pyrit.score.true_false.true_false_scorer import TrueFalseScorer
+
+from pyrit.score.true_false.true_false_score_aggregator import TrueFalseScoreAggregator, TrueFalseAggregatorFunc
+from pyrit.score.float_scale.float_scale_score_aggregator import (
+    FloatScaleScoreAggregator,
+    FloatScaleScorerByCategory,
+    FloatScaleScorerAllCategories,
+)
+
+from pyrit.score.float_scale.azure_content_filter_scorer import AzureContentFilterScorer
+from pyrit.score.batch_scorer import BatchScorer
+from pyrit.score.true_false.true_false_composite_scorer import TrueFalseCompositeScorer
+from pyrit.score.true_false.float_scale_threshold_scorer import FloatScaleThresholdScorer
+from pyrit.score.true_false.self_ask_general_true_false_scorer import SelfAskGeneralTrueFalseScorer
+from pyrit.score.float_scale.self_ask_general_float_scale_scorer import SelfAskGeneralFloatScaleScorer
+from pyrit.score.true_false.gandalf_scorer import GandalfScorer
+from pyrit.score.human.human_in_the_loop_gradio import HumanInTheLoopScorerGradio
+from pyrit.score.float_scale.insecure_code_scorer import InsecureCodeScorer
+from pyrit.score.true_false.markdown_injection import MarkdownInjectionScorer
+from pyrit.score.float_scale.plagiarism_scorer import PlagiarismScorer, PlagiarismMetric
+from pyrit.score.true_false.prompt_shield_scorer import PromptShieldScorer
+
+from pyrit.score.scorer_evaluation.metrics_type import MetricsType
+from pyrit.score.scorer_evaluation.human_labeled_dataset import (
+    HarmHumanLabeledEntry,
+    HumanLabeledDataset,
+    HumanLabeledEntry,
+    ObjectiveHumanLabeledEntry,
+)
+from pyrit.score.scorer_evaluation.scorer_evaluator import (
+    HarmScorerEvaluator,
+    HarmScorerMetrics,
+    ObjectiveScorerEvaluator,
+    ObjectiveScorerMetrics,
+    ScorerEvaluator,
+    ScorerMetrics,
+)
+from pyrit.score.true_false.self_ask_category_scorer import ContentClassifierPaths, SelfAskCategoryScorer
+from pyrit.score.float_scale.self_ask_likert_scorer import LikertScalePaths, SelfAskLikertScorer
+from pyrit.score.true_false.self_ask_refusal_scorer import SelfAskRefusalScorer
+from pyrit.score.float_scale.self_ask_scale_scorer import SelfAskScaleScorer
+from pyrit.score.float_scale.conversation_scorer import ConversationHistoryScorer
+from pyrit.score.true_false.self_ask_true_false_scorer import (
+    SelfAskTrueFalseScorer,
+    TrueFalseQuestion,
+    TrueFalseQuestionPaths,
+)
+from pyrit.score.true_false.substring_scorer import SubStringScorer
+from pyrit.score.true_false.decoding_scorer import DecodingScorer
+from pyrit.score.true_false.true_false_inverter_scorer import TrueFalseInverterScorer
+from pyrit.score.true_false.self_ask_question_answer_scorer import SelfAskQuestionAnswerScorer
+from pyrit.score.float_scale.look_back_scorer import LookBackScorer
+from pyrit.score.float_scale.video_float_scale_scorer import VideoFloatScaleScorer
+from pyrit.score.true_false.video_true_false_scorer import VideoTrueFalseScorer
+from pyrit.score.true_false.question_answer_scorer import QuestionAnswerScorer
+
+__all__ = [
+    "AzureContentFilterScorer",
+    "BatchScorer",
+    "ContentClassifierPaths",
+    "DecodingScorer",
+    "ConversationHistoryScorer",
+    "FloatScaleScoreAggregator",
+    "FloatScaleScorerAllCategories",
+    "FloatScaleScorerByCategory",
+    "FloatScaleScorer",
+    "FloatScaleThresholdScorer",
+    "GandalfScorer",
+    "HarmHumanLabeledEntry",
+    "HarmScorerEvaluator",
+    "HarmScorerMetrics",
+    "HumanInTheLoopScorerGradio",
+    "HumanLabeledDataset",
+    "HumanLabeledEntry",
+    "InsecureCodeScorer",
+    "LikertScalePaths",
+    "LookBackScorer",
+    "MarkdownInjectionScorer",
+    "MetricsType",
+    "ObjectiveHumanLabeledEntry",
+    "ObjectiveScorerEvaluator",
+    "ObjectiveScorerMetrics",
+    "PlagiarismMetric",
+    "PlagiarismScorer",
+    "PromptShieldScorer",
+    "QuestionAnswerScorer",
+    "Scorer",
+    "ScorerEvaluator",
+    "ScorerMetrics",
+    "ScorerPromptValidator",
+    "SelfAskCategoryScorer",
+    "SelfAskGeneralFloatScaleScorer",
+    "SelfAskGeneralTrueFalseScorer",
+    "SelfAskLikertScorer",
+    "SelfAskQuestionAnswerScorer",
+    "SelfAskRefusalScorer",
+    "SelfAskScaleScorer",
+    "SelfAskTrueFalseScorer",
+    "SubStringScorer",
+    "TrueFalseCompositeScorer",
+    "TrueFalseInverterScorer",
+    "TrueFalseQuestion",
+    "TrueFalseQuestionPaths",
+    "TrueFalseScoreAggregator",
+    "TrueFalseAggregatorFunc",
+    "TrueFalseScorer",
+    "VideoFloatScaleScorer",
+    "VideoTrueFalseScorer",
+]