--- conflicted
+++ resolved
@@ -1,53 +1,41 @@
-# Copyright (c) Microsoft Corporation.
-# Licensed under the MIT license.
-
-from pyrit.models import Score, ScoreType
-from pyrit.score.scorer import Scorer
-
-from pyrit.score.azure_content_filter_scorer import AzureContentFilterScorer
-from pyrit.score.gandalf_scorer import GandalfScorer
-from pyrit.score.human_in_the_loop_scorer import HumanInTheLoopScorer
-from pyrit.score.markdown_injection import MarkdownInjectionScorer
-from pyrit.score.self_ask_category_scorer import SelfAskCategoryScorer, ContentClassifierPaths
-from pyrit.score.self_ask_likert_scorer import SelfAskLikertScorer, LikertScalePaths
-<<<<<<< HEAD
-from pyrit.score.self_ask_scale_scorer import SelfAskScaleScorer, ScalePaths
-from pyrit.score.self_ask_true_false_scorer import SelfAskTrueFalseScorer, TrueFalseQuestionPaths
-
-from pyrit.score.markdown_injection import MarkdownInjectionScorer
-from pyrit.score.substring_scorer import SubStringScorer
-from pyrit.score.azure_content_filter_scorer import AzureContentFilterScorer
-=======
->>>>>>> 6b929039
-from pyrit.score.self_ask_meta_scorer import SelfAskMetaScorer, MetaScorerQuestionPaths
-from pyrit.score.self_ask_conversation_objective_scorer import SelfAskObjectiveScorer, ObjectiveQuestionPaths
-from pyrit.score.self_ask_scale_scorer import SelfAskScaleScorer, ScalePaths
-from pyrit.score.self_ask_true_false_scorer import SelfAskTrueFalseScorer, TrueFalseQuestionPaths
-from pyrit.score.substring_scorer import SubStringScorer
-
-
-__all__ = [
-    "AzureContentFilterScorer",
-    "ContentClassifierPaths",
-    "GandalfScorer",
-    "HumanInTheLoopScorer",
-    "LikertScalePaths",
-    "MarkdownInjectionScorer",
-    "MetaScorerQuestionPaths",
-    "ObjectiveQuestionPaths",
-    "ScalePaths",
-<<<<<<< HEAD
-=======
-    "Score",
-    "ScoreType",
->>>>>>> 6b929039
-    "Scorer",
-    "SelfAskCategoryScorer",
-    "SelfAskLikertScorer",
-    "SelfAskMetaScorer",
-    "SelfAskObjectiveScorer",
-    "SelfAskScaleScorer",
-    "SelfAskTrueFalseScorer",
-    "SubStringScorer",
-    "TrueFalseQuestionPaths",
-]
+# Copyright (c) Microsoft Corporation.
+# Licensed under the MIT license.
+
+from pyrit.models import Score, ScoreType
+from pyrit.score.scorer import Scorer
+
+from pyrit.score.azure_content_filter_scorer import AzureContentFilterScorer
+from pyrit.score.gandalf_scorer import GandalfScorer
+from pyrit.score.human_in_the_loop_scorer import HumanInTheLoopScorer
+from pyrit.score.markdown_injection import MarkdownInjectionScorer
+from pyrit.score.self_ask_category_scorer import SelfAskCategoryScorer, ContentClassifierPaths
+from pyrit.score.self_ask_likert_scorer import SelfAskLikertScorer, LikertScalePaths
+from pyrit.score.self_ask_meta_scorer import SelfAskMetaScorer, MetaScorerQuestionPaths
+from pyrit.score.self_ask_conversation_objective_scorer import SelfAskObjectiveScorer, ObjectiveQuestionPaths
+from pyrit.score.self_ask_scale_scorer import SelfAskScaleScorer, ScalePaths
+from pyrit.score.self_ask_true_false_scorer import SelfAskTrueFalseScorer, TrueFalseQuestionPaths
+from pyrit.score.substring_scorer import SubStringScorer
+
+
+__all__ = [
+    "AzureContentFilterScorer",
+    "ContentClassifierPaths",
+    "GandalfScorer",
+    "HumanInTheLoopScorer",
+    "LikertScalePaths",
+    "MarkdownInjectionScorer",
+    "MetaScorerQuestionPaths",
+    "ObjectiveQuestionPaths",
+    "ScalePaths",
+    "Score",
+    "ScoreType",
+    "Scorer",
+    "SelfAskCategoryScorer",
+    "SelfAskLikertScorer",
+    "SelfAskMetaScorer",
+    "SelfAskObjectiveScorer",
+    "SelfAskScaleScorer",
+    "SelfAskTrueFalseScorer",
+    "SubStringScorer",
+    "TrueFalseQuestionPaths",
+]