# Copyright (c) Microsoft Corporation.
# Licensed under the MIT license.

from pyrit.models import Score, ScoreType  # noqa: F401

from pyrit.score.scorer import Scorer

from pyrit.score.human_in_the_loop_scorer import HumanInTheLoopScorer
from pyrit.score.self_ask_category_scorer import SelfAskCategoryScorer, ContentClassifierPaths
from pyrit.score.self_ask_likert_scorer import SelfAskLikertScorer, LikertScalePaths
from pyrit.score.self_ask_scale_scorer import SelfAskScaleScorer, ScalePaths
from pyrit.score.self_ask_true_false_scorer import SelfAskTrueFalseScorer, TrueFalseQuestionPaths

from pyrit.score.markdown_injection import MarkdownInjectionScorer
from pyrit.score.substring_scorer import SubStringScorer
from pyrit.score.azure_content_filter_scorer import AzureContentFilterScorer
from pyrit.score.self_ask_meta_scorer import SelfAskMetaScorer, MetaScorerQuestionPaths
from pyrit.score.self_ask_pair_scorer import SelfAskPAIRScorer
from pyrit.score.self_ask_conversation_objective_scorer import SelfAskObjectiveScorer, ObjectiveQuestionPaths

__all__ = [
    "AzureContentFilterScorer",
    "ContentClassifierPaths",
    "HumanInTheLoopScorer",
    "LikertScalePaths",
    "MarkdownInjectionScorer",
<<<<<<< HEAD
    "SubStringScorer",
    "AzureContentFilterScorer",
    "SelfAskMetaScorer",
    "SelfAskPAIRScorer",
=======
>>>>>>> 61a75024
    "MetaScorerQuestionPaths",
    "ObjectiveQuestionPaths",
    "ScalePaths",
    "Scorer",
    "SelfAskCategoryScorer",
    "SelfAskLikertScorer",
    "SelfAskMetaScorer",
    "SelfAskObjectiveScorer",
    "SelfAskScaleScorer",
    "SelfAskTrueFalseScorer",
    "SubStringScorer",
    "TrueFalseQuestionPaths",
]
<|MERGE_RESOLUTION|>--- conflicted
+++ resolved
@@ -1,46 +1,38 @@
-# Copyright (c) Microsoft Corporation.
-# Licensed under the MIT license.
-
-from pyrit.models import Score, ScoreType  # noqa: F401
-
-from pyrit.score.scorer import Scorer
-
-from pyrit.score.human_in_the_loop_scorer import HumanInTheLoopScorer
-from pyrit.score.self_ask_category_scorer import SelfAskCategoryScorer, ContentClassifierPaths
-from pyrit.score.self_ask_likert_scorer import SelfAskLikertScorer, LikertScalePaths
-from pyrit.score.self_ask_scale_scorer import SelfAskScaleScorer, ScalePaths
-from pyrit.score.self_ask_true_false_scorer import SelfAskTrueFalseScorer, TrueFalseQuestionPaths
-
-from pyrit.score.markdown_injection import MarkdownInjectionScorer
-from pyrit.score.substring_scorer import SubStringScorer
-from pyrit.score.azure_content_filter_scorer import AzureContentFilterScorer
-from pyrit.score.self_ask_meta_scorer import SelfAskMetaScorer, MetaScorerQuestionPaths
-from pyrit.score.self_ask_pair_scorer import SelfAskPAIRScorer
-from pyrit.score.self_ask_conversation_objective_scorer import SelfAskObjectiveScorer, ObjectiveQuestionPaths
-
-__all__ = [
-    "AzureContentFilterScorer",
-    "ContentClassifierPaths",
-    "HumanInTheLoopScorer",
-    "LikertScalePaths",
-    "MarkdownInjectionScorer",
-<<<<<<< HEAD
-    "SubStringScorer",
-    "AzureContentFilterScorer",
-    "SelfAskMetaScorer",
-    "SelfAskPAIRScorer",
-=======
->>>>>>> 61a75024
-    "MetaScorerQuestionPaths",
-    "ObjectiveQuestionPaths",
-    "ScalePaths",
-    "Scorer",
-    "SelfAskCategoryScorer",
-    "SelfAskLikertScorer",
-    "SelfAskMetaScorer",
-    "SelfAskObjectiveScorer",
-    "SelfAskScaleScorer",
-    "SelfAskTrueFalseScorer",
-    "SubStringScorer",
-    "TrueFalseQuestionPaths",
-]
+# Copyright (c) Microsoft Corporation.
+# Licensed under the MIT license.
+
+from pyrit.models import Score, ScoreType  # noqa: F401
+
+from pyrit.score.scorer import Scorer
+
+from pyrit.score.human_in_the_loop_scorer import HumanInTheLoopScorer
+from pyrit.score.self_ask_category_scorer import SelfAskCategoryScorer, ContentClassifierPaths
+from pyrit.score.self_ask_likert_scorer import SelfAskLikertScorer, LikertScalePaths
+from pyrit.score.self_ask_scale_scorer import SelfAskScaleScorer, ScalePaths
+from pyrit.score.self_ask_true_false_scorer import SelfAskTrueFalseScorer, TrueFalseQuestionPaths
+
+from pyrit.score.markdown_injection import MarkdownInjectionScorer
+from pyrit.score.substring_scorer import SubStringScorer
+from pyrit.score.azure_content_filter_scorer import AzureContentFilterScorer
+from pyrit.score.self_ask_meta_scorer import SelfAskMetaScorer, MetaScorerQuestionPaths
+from pyrit.score.self_ask_conversation_objective_scorer import SelfAskObjectiveScorer, ObjectiveQuestionPaths
+
+__all__ = [
+    "AzureContentFilterScorer",
+    "ContentClassifierPaths",
+    "HumanInTheLoopScorer",
+    "LikertScalePaths",
+    "MarkdownInjectionScorer",
+    "MetaScorerQuestionPaths",
+    "ObjectiveQuestionPaths",
+    "ScalePaths",
+    "Scorer",
+    "SelfAskCategoryScorer",
+    "SelfAskLikertScorer",
+    "SelfAskMetaScorer",
+    "SelfAskObjectiveScorer",
+    "SelfAskScaleScorer",
+    "SelfAskTrueFalseScorer",
+    "SubStringScorer",
+    "TrueFalseQuestionPaths",
+]