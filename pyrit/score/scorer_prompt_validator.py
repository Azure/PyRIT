--- conflicted
+++ resolved
@@ -3,12 +3,7 @@
 
 from typing import Optional, Sequence, get_args
 
-<<<<<<< HEAD
-from pyrit.models import PromptRequestPiece, PromptRequestResponse
-from pyrit.models.literals import ChatMessageRole, PromptDataType
-=======
-from pyrit.models import Message, MessagePiece, PromptDataType
->>>>>>> 403fd6f6
+from pyrit.models import Message, MessagePiece, ChatMessageRole, PromptDataType
 
 
 class ScorerPromptValidator:
@@ -80,7 +75,7 @@
             if metadata not in message_piece.prompt_metadata:
                 return False
             
-        if request_piece.role not in self._required_role:
+        if message_piece.role not in self._required_role:
             return False
 
         return True