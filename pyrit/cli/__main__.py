--- conflicted
+++ resolved
@@ -1,135 +1,131 @@
-# Copyright (c) Microsoft Corporation.
-# Licensed under the MIT License.
-
-import asyncio
-from argparse import ArgumentDefaultsHelpFormatter, ArgumentParser, Namespace
-from datetime import datetime
-from pathlib import Path
-from typing import List
-
-from pyrit.executor.attack import ConsoleAttackResultPrinter
-from pyrit.executor.attack.single_turn.single_turn_attack_strategy import (
-    SingleTurnAttackStrategy,
-)
-<<<<<<< HEAD
-from pyrit.models import SeedPromptDataset, SeedPromptGroup
-from pyrit.setup import initialize_pyrit
-=======
-from pyrit.models import SeedDataset, SeedGroup
->>>>>>> dc18d8c0
-
-from .scanner_config import ScannerConfig
-
-SCANNER_EXECUTION_START_TIME_MEMORY_LABEL: str = "scanner_execution_start_time"
-
-
-def parse_args(args=None) -> Namespace:
-    parser = ArgumentParser(
-        prog="pyrit_scan",
-        description="Parse the arguments for the Pyrit Scanner CLI.",
-        formatter_class=ArgumentDefaultsHelpFormatter,
-    )
-    parser.add_argument(
-        "--config-file",
-        type=str,
-        help="Path to the scanner YAML config file.",
-        required=True,
-    )
-    return parser.parse_args(args)
-
-
-def load_seed_groups(dataset_paths: List[str]) -> List[SeedGroup]:
-    """
-    loads each dataset file path into a list of SeedPrompt objects.
-    """
-    if not dataset_paths:
-        raise ValueError("No datasets provided in the configuration.")
-
-    all_prompt_groups: List[SeedGroup] = []
-    for path_str in dataset_paths:
-        path = Path(path_str)
-        if not path.exists():
-            raise FileNotFoundError(f"Dataset file '{path}' does not exist.")
-        dataset = SeedDataset.from_yaml_file(path)
-        groups = SeedDataset.group_seed_prompts_by_prompt_group_id(dataset.prompts)
-        all_prompt_groups.extend(groups)
-
-    return all_prompt_groups
-
-
-def _get_first_text_values_if_exist(prompt_groups: List[SeedGroup]) -> List[str]:
-    """
-    Get the first text value from the seed prompts in each of the provided prompt groups.
-
-    If no text value exists, return the value of the first seed prompt.
-
-    Args:
-        prompt_groups (List[SeedGroup]): List of SeedGroup objects.
-            Assumed to contain at least one group, and each group is assumed to
-            contain at least one seed prompt.
-    """
-    first_text_values = []
-    for group in prompt_groups:
-        if not group.prompts:
-            raise ValueError("Seed group is empty, no prompts available.")
-        # Find the first text prompt in the group.
-        # If none exist, use the first prompt's value.
-        first_text_value = group.prompts[0].value
-        for prompt in group.prompts:
-            if prompt.data_type == "text":
-                first_text_value = prompt.value
-                break
-
-        first_text_values.append(first_text_value)
-
-    return first_text_values
-
-
-async def run_scenarios_async(config: ScannerConfig) -> None:
-    """
-    Run scenarios
-    """
-    memory_labels = config.database.memory_labels or {}
-    memory_labels[SCANNER_EXECUTION_START_TIME_MEMORY_LABEL] = datetime.now().isoformat()
-
-    seed_groups = load_seed_groups(config.datasets)
-    prompt_converters = config.create_prompt_converters()
-    attacks = config.create_attacks(prompt_converters=prompt_converters)
-
-    attack_results = []
-    for attack in attacks:
-        objectives = _get_first_text_values_if_exist(seed_groups)
-        if hasattr(attack, "execute_async"):
-            for i in range(len(objectives)):
-                objective = objectives[i]
-                args = {
-                    "objective": objective,
-                    "memory_labels": memory_labels,
-                }
-                if isinstance(attack, SingleTurnAttackStrategy) and len(seed_groups) > i:
-                    args["seed_group"] = seed_groups[i]  # type: ignore
-                attack_results.append(await attack.execute_async(**args))
-        else:
-            raise ValueError(f"The attack {type(attack).__name__} does not have execute_async.")
-
-    # Print conversations
-    printer = ConsoleAttackResultPrinter()
-    for result in attack_results:
-        await printer.print_result_async(result=result, include_auxiliary_scores=True)  # type: ignore
-
-
-def main(args=None):
-    parsed_args = parse_args(args)
-
-    config_file = Path(parsed_args.config_file)
-    if not config_file.exists():
-        raise FileNotFoundError(f"Configuration file {config_file.absolute()} does not exist.")
-
-    config = ScannerConfig.from_yaml(str(config_file))
-    initialize_pyrit(memory_db_type=config.database.db_type)
-
-    asyncio.run(run_scenarios_async(config))
-
-
-if __name__ == "__main__":
-    main()
+# Copyright (c) Microsoft Corporation.
+# Licensed under the MIT License.
+
+import asyncio
+from argparse import ArgumentDefaultsHelpFormatter, ArgumentParser, Namespace
+from datetime import datetime
+from pathlib import Path
+from typing import List
+
+from pyrit.executor.attack import ConsoleAttackResultPrinter
+from pyrit.executor.attack.single_turn.single_turn_attack_strategy import (
+    SingleTurnAttackStrategy,
+)
+from pyrit.models import SeedDataset, SeedGroup
+from pyrit.setup import initialize_pyrit
+
+from .scanner_config import ScannerConfig
+
+SCANNER_EXECUTION_START_TIME_MEMORY_LABEL: str = "scanner_execution_start_time"
+
+
+def parse_args(args=None) -> Namespace:
+    parser = ArgumentParser(
+        prog="pyrit_scan",
+        description="Parse the arguments for the Pyrit Scanner CLI.",
+        formatter_class=ArgumentDefaultsHelpFormatter,
+    )
+    parser.add_argument(
+        "--config-file",
+        type=str,
+        help="Path to the scanner YAML config file.",
+        required=True,
+    )
+    return parser.parse_args(args)
+
+
+def load_seed_groups(dataset_paths: List[str]) -> List[SeedGroup]:
+    """
+    loads each dataset file path into a list of SeedPrompt objects.
+    """
+    if not dataset_paths:
+        raise ValueError("No datasets provided in the configuration.")
+
+    all_prompt_groups: List[SeedGroup] = []
+    for path_str in dataset_paths:
+        path = Path(path_str)
+        if not path.exists():
+            raise FileNotFoundError(f"Dataset file '{path}' does not exist.")
+        dataset = SeedDataset.from_yaml_file(path)
+        groups = SeedDataset.group_seed_prompts_by_prompt_group_id(dataset.prompts)
+        all_prompt_groups.extend(groups)
+
+    return all_prompt_groups
+
+
+def _get_first_text_values_if_exist(prompt_groups: List[SeedGroup]) -> List[str]:
+    """
+    Get the first text value from the seed prompts in each of the provided prompt groups.
+
+    If no text value exists, return the value of the first seed prompt.
+
+    Args:
+        prompt_groups (List[SeedGroup]): List of SeedGroup objects.
+            Assumed to contain at least one group, and each group is assumed to
+            contain at least one seed prompt.
+    """
+    first_text_values = []
+    for group in prompt_groups:
+        if not group.prompts:
+            raise ValueError("Seed group is empty, no prompts available.")
+        # Find the first text prompt in the group.
+        # If none exist, use the first prompt's value.
+        first_text_value = group.prompts[0].value
+        for prompt in group.prompts:
+            if prompt.data_type == "text":
+                first_text_value = prompt.value
+                break
+
+        first_text_values.append(first_text_value)
+
+    return first_text_values
+
+
+async def run_scenarios_async(config: ScannerConfig) -> None:
+    """
+    Run scenarios
+    """
+    memory_labels = config.database.memory_labels or {}
+    memory_labels[SCANNER_EXECUTION_START_TIME_MEMORY_LABEL] = datetime.now().isoformat()
+
+    seed_groups = load_seed_groups(config.datasets)
+    prompt_converters = config.create_prompt_converters()
+    attacks = config.create_attacks(prompt_converters=prompt_converters)
+
+    attack_results = []
+    for attack in attacks:
+        objectives = _get_first_text_values_if_exist(seed_groups)
+        if hasattr(attack, "execute_async"):
+            for i in range(len(objectives)):
+                objective = objectives[i]
+                args = {
+                    "objective": objective,
+                    "memory_labels": memory_labels,
+                }
+                if isinstance(attack, SingleTurnAttackStrategy) and len(seed_groups) > i:
+                    args["seed_group"] = seed_groups[i]  # type: ignore
+                attack_results.append(await attack.execute_async(**args))
+        else:
+            raise ValueError(f"The attack {type(attack).__name__} does not have execute_async.")
+
+    # Print conversations
+    printer = ConsoleAttackResultPrinter()
+    for result in attack_results:
+        await printer.print_result_async(result=result, include_auxiliary_scores=True)  # type: ignore
+
+
+def main(args=None):
+    parsed_args = parse_args(args)
+
+    config_file = Path(parsed_args.config_file)
+    if not config_file.exists():
+        raise FileNotFoundError(f"Configuration file {config_file.absolute()} does not exist.")
+
+    config = ScannerConfig.from_yaml(str(config_file))
+    initialize_pyrit(memory_db_type=config.database.db_type)
+
+    asyncio.run(run_scenarios_async(config))
+
+
+if __name__ == "__main__":
+    main()