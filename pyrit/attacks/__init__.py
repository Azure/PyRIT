--- conflicted
+++ resolved
@@ -35,17 +35,13 @@
     "ContextT",
     "ConversationSession",
     "CrescendoAttack",
-<<<<<<< HEAD
-    "ManyShotJailbreakAttack",
-    "TreeOfAttacksWithPruningAttack",
-=======
     "FlipAttack",
     "MultiTurnAttackContext",
     "PromptSendingAttack",
     "RTOSystemPromptPaths",
     "RedTeamingAttack",
+    "ManyShotJailbreakAttack",
     "SingleTurnAttackContext",
->>>>>>> 2fb058dd
     "TAPAttack",
     "TAPAttackContext",
     "TAPAttackResult",
