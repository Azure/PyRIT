--- conflicted
+++ resolved
@@ -95,13 +95,8 @@
     Logs retry attempts at the INFO level and stops after a maximum number of attempts.
 
     Args:
-<<<<<<< HEAD
-        retry_function (Callable): The function to determine if a retry should occur based
-            on the boolean result of the decorated function.
-=======
         retry_function (Callable): The boolean function to determine if a retry should occur based
             on the result of the decorated function.
->>>>>>> eaa64124
         retry_max_num_attempts (Optional, int): The maximum number of retry attempts. Defaults to
             CUSTOM_RESULT_RETRY_MAX_NUM_ATTEMPTS.
         func (Callable): The function to be decorated.
