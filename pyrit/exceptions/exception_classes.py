# Copyright (c) Microsoft Corporation.
# Licensed under the MIT license.

from abc import ABC
import json
import logging
import os
from openai import RateLimitError
from tenacity import after_log, retry, retry_if_exception_type, stop_after_attempt, wait_random_exponential
from typing import Callable

from pyrit.models import construct_response_from_request, PromptRequestPiece, PromptRequestResponse

RETRY_MAX_NUM_ATTEMPTS = int(os.getenv("RETRY_MAX_NUM_ATTEMPTS", 5))
RETRY_WAIT_MIN_SECONDS = int(os.getenv("RETRY_WAIT_MIN_SECONDS", 1))
RETRY_WAIT_MAX_SECONDS = int(os.getenv("RETRY_WAIT_MAX_SECONDS", 60))

logger = logging.getLogger(__name__)


class PyritException(Exception, ABC):

    def __init__(self, status_code=500, *, message: str = "An error occured"):
        self.status_code = status_code
        self.message = message
        super().__init__(f"Status Code: {status_code}, Message: {message}")

    def process_exception(self) -> str:
        """
        Logs and returns a string representation of the exception.
        """
        log_message = f"{self.__class__.__name__} encountered: Status Code: {self.status_code}, Message: {self.message}"
        logger.error(log_message)
        # Return a string representation of the exception so users can extract and parse
        return json.dumps({"status_code": self.status_code, "message": self.message})


class BadRequestException(PyritException):
    """Exception class for bad client requests."""

    def __init__(self, status_code: int = 400, *, message: str = "Bad Request"):
        super().__init__(status_code, message=message)


class RateLimitException(PyritException):
    """Exception class for authentication errors."""

    def __init__(self, status_code: int = 429, *, message: str = "Rate Limit Exception"):
        super().__init__(status_code, message=message)


class EmptyResponseException(BadRequestException):
    """Exception class for empty response errors."""

    def __init__(self, status_code: int = 204, *, message: str = "No Content"):
        super().__init__(status_code=status_code, message=message)


class InvalidJsonException(PyritException):
    """Exception class for blocked content errors."""

    def __init__(self, *, message: str = "Invalid JSON Response"):
        super().__init__(message=message)

class MissingPromptPlaceholderException(PyritException):
<<<<<<< HEAD
    """Exception class for missing prompt holder errors."""
=======
    """Exception class for missing prompt placeholder errors."""
>>>>>>> 5391217b

    def __init__(self, status_code: int = 204, *, message: str = "No prompt placeholder"):
        super().__init__(status_code=status_code, message=message)


def handle_bad_request_exception(
    response_text: str,
    request: PromptRequestPiece,
    is_content_filter=False,
) -> PromptRequestResponse:

    if "content_filter" in response_text or is_content_filter:
        # Handle bad request error when content filter system detects harmful content
        bad_request_exception = BadRequestException(400, message=response_text)
        resp_text = bad_request_exception.process_exception()
        response_entry = construct_response_from_request(
            request=request, response_text_pieces=[resp_text], response_type="error", error="blocked"
        )
    else:
        raise

    return response_entry


def pyrit_target_retry(func: Callable) -> Callable:
    """
    A decorator to apply retry logic with exponential backoff to a function.

    Retries the function if it raises RateLimitError or EmptyResponseException,
    with a wait time between retries that follows an exponential backoff strategy.
    Logs retry attempts at the INFO level and stops after a maximum number of attempts.

    Args:
        func (Callable): The function to be decorated.

    Returns:
        Callable: The decorated function with retry logic applied.
    """
    global RETRY_MAX_NUM_ATTEMPTS, RETRY_WAIT_MIN_SECONDS, RETRY_WAIT_MAX_SECONDS

    return retry(
        reraise=True,
        retry=retry_if_exception_type(RateLimitError) | retry_if_exception_type(EmptyResponseException),
        wait=wait_random_exponential(min=RETRY_WAIT_MIN_SECONDS, max=RETRY_WAIT_MAX_SECONDS),
        after=after_log(logger, logging.INFO),
        stop=stop_after_attempt(RETRY_MAX_NUM_ATTEMPTS),
    )(func)


def pyrit_json_retry(func: Callable) -> Callable:
    """
    A decorator to apply retry logic with exponential backoff to a function.

    Retries the function if it raises a JSON error,
    with a wait time between retries that follows an exponential backoff strategy.
    Logs retry attempts at the INFO level and stops after a maximum number of attempts.

    Args:
        func (Callable): The function to be decorated.

    Returns:
        Callable: The decorated function with retry logic applied.
    """
    global RETRY_MAX_NUM_ATTEMPTS, RETRY_WAIT_MIN_SECONDS, RETRY_WAIT_MAX_SECONDS

    return retry(
        reraise=True,
        retry=retry_if_exception_type(InvalidJsonException),
        wait=wait_random_exponential(min=RETRY_WAIT_MIN_SECONDS, max=RETRY_WAIT_MAX_SECONDS),
        after=after_log(logger, logging.INFO),
        stop=stop_after_attempt(RETRY_MAX_NUM_ATTEMPTS),
    )(func)


def remove_markdown_json(response_msg: str) -> str:
    """
    Checks if the response message is in JSON format and removes Markdown formatting if present.

    Args:
        response_msg (str): The response message to check.

    Returns:
        str: The response message without Markdown formatting if present.
    """
    if response_msg[:8] == "```json\n" and response_msg[-4:] == "\n```":
        response_msg = response_msg[8:-4]

    return response_msg


def pyrit_placeholder_retry(func: Callable) -> Callable:
    """
    A decorator to apply retry logic with exponential backoff to a function.

<<<<<<< HEAD
    Retries the function if it raises MissingPromptPlaceholderException,
=======
    Retries the function if it raises MissingPromptholderException,
>>>>>>> 5391217b
    with a wait time between retries that follows an exponential backoff strategy.
    Logs retry attempts at the INFO level and stops after a maximum number of attempts.

    Args:
        func (Callable): The function to be decorated.

    Returns:
        Callable: The decorated function with retry logic applied.
    """

    global RETRY_MAX_NUM_ATTEMPTS, RETRY_WAIT_MIN_SECONDS, RETRY_WAIT_MAX_SECONDS
    
    return retry(
        reraise=True,
        retry=retry_if_exception_type(MissingPromptPlaceholderException),
        wait=wait_random_exponential(min=RETRY_WAIT_MIN_SECONDS, max=RETRY_WAIT_MAX_SECONDS),
        after=after_log(logger, logging.INFO),
        stop=stop_after_attempt(RETRY_MAX_NUM_ATTEMPTS),
    )(func)<|MERGE_RESOLUTION|>--- conflicted
+++ resolved
@@ -63,11 +63,7 @@
         super().__init__(message=message)
 
 class MissingPromptPlaceholderException(PyritException):
-<<<<<<< HEAD
-    """Exception class for missing prompt holder errors."""
-=======
     """Exception class for missing prompt placeholder errors."""
->>>>>>> 5391217b
 
     def __init__(self, status_code: int = 204, *, message: str = "No prompt placeholder"):
         super().__init__(status_code=status_code, message=message)
@@ -162,11 +158,7 @@
     """
     A decorator to apply retry logic with exponential backoff to a function.
 
-<<<<<<< HEAD
     Retries the function if it raises MissingPromptPlaceholderException,
-=======
-    Retries the function if it raises MissingPromptholderException,
->>>>>>> 5391217b
     with a wait time between retries that follows an exponential backoff strategy.
     Logs retry attempts at the INFO level and stops after a maximum number of attempts.
 
