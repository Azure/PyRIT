# Copyright (c) Microsoft Corporation.
# Licensed under the MIT license.

import abc
import asyncio
<<<<<<< HEAD
import logging
from typing import Optional
=======
from typing import Any, List, Optional
>>>>>>> 74dce4c8
from uuid import uuid4

from pyrit.common.batch_helper import batch_task_async
from pyrit.exceptions import EmptyResponseException
from pyrit.memory import CentralMemory, MemoryInterface
from pyrit.models import (
    PromptRequestPiece,
    PromptRequestResponse,
    construct_response_from_request,
)
<<<<<<< HEAD
from pyrit.models.filter_criteria import PromptFilterCriteria, PromptConverterState
from pyrit.prompt_converter import PromptConverter
=======
from pyrit.models.seed_prompt import SeedPromptGroup
from pyrit.prompt_normalizer import PromptConverterConfiguration
>>>>>>> 74dce4c8
from pyrit.prompt_normalizer.normalizer_request import NormalizerRequest
from pyrit.prompt_target import PromptTarget

logger = logging.getLogger(__name__)


class PromptNormalizer(abc.ABC):
    _memory: MemoryInterface = None

    def __init__(self, start_token: str = "⟪", end_token: str = "⟫") -> None:
        """
        Initializes the PromptNormalizer.

        start_token and end_token are used to delineate which part of a prompt is converted.
        """
        self._memory = CentralMemory.get_memory_instance()
        self._start_token = start_token
        self._end_token = end_token
        self.id = str(uuid4())
        self._skip_criteria: Optional[PromptFilterCriteria] = None

    async def send_prompt_async(
        self,
        *,
        seed_prompt_group: SeedPromptGroup,
        target: PromptTarget,
        conversation_id: str = None,
        request_converter_configurations: list[PromptConverterConfiguration] = [],
        response_converter_configurations: list[PromptConverterConfiguration] = [],
        sequence: int = -1,
        labels: Optional[dict[str, str]] = None,
        orchestrator_identifier: Optional[dict[str, str]] = None,
    ) -> PromptRequestResponse:
        """
        Sends a single request to a target.

        Args:
            seed_prompt_group (SeedPromptGroup): The seed prompt group to be sent.
            target (PromptTarget): The target to which the prompt is sent.
            conversation_id (str, optional): The ID of the conversation. Defaults to None.
            request_converter_configurations (list[PromptConverterConfiguration], optional): Configurations for
                converting the request. Defaults to an empty list.
            response_converter_configurations (list[PromptConverterConfiguration], optional): Configurations for
                converting the response. Defaults to an empty list.
            sequence (int, optional): The sequence number of the request. Defaults to -1.
            labels (Optional[dict[str, str]], optional): Labels associated with the request. Defaults to None.
            orchestrator_identifier (Optional[dict[str, str]], optional): Identifier for the orchestrator. Defaults to
                None.

            Raises:
            Exception: If an error occurs during the request processing.

        Returns:
            PromptRequestResponse: The response received from the target.
        """

        request = await self._build_prompt_request_response(
            seed_prompt_group=seed_prompt_group,
            conversation_id=conversation_id,
            request_converter_configurations=request_converter_configurations,
            target=target,
            sequence=sequence,
            labels=labels,
            orchestrator_identifier=orchestrator_identifier,
        )

        if self._should_skip_based_on_skip_criteria(request):
            return None

        response = None

        try:
            response = await target.send_prompt_async(prompt_request=request)
            await self._calc_hash_and_add_request_to_memory(request=request)
        except EmptyResponseException:
            # Empty responses are retried, but we don't want them to stop execution
            await self._calc_hash_and_add_request_to_memory(request=request)

            response = construct_response_from_request(
                request=request.request_pieces[0],
                response_text_pieces=[""],
                response_type="text",
                error="empty",
            )

        except Exception as ex:
            # Ensure request to memory before processing exception
            await self._calc_hash_and_add_request_to_memory(request=request)

            error_response = construct_response_from_request(
                request=request.request_pieces[0],
                response_text_pieces=[str(ex)],
                response_type="error",
                error="processing",
            )

            await self._calc_hash_and_add_request_to_memory(request=error_response)
            raise

        if response is None:
            return None

        await self.convert_values(converter_configurations=response_converter_configurations, request_response=response)

        await self._calc_hash_and_add_request_to_memory(request=response)
        return response

    async def send_prompt_batch_to_target_async(
        self,
        *,
        requests: list[NormalizerRequest],
        target: PromptTarget,
        labels: Optional[dict[str, str]] = None,
        orchestrator_identifier: Optional[dict[str, str]] = None,
        batch_size: int = 10,
    ) -> list[PromptRequestResponse]:
        """
        Sends a batch of prompts to the target asynchronously.

        Args:
            requests (list[NormalizerRequest]): A list of NormalizerRequest objects to be sent.
            target (PromptTarget): The target to which the prompts are sent.
            labels (Optional[dict[str, str]], optional): A dictionary of labels to be included with the request.
                Defaults to None.
            orchestrator_identifier (Optional[dict[str, str]], optional): A dictionary identifying the orchestrator.
                Defaults to None.
            batch_size (int, optional): The number of prompts to include in each batch. Defaults to 10.

        Returns:
            list[PromptRequestResponse]: A list of PromptRequestResponse objects representing the responses
                received for each prompt.
        """

        batch_items: List[List[Any]] = [
            [request.seed_prompt_group for request in requests],
            [request.request_converter_configurations for request in requests],
            [request.response_converter_configurations for request in requests],
            [request.conversation_id for request in requests],
        ]

        batch_item_keys = [
            "seed_prompt_group",
            "request_converter_configurations",
            "response_converter_configurations",
            "conversation_id",
        ]

        return await batch_task_async(
            prompt_target=target,
            batch_size=batch_size,
            items_to_batch=batch_items,
            task_func=self.send_prompt_async,
            task_arguments=batch_item_keys,
            target=target,
            labels=labels,
            orchestrator_identifier=orchestrator_identifier,
        )

    async def convert_values(
        self,
        converter_configurations: list[PromptConverterConfiguration],
        request_response: PromptRequestResponse,
    ):

        for converter_configuration in converter_configurations:
            for piece_index, piece in enumerate(request_response.request_pieces):
                indexes = converter_configuration.indexes_to_apply
                data_types = converter_configuration.prompt_data_types_to_apply

                if indexes and piece_index not in indexes:
                    continue
                if data_types and piece.converted_value_data_type not in data_types:
                    continue

                piece.converter_identifiers.extend(
                    [converter.get_identifier() for converter in converter_configuration.converters]
                )

                converted_text = piece.converted_value
                converted_text_data_type = piece.converted_value_data_type

                for converter in converter_configuration.converters:
                    converter_result = await converter.convert_tokens_async(
                        prompt=converted_text,
                        input_type=converted_text_data_type,
                        start_token=self._start_token,
                        end_token=self._end_token,
                    )
                    converted_text = converter_result.output_text
                    converted_text_data_type = converter_result.output_type

                piece.converted_value = converted_text
                piece.converted_value_data_type = converted_text_data_type


    def set_skip_criteria(self, skip_criteria: PromptFilterCriteria, skip_value_type: PromptConverterState) -> None:
        """
        Sets the skip criteria for the orchestrator.

        If prompts match this in memory and are the same as one being sent, then they won't be sent to a target.

        Prompts are the same if either the original prompt or the converted prompt, determined by skip_value_type flag.
        """
        self._skip_criteria = skip_criteria

        self._prompts_to_skip = self._memory.get_prompt_request_pieces(
            orchestrator_id=self._skip_criteria.orchestrator_id,
            conversation_id=self._skip_criteria.conversation_id,
            prompt_ids=self._skip_criteria.prompt_ids,
            labels=self._skip_criteria.labels,
            sent_after=self._skip_criteria.sent_after,
            sent_before=self._skip_criteria.sent_before,
            original_values=self._skip_criteria.original_values,
            converted_values=self._skip_criteria.converted_values,
            data_type=self._skip_criteria.data_type,
            not_data_type=self._skip_criteria.not_data_type,
            converted_value_sha256=self._skip_criteria.converted_value_sha256,
        )

        self._skip_value_type = skip_value_type


    def _should_skip_based_on_skip_criteria(self, prompt_request: PromptRequestResponse) -> None:
        """
        Filters out prompts from prompt_request_list that match the skip criteria.

        Every request_piece of the prompt_request needs to have matching sha256 to skip.
        """
        if not self._skip_criteria:
            return False

        for user_prompt in prompt_request.request_pieces:
            for sent_prompt in self._prompts_to_skip:
                if self._skip_value_type == "converted":
                    if user_prompt.converted_value_sha256 != sent_prompt.converted_value_sha256:
                        return False
                else:
                    if user_prompt.original_value_sha256 != sent_prompt.original_value_sha256:
                        return False
        return True


    async def _calc_hash_and_add_request_to_memory(self, request: PromptRequestResponse) -> None:
        """
        Adds a request to the memory.
        """
        tasks = [asyncio.create_task(piece.set_sha256_values_async()) for piece in request.request_pieces]
        await asyncio.gather(*tasks)
        self._memory.add_request_response_to_memory(request=request)

    async def _build_prompt_request_response(
        self,
        *,
        seed_prompt_group: SeedPromptGroup,
        conversation_id: str,
        request_converter_configurations: list[PromptConverterConfiguration],
        target: PromptTarget,
        sequence: int,
        labels: dict[str, str],
        orchestrator_identifier: Optional[dict[str, str]],
    ) -> PromptRequestResponse:
        """
        Builds a prompt request response based on the given parameters.

        Applies parameters and converters to the prompt text and puts all the pieces together.

        Args:
            seed_prompt_group (SeedPromptGroup): The group of seed prompts to be used.
            conversation_id (str): The ID of the conversation.
            request_converter_configurations (list[PromptConverterConfiguration]): List of configurations for
                request converters.
            target (PromptTarget): The target for the prompt.
            sequence (int): The sequence number of the prompt.
            labels (dict[str, str]): A dictionary of labels associated with the prompt.
            orchestrator_identifier (Optional[dict[str, str]]): An optional dictionary for orchestrator identifiers.

        Returns:
            PromptRequestResponse: The prompt request response object.
        """

        entries = []

        # All prompt request pieces within PromptRequestResponse needs to have same conversation ID.
        conversation_id = conversation_id if conversation_id else str(uuid4())
        for seed_prompt in seed_prompt_group.prompts:

            prompt_request_piece = PromptRequestPiece(
                role="user",
                original_value=seed_prompt.value,
                conversation_id=conversation_id,
                sequence=sequence,
                labels=labels,
                prompt_metadata=seed_prompt.metadata,
                prompt_target_identifier=target.get_identifier(),
                orchestrator_identifier=orchestrator_identifier,
                original_value_data_type=seed_prompt.data_type,
            )

            entries.append(prompt_request_piece)

        response = PromptRequestResponse(request_pieces=entries)

        await self.convert_values(converter_configurations=request_converter_configurations, request_response=response)

        return response<|MERGE_RESOLUTION|>--- conflicted
+++ resolved
@@ -3,12 +3,8 @@
 
 import abc
 import asyncio
-<<<<<<< HEAD
 import logging
-from typing import Optional
-=======
 from typing import Any, List, Optional
->>>>>>> 74dce4c8
 from uuid import uuid4
 
 from pyrit.common.batch_helper import batch_task_async
@@ -19,13 +15,9 @@
     PromptRequestResponse,
     construct_response_from_request,
 )
-<<<<<<< HEAD
 from pyrit.models.filter_criteria import PromptFilterCriteria, PromptConverterState
-from pyrit.prompt_converter import PromptConverter
-=======
 from pyrit.models.seed_prompt import SeedPromptGroup
 from pyrit.prompt_normalizer import PromptConverterConfiguration
->>>>>>> 74dce4c8
 from pyrit.prompt_normalizer.normalizer_request import NormalizerRequest
 from pyrit.prompt_target import PromptTarget
 
@@ -268,6 +260,54 @@
         return True
 
 
+
+    def set_skip_criteria(self, skip_criteria: PromptFilterCriteria, skip_value_type: PromptConverterState) -> None:
+        """
+        Sets the skip criteria for the orchestrator.
+
+        If prompts match this in memory and are the same as one being sent, then they won't be sent to a target.
+
+        Prompts are the same if either the original prompt or the converted prompt, determined by skip_value_type flag.
+        """
+        self._skip_criteria = skip_criteria
+
+        self._prompts_to_skip = self._memory.get_prompt_request_pieces(
+            orchestrator_id=self._skip_criteria.orchestrator_id,
+            conversation_id=self._skip_criteria.conversation_id,
+            prompt_ids=self._skip_criteria.prompt_ids,
+            labels=self._skip_criteria.labels,
+            sent_after=self._skip_criteria.sent_after,
+            sent_before=self._skip_criteria.sent_before,
+            original_values=self._skip_criteria.original_values,
+            converted_values=self._skip_criteria.converted_values,
+            data_type=self._skip_criteria.data_type,
+            not_data_type=self._skip_criteria.not_data_type,
+            converted_value_sha256=self._skip_criteria.converted_value_sha256,
+        )
+
+        self._skip_value_type = skip_value_type
+
+
+    def _should_skip_based_on_skip_criteria(self, prompt_request: PromptRequestResponse) -> None:
+        """
+        Filters out prompts from prompt_request_list that match the skip criteria.
+
+        Every request_piece of the prompt_request needs to have matching sha256 to skip.
+        """
+        if not self._skip_criteria:
+            return False
+
+        for user_prompt in prompt_request.request_pieces:
+            for sent_prompt in self._prompts_to_skip:
+                if self._skip_value_type == "converted":
+                    if user_prompt.converted_value_sha256 != sent_prompt.converted_value_sha256:
+                        return False
+                else:
+                    if user_prompt.original_value_sha256 != sent_prompt.original_value_sha256:
+                        return False
+        return True
+
+
     async def _calc_hash_and_add_request_to_memory(self, request: PromptRequestResponse) -> None:
         """
         Adds a request to the memory.
