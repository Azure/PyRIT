# Copyright (c) Microsoft Corporation.
# Licensed under the MIT license.

import asyncio
import copy
import logging
import traceback
from typing import Any, Dict, List, Optional
from uuid import uuid4

from pyrit.exceptions import EmptyResponseException
from pyrit.memory import CentralMemory, MemoryInterface
from pyrit.models import (
    Message,
    MessagePiece,
    SeedGroup,
    construct_response_from_request,
)
from pyrit.models.filter_criteria import PromptConverterState, PromptFilterCriteria
from pyrit.prompt_normalizer import NormalizerRequest, PromptConverterConfiguration
from pyrit.prompt_target import PromptTarget
from pyrit.prompt_target.batch_helper import batch_task_async

logger = logging.getLogger(__name__)


class PromptNormalizer:
    _memory: MemoryInterface = None

    def __init__(self, start_token: str = "⟪", end_token: str = "⟫") -> None:
        """
        Initializes the PromptNormalizer.

        start_token and end_token are used to delineate which part of a prompt is converted.
        """
        self._memory = CentralMemory.get_memory_instance()
        self._start_token = start_token
        self._end_token = end_token
        self.id = str(uuid4())
        self._skip_criteria: Optional[PromptFilterCriteria] = None

    async def send_prompt_async(
        self,
        *,
        seed_group: SeedGroup,
        target: PromptTarget,
        conversation_id: Optional[str] = None,
        request_converter_configurations: list[PromptConverterConfiguration] = [],
        response_converter_configurations: list[PromptConverterConfiguration] = [],
        labels: Optional[dict[str, str]] = None,
        attack_identifier: Optional[dict[str, str]] = None,
    ) -> Message:
        """
        Sends a single request to a target.

        Args:
            seed_group (SeedGroup): The seed group to be sent.
            target (PromptTarget): The target to which the prompt is sent.
            conversation_id (str, optional): The ID of the conversation. Defaults to None.
            request_converter_configurations (list[PromptConverterConfiguration], optional): Configurations for
                converting the request. Defaults to an empty list.
            response_converter_configurations (list[PromptConverterConfiguration], optional): Configurations for
                converting the response. Defaults to an empty list.
            labels (Optional[dict[str, str]], optional): Labels associated with the request. Defaults to None.
            attack_identifier (Optional[dict[str, str]], optional): Identifier for the attack. Defaults to
                None.

        Raises:
            Exception: If an error occurs during the request processing.
            ValueError: If the prompts in the SeedGroup are not part of the same sequence.

        Returns:
            Message: The response received from the target.
        """
        # Validates that the SeedPrompts in the SeedGroup are part of the same sequence
        if len(set(prompt.sequence for prompt in seed_group.prompts)) > 1:
            raise ValueError("All SeedPrompts in the SeedGroup must have the same sequence.")

        request = await self.build_message(
            seed_group=seed_group,
            conversation_id=conversation_id,
            request_converter_configurations=request_converter_configurations,
            target=target,
            labels=labels,
            attack_identifier=attack_identifier,
        )
        
        return await self.send_message_async(
            message=request,
            target=target,
            response_converter_configurations=response_converter_configurations,
        )

    async def send_message_async(
        self,
        *,
        message: Message,
        target: PromptTarget,
        response_converter_configurations: list[PromptConverterConfiguration] = [],
    ) -> Message:
        """
        Sends a pre-built message to a target.
        This is useful when you want to build the message separately (using build_message)
        and then send it later.

        Args:
            message (Message): The pre-built message to send.
            target (PromptTarget): The target to which the message is sent.
            response_converter_configurations (list[PromptConverterConfiguration], optional): Configurations for
                converting the response. Defaults to an empty list.

        Returns:
            Message: The response received from the target.

        Raises:
            Exception: If an error occurs during the request processing.
        """
        await self._calc_hash(request=message)

        if self._should_skip_based_on_skip_criteria(message):
            return None

        responses = None

        try:
<<<<<<< HEAD
            response = await target.send_prompt_async(message=message)
            self._memory.add_message_to_memory(request=message)
=======
            responses = await target.send_prompt_async(message=request)
            self._memory.add_message_to_memory(request=request)
>>>>>>> f88fc2ee
        except EmptyResponseException:
            # Empty responses are retried, but we don't want them to stop execution
            self._memory.add_message_to_memory(request=message)

<<<<<<< HEAD
            response = construct_response_from_request(
                request=message.message_pieces[0],
                response_text_pieces=[""],
                response_type="text",
                error="empty",
            )
=======
            responses = [
                construct_response_from_request(
                    request=request.message_pieces[0],
                    response_text_pieces=[""],
                    response_type="text",
                    error="empty",
                )
            ]
>>>>>>> f88fc2ee

        except Exception as ex:
            # Ensure request to memory before processing exception
            self._memory.add_message_to_memory(request=message)

            error_response = construct_response_from_request(
                request=message.message_pieces[0],
                response_text_pieces=[f"{ex}\n{repr(ex)}\n{traceback.format_exc()}"],
                response_type="error",
                error="processing",
            )

            await self._calc_hash(request=error_response)
            self._memory.add_message_to_memory(request=error_response)
            cid = message.message_pieces[0].conversation_id if message and message.message_pieces else None
            raise Exception(f"Error sending prompt with conversation ID: {cid}") from ex

        # handling empty responses message list and None responses
        if not responses or not any(responses):
            return None

        # Process all response messages (targets return list[Message])
        # Only apply response converters to the last message (final response)
        # Intermediate messages are tool calls/outputs that don't need conversion
        for i, resp in enumerate(responses):
            is_last = i == len(responses) - 1
            if is_last:
                await self.convert_values(converter_configurations=response_converter_configurations, message=resp)
            await self._calc_hash(request=resp)
            self._memory.add_message_to_memory(request=resp)

        # Return the last response for backward compatibility
        return responses[-1]

    async def send_prompt_batch_to_target_async(
        self,
        *,
        requests: list[NormalizerRequest],
        target: PromptTarget,
        labels: Optional[dict[str, str]] = None,
        attack_identifier: Optional[dict[str, str]] = None,
        batch_size: int = 10,
    ) -> list[Message]:
        """
        Sends a batch of prompts to the target asynchronously.

        Args:
            requests (list[NormalizerRequest]): A list of NormalizerRequest objects to be sent.
            target (PromptTarget): The target to which the prompts are sent.
            labels (Optional[dict[str, str]], optional): A dictionary of labels to be included with the request.
                Defaults to None.
            attack_identifier (Optional[dict[str, str]], optional): A dictionary identifying the attack.
                Defaults to None.
            batch_size (int, optional): The number of prompts to include in each batch. Defaults to 10.

        Returns:
            list[Message]: A list of Message objects representing the responses
                received for each prompt.
        """
        batch_items: List[List[Any]] = [
            [request.seed_group for request in requests],
            [request.request_converter_configurations for request in requests],
            [request.response_converter_configurations for request in requests],
            [request.conversation_id for request in requests],
        ]

        batch_item_keys = [
            "seed_group",
            "request_converter_configurations",
            "response_converter_configurations",
            "conversation_id",
        ]

        responses = await batch_task_async(
            prompt_target=target,
            batch_size=batch_size,
            items_to_batch=batch_items,
            task_func=self.send_prompt_async,
            task_arguments=batch_item_keys,
            target=target,
            labels=labels,
            attack_identifier=attack_identifier,
        )

        # send_prompt_async can return None if the prompt is skipped
        return [response for response in responses if response is not None]

    async def convert_values(
        self,
        converter_configurations: list[PromptConverterConfiguration],
        message: Message,
    ):

        for converter_configuration in converter_configurations:
            for piece_index, piece in enumerate(message.message_pieces):
                indexes = converter_configuration.indexes_to_apply
                data_types = converter_configuration.prompt_data_types_to_apply

                if indexes and piece_index not in indexes:
                    continue
                if data_types and piece.converted_value_data_type not in data_types:
                    continue

                piece.converter_identifiers.extend(
                    [converter.get_identifier() for converter in converter_configuration.converters]
                )

                converted_text = piece.converted_value
                converted_text_data_type = piece.converted_value_data_type

                for converter in converter_configuration.converters:
                    converter_result = await converter.convert_tokens_async(
                        prompt=converted_text,
                        input_type=converted_text_data_type,
                        start_token=self._start_token,
                        end_token=self._end_token,
                    )
                    converted_text = converter_result.output_text
                    converted_text_data_type = converter_result.output_type

                piece.converted_value = converted_text
                piece.converted_value_data_type = converted_text_data_type

    def set_skip_criteria(
        self, skip_criteria: PromptFilterCriteria, skip_value_type: PromptConverterState, ensure_response=True
    ) -> None:
        """
        Sets the skip criteria for the attack.

        If prompts match this in memory and are the same as one being sent, then they won't be sent to a target.

        Prompts are the same if either the original prompt or the converted prompt, determined by skip_value_type flag.
        """
        self._skip_criteria = skip_criteria

        skip_args: Dict[str, Any] = {
            "attack_id": self._skip_criteria.attack_id,
            "conversation_id": self._skip_criteria.conversation_id,
            "prompt_ids": self._skip_criteria.prompt_ids,
            "labels": self._skip_criteria.labels,
            "sent_after": self._skip_criteria.sent_after,
            "sent_before": self._skip_criteria.sent_before,
            "original_values": self._skip_criteria.original_values,
            "converted_values": self._skip_criteria.converted_values,
            "data_type": self._skip_criteria.data_type,
            "not_data_type": self._skip_criteria.not_data_type,
            "converted_value_sha256": self._skip_criteria.converted_value_sha256,
        }

        prompts_to_skip = self._memory.get_message_pieces(role="user", **skip_args)

        if ensure_response:
            # If a request was sent but we don't have a response we need to retry
            # so remove such requests from the prompts to skip list.
            responses = self._memory.get_message_pieces(role="assistant", **skip_args)
            response_conversation_ids = {response.conversation_id for response in responses}
            prompt_conversation_ids = {prompt.conversation_id for prompt in prompts_to_skip}
            missing_response_conversation_ids = prompt_conversation_ids - response_conversation_ids
            prompts_to_skip = [
                prompt for prompt in prompts_to_skip if prompt.conversation_id not in missing_response_conversation_ids
            ]

        self._original_sha256_prompts_to_skip = [
            prompt.original_value_sha256 for prompt in prompts_to_skip if prompt.original_value_sha256
        ]

        self._converted_sha256_prompts_to_skip = [
            prompt.converted_value_sha256 for prompt in prompts_to_skip if prompt.converted_value_sha256
        ]

        self._skip_value_type = skip_value_type

    def _should_skip_based_on_skip_criteria(self, message: Message) -> bool:
        """
        Filters out prompts from message_list that match the skip criteria.

        Every message_piece of the message needs to have matching sha256 to skip.
        """
        if not self._skip_criteria:
            return False

        for user_prompt in message.message_pieces:
            if self._skip_value_type == "converted":
                if user_prompt.converted_value_sha256 not in self._converted_sha256_prompts_to_skip:
                    return False
            else:
                if user_prompt.original_value_sha256 not in self._original_sha256_prompts_to_skip:
                    return False
        return True

    async def _calc_hash(self, request: Message) -> None:
        """
        Adds a request to the memory.
        """
        tasks = [asyncio.create_task(piece.set_sha256_values_async()) for piece in request.message_pieces]
        await asyncio.gather(*tasks)

    async def build_message(
        self,
        *,
        seed_group: SeedGroup,
        conversation_id: str,
        request_converter_configurations: list[PromptConverterConfiguration],
        target: PromptTarget,
        labels: dict[str, str],
        attack_identifier: Optional[dict[str, str]] = None,
    ) -> Message:
        """
        Builds a message based on the given parameters.

        Applies parameters and converters to the prompt text and puts all the pieces together.

        Args:
            seed_group (SeedGroup): The group of seed prompts to be used.
            conversation_id (str): The ID of the conversation.
            request_converter_configurations (list[PromptConverterConfiguration]): List of configurations for
                request converters.
            target (PromptTarget): The target for the prompt.
            labels (dict[str, str]): A dictionary of labels associated with the prompt.
            attack_identifier (Optional[dict[str, str]]): An optional dictionary for attack identifiers.

        Returns:
            Message: The message object.
        """
        entries = []

        # All message pieces within Message needs to have same conversation ID.
        conversation_id = conversation_id if conversation_id else str(uuid4())
        for seed_prompt in seed_group.prompts:
            message_piece = MessagePiece(
                role=seed_prompt.role,
                original_value=seed_prompt.value,
                conversation_id=conversation_id,
                sequence=seed_prompt.sequence,
                labels=labels,
                prompt_metadata=seed_prompt.metadata,
                prompt_target_identifier=target.get_identifier(),
                attack_identifier=attack_identifier,
                original_value_data_type=seed_prompt.data_type,
                targeted_harm_categories=list(seed_prompt.harm_categories) if seed_prompt.harm_categories else None,
            )

            entries.append(message_piece)

        response = Message(message_pieces=entries)

        await self.convert_values(converter_configurations=request_converter_configurations, message=response)
        return response

    async def add_prepended_conversation_to_memory(
        self,
        conversation_id: str,
        should_convert: bool = True,
        converter_configurations: Optional[list[PromptConverterConfiguration]] = None,
        attack_identifier: Optional[dict[str, str]] = None,
        prepended_conversation: Optional[list[Message]] = None,
    ) -> Optional[list[Message]]:
        """
        Processes the prepended conversation by converting it if needed and adding it to memory.

        Args:
            conversation_id (str): The conversation ID to use for the message pieces
            should_convert (bool): Whether to convert the prepended conversation
            converter_configurations (Optional[list[PromptConverterConfiguration]]): Configurations for converting the
                request
            attack_identifier (Optional[dict[str, str]]): Identifier for the attack
            prepended_conversation (Optional[list[Message]]): The conversation to prepend

        Returns:
            Optional[list[Message]]: The processed prepended conversation
        """
        if not prepended_conversation:
            return None

        # Create a deep copy of the prepended conversation to avoid modifying the original
        prepended_conversation = copy.deepcopy(prepended_conversation)

        for request in prepended_conversation:
            if should_convert and converter_configurations:
                await self.convert_values(message=request, converter_configurations=converter_configurations)
            for piece in request.message_pieces:
                piece.conversation_id = conversation_id
                if attack_identifier:
                    piece.attack_identifier = attack_identifier

                # if the piece is retrieved from somewhere else, it needs to be unique
                # and if not, this won't hurt anything
                piece.id = uuid4()

            self._memory.add_message_to_memory(request=request)

        return prepended_conversation<|MERGE_RESOLUTION|>--- conflicted
+++ resolved
@@ -123,25 +123,12 @@
         responses = None
 
         try:
-<<<<<<< HEAD
-            response = await target.send_prompt_async(message=message)
-            self._memory.add_message_to_memory(request=message)
-=======
             responses = await target.send_prompt_async(message=request)
             self._memory.add_message_to_memory(request=request)
->>>>>>> f88fc2ee
         except EmptyResponseException:
             # Empty responses are retried, but we don't want them to stop execution
             self._memory.add_message_to_memory(request=message)
 
-<<<<<<< HEAD
-            response = construct_response_from_request(
-                request=message.message_pieces[0],
-                response_text_pieces=[""],
-                response_type="text",
-                error="empty",
-            )
-=======
             responses = [
                 construct_response_from_request(
                     request=request.message_pieces[0],
@@ -150,7 +137,6 @@
                     error="empty",
                 )
             ]
->>>>>>> f88fc2ee
 
         except Exception as ex:
             # Ensure request to memory before processing exception
