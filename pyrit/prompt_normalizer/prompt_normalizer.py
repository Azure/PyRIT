# Copyright (c) Microsoft Corporation.
# Licensed under the MIT license.

import asyncio
import copy
import logging
import traceback
from typing import Any, List, Optional
from uuid import uuid4

from pyrit.exceptions import EmptyResponseException, PyritException
from pyrit.memory import CentralMemory, MemoryInterface
from pyrit.models import (
    Message,
    MessagePiece,
    SeedGroup,
    construct_response_from_request,
)
from pyrit.prompt_normalizer import NormalizerRequest, PromptConverterConfiguration
from pyrit.prompt_target import PromptTarget
from pyrit.prompt_target.batch_helper import batch_task_async

logger = logging.getLogger(__name__)


class PromptNormalizer:
    """
    Handles normalization and processing of prompts before they are sent to targets.
    """

    _memory: MemoryInterface = None

    def __init__(self, start_token: str = "⟪", end_token: str = "⟫") -> None:
        """
        Initialize the PromptNormalizer.

        start_token and end_token are used to delineate which part of a prompt is converted.
        """
        self._memory = CentralMemory.get_memory_instance()
        self._start_token = start_token
        self._end_token = end_token
        self.id = str(uuid4())

    async def send_prompt_async(
        self,
        *,
        seed_group: SeedGroup,
        target: PromptTarget,
        conversation_id: Optional[str] = None,
        request_converter_configurations: list[PromptConverterConfiguration] = [],
        response_converter_configurations: list[PromptConverterConfiguration] = [],
        labels: Optional[dict[str, str]] = None,
        attack_identifier: Optional[dict[str, str]] = None,
    ) -> Message:
        """
        Send a single request to a target.

        Args:
            seed_group (SeedGroup): The seed group to be sent.
            target (PromptTarget): The target to which the prompt is sent.
            conversation_id (str, optional): The ID of the conversation. Defaults to None.
            request_converter_configurations (list[PromptConverterConfiguration], optional): Configurations for
                converting the request. Defaults to an empty list.
            response_converter_configurations (list[PromptConverterConfiguration], optional): Configurations for
                converting the response. Defaults to an empty list.
            labels (Optional[dict[str, str]], optional): Labels associated with the request. Defaults to None.
            attack_identifier (Optional[dict[str, str]], optional): Identifier for the attack. Defaults to
                None.

        Raises:
            Exception: If an error occurs during the request processing.
            ValueError: If the prompts in the SeedGroup are not part of the same sequence.

        Returns:
            Message: The response received from the target.
        """
        # Validates that the SeedPrompts in the SeedGroup are part of the same sequence
        if len(set(prompt.sequence for prompt in seed_group.prompts)) > 1:
            raise ValueError("All SeedPrompts in the SeedGroup must have the same sequence.")

        request = await self.build_message(
            seed_group=seed_group,
            conversation_id=conversation_id,
            request_converter_configurations=request_converter_configurations,
            target=target,
            labels=labels,
            attack_identifier=attack_identifier,
        )
        
        return await self.send_message_async(
            message=request,
            target=target,
            response_converter_configurations=response_converter_configurations,
        )

    async def send_message_async(
        self,
        *,
        message: Message,
        target: PromptTarget,
        response_converter_configurations: list[PromptConverterConfiguration] = [],
    ) -> Message:
        """
        Sends a pre-built message to a target.
        This is useful when you want to build the message separately (using build_message)
        and then send it later.

<<<<<<< HEAD
        Args:
            message (Message): The pre-built message to send.
            target (PromptTarget): The target to which the message is sent.
            response_converter_configurations (list[PromptConverterConfiguration], optional): Configurations for
                converting the response. Defaults to an empty list.

        Returns:
            Message: The response received from the target.

        Raises:
            Exception: If an error occurs during the request processing.
        """
        await self._calc_hash(request=message)

        if self._should_skip_based_on_skip_criteria(message):
            return None

=======
>>>>>>> 813470d9
        responses = None

        try:
            responses = await target.send_prompt_async(message=message)
            self._memory.add_message_to_memory(request=message)
        except EmptyResponseException:
            # Empty responses are retried, but we don't want them to stop execution
            self._memory.add_message_to_memory(request=message)

            responses = [
                construct_response_from_request(
                    request=request.message_pieces[0],
                    response_text_pieces=[""],
                    response_type="text",
                    error="empty",
                )
            ]

        except Exception as ex:
            # Ensure request to memory before processing exception
            self._memory.add_message_to_memory(request=message)

            error_response = construct_response_from_request(
                request=message.message_pieces[0],
                response_text_pieces=[f"{ex}\n{repr(ex)}\n{traceback.format_exc()}"],
                response_type="error",
                error="processing",
            )

            await self._calc_hash(request=error_response)
            self._memory.add_message_to_memory(request=error_response)
            cid = message.message_pieces[0].conversation_id if message and message.message_pieces else None
            raise Exception(f"Error sending prompt with conversation ID: {cid}") from ex

        # handling empty responses message list and None responses
        if not responses or not any(responses):
            return None

        # Process all response messages (targets return list[Message])
        # Only apply response converters to the last message (final response)
        # Intermediate messages are tool calls/outputs that don't need conversion
        for i, resp in enumerate(responses):
            is_last = i == len(responses) - 1
            if is_last:
                await self.convert_values(converter_configurations=response_converter_configurations, message=resp)
            await self._calc_hash(request=resp)
            self._memory.add_message_to_memory(request=resp)

        # Return the last response for backward compatibility
        return responses[-1]

    async def send_prompt_batch_to_target_async(
        self,
        *,
        requests: list[NormalizerRequest],
        target: PromptTarget,
        labels: Optional[dict[str, str]] = None,
        attack_identifier: Optional[dict[str, str]] = None,
        batch_size: int = 10,
    ) -> list[Message]:
        """
        Send a batch of prompts to the target asynchronously.

        Args:
            requests (list[NormalizerRequest]): A list of NormalizerRequest objects to be sent.
            target (PromptTarget): The target to which the prompts are sent.
            labels (Optional[dict[str, str]], optional): A dictionary of labels to be included with the request.
                Defaults to None.
            attack_identifier (Optional[dict[str, str]], optional): A dictionary identifying the attack.
                Defaults to None.
            batch_size (int, optional): The number of prompts to include in each batch. Defaults to 10.

        Returns:
            list[Message]: A list of Message objects representing the responses
                received for each prompt.
        """
        batch_items: List[List[Any]] = [
            [request.seed_group for request in requests],
            [request.request_converter_configurations for request in requests],
            [request.response_converter_configurations for request in requests],
            [request.conversation_id for request in requests],
        ]

        batch_item_keys = [
            "seed_group",
            "request_converter_configurations",
            "response_converter_configurations",
            "conversation_id",
        ]

        responses = await batch_task_async(
            prompt_target=target,
            batch_size=batch_size,
            items_to_batch=batch_items,
            task_func=self.send_prompt_async,
            task_arguments=batch_item_keys,
            target=target,
            labels=labels,
            attack_identifier=attack_identifier,
        )

        # Filter out None responses (e.g., from empty responses)
        return [response for response in responses if response is not None]

    async def convert_values(
        self,
        converter_configurations: list[PromptConverterConfiguration],
        message: Message,
    ) -> None:
        """
        Apply converter configurations to message pieces.

        Args:
            converter_configurations (list[PromptConverterConfiguration]): List of configurations specifying
                which converters to apply and to which message pieces.
            message (Message): The message containing pieces to be converted.

        Raises:
            PyritException: If a converter raises a PyRIT exception (re-raised with enhanced context).
            RuntimeError: If a converter raises a non-PyRIT exception (wrapped with converter context).
        """
        for converter_configuration in converter_configurations:
            for piece_index, piece in enumerate(message.message_pieces):
                indexes = converter_configuration.indexes_to_apply
                data_types = converter_configuration.prompt_data_types_to_apply

                if indexes and piece_index not in indexes:
                    continue
                if data_types and piece.converted_value_data_type not in data_types:
                    continue

                piece.converter_identifiers.extend(
                    [converter.get_identifier() for converter in converter_configuration.converters]
                )

                converted_text = piece.converted_value
                converted_text_data_type = piece.converted_value_data_type

                for converter in converter_configuration.converters:
                    try:
                        converter_result = await converter.convert_tokens_async(
                            prompt=converted_text,
                            input_type=converted_text_data_type,
                            start_token=self._start_token,
                            end_token=self._end_token,
                        )
                        converted_text = converter_result.output_text
                        converted_text_data_type = converter_result.output_type
                    except PyritException as e:
                        # Re-raise PyRIT exceptions with enhanced context while preserving type for retry decorators
                        e.message = f"Error in converter {converter.__class__.__name__}: {e.message}"
                        e.args = (f"Status Code: {e.status_code}, Message: {e.message}",)
                        raise
                    except Exception as e:
                        # Wrap non-PyRIT exceptions for better error tracing
                        raise RuntimeError(f"Error in converter {converter.__class__.__name__}: {str(e)}") from e

                piece.converted_value = converted_text
                piece.converted_value_data_type = converted_text_data_type

    async def _calc_hash(self, request: Message) -> None:
        """Add a request to the memory."""
        tasks = [asyncio.create_task(piece.set_sha256_values_async()) for piece in request.message_pieces]
        await asyncio.gather(*tasks)

    async def build_message(
        self,
        *,
        seed_group: SeedGroup,
        conversation_id: str,
        request_converter_configurations: list[PromptConverterConfiguration],
        target: PromptTarget,
        labels: dict[str, str],
        attack_identifier: Optional[dict[str, str]] = None,
    ) -> Message:
        """
        Build a message based on the given parameters.

        Applies parameters and converters to the prompt text and puts all the pieces together.

        Args:
            seed_group (SeedGroup): The group of seed prompts to be used.
            conversation_id (str): The ID of the conversation.
            request_converter_configurations (list[PromptConverterConfiguration]): List of configurations for
                request converters.
            target (PromptTarget): The target for the prompt.
            labels (dict[str, str]): A dictionary of labels associated with the prompt.
            attack_identifier (Optional[dict[str, str]]): An optional dictionary for attack identifiers.

        Returns:
            Message: The message object.
        """
        entries = []

        # All message pieces within Message needs to have same conversation ID.
        conversation_id = conversation_id if conversation_id else str(uuid4())
        for seed_prompt in seed_group.prompts:
            message_piece = MessagePiece(
                role=seed_prompt.role,
                original_value=seed_prompt.value,
                conversation_id=conversation_id,
                sequence=seed_prompt.sequence,
                labels=labels,
                prompt_metadata=seed_prompt.metadata,
                prompt_target_identifier=target.get_identifier(),
                attack_identifier=attack_identifier,
                original_value_data_type=seed_prompt.data_type,
            )

            entries.append(message_piece)

        response = Message(message_pieces=entries)

        await self.convert_values(converter_configurations=request_converter_configurations, message=response)
        return response

    async def add_prepended_conversation_to_memory(
        self,
        conversation_id: str,
        should_convert: bool = True,
        converter_configurations: Optional[list[PromptConverterConfiguration]] = None,
        attack_identifier: Optional[dict[str, str]] = None,
        prepended_conversation: Optional[list[Message]] = None,
    ) -> Optional[list[Message]]:
        """
        Process the prepended conversation by converting it if needed and adding it to memory.

        Args:
            conversation_id (str): The conversation ID to use for the message pieces
            should_convert (bool): Whether to convert the prepended conversation
            converter_configurations (Optional[list[PromptConverterConfiguration]]): Configurations for converting the
                request
            attack_identifier (Optional[dict[str, str]]): Identifier for the attack
            prepended_conversation (Optional[list[Message]]): The conversation to prepend

        Returns:
            Optional[list[Message]]: The processed prepended conversation
        """
        if not prepended_conversation:
            return None

        # Create a deep copy of the prepended conversation to avoid modifying the original
        prepended_conversation = copy.deepcopy(prepended_conversation)

        for request in prepended_conversation:
            if should_convert and converter_configurations:
                await self.convert_values(message=request, converter_configurations=converter_configurations)
            for piece in request.message_pieces:
                piece.conversation_id = conversation_id
                if attack_identifier:
                    piece.attack_identifier = attack_identifier

                # if the piece is retrieved from somewhere else, it needs to be unique
                # and if not, this won't hurt anything
                piece.id = uuid4()

            self._memory.add_message_to_memory(request=request)

        return prepended_conversation<|MERGE_RESOLUTION|>--- conflicted
+++ resolved
@@ -78,7 +78,7 @@
         if len(set(prompt.sequence for prompt in seed_group.prompts)) > 1:
             raise ValueError("All SeedPrompts in the SeedGroup must have the same sequence.")
 
-        request = await self.build_message(
+        request = await self._build_message(
             seed_group=seed_group,
             conversation_id=conversation_id,
             request_converter_configurations=request_converter_configurations,
@@ -86,53 +86,17 @@
             labels=labels,
             attack_identifier=attack_identifier,
         )
-        
-        return await self.send_message_async(
-            message=request,
-            target=target,
-            response_converter_configurations=response_converter_configurations,
-        )
-
-    async def send_message_async(
-        self,
-        *,
-        message: Message,
-        target: PromptTarget,
-        response_converter_configurations: list[PromptConverterConfiguration] = [],
-    ) -> Message:
-        """
-        Sends a pre-built message to a target.
-        This is useful when you want to build the message separately (using build_message)
-        and then send it later.
-
-<<<<<<< HEAD
-        Args:
-            message (Message): The pre-built message to send.
-            target (PromptTarget): The target to which the message is sent.
-            response_converter_configurations (list[PromptConverterConfiguration], optional): Configurations for
-                converting the response. Defaults to an empty list.
-
-        Returns:
-            Message: The response received from the target.
-
-        Raises:
-            Exception: If an error occurs during the request processing.
-        """
-        await self._calc_hash(request=message)
-
-        if self._should_skip_based_on_skip_criteria(message):
-            return None
-
-=======
->>>>>>> 813470d9
+
+        await self._calc_hash(request=request)
+
         responses = None
 
         try:
-            responses = await target.send_prompt_async(message=message)
-            self._memory.add_message_to_memory(request=message)
+            responses = await target.send_prompt_async(message=request)
+            self._memory.add_message_to_memory(request=request)
         except EmptyResponseException:
             # Empty responses are retried, but we don't want them to stop execution
-            self._memory.add_message_to_memory(request=message)
+            self._memory.add_message_to_memory(request=request)
 
             responses = [
                 construct_response_from_request(
@@ -145,10 +109,10 @@
 
         except Exception as ex:
             # Ensure request to memory before processing exception
-            self._memory.add_message_to_memory(request=message)
+            self._memory.add_message_to_memory(request=request)
 
             error_response = construct_response_from_request(
-                request=message.message_pieces[0],
+                request=request.message_pieces[0],
                 response_text_pieces=[f"{ex}\n{repr(ex)}\n{traceback.format_exc()}"],
                 response_type="error",
                 error="processing",
@@ -156,7 +120,7 @@
 
             await self._calc_hash(request=error_response)
             self._memory.add_message_to_memory(request=error_response)
-            cid = message.message_pieces[0].conversation_id if message and message.message_pieces else None
+            cid = request.message_pieces[0].conversation_id if request and request.message_pieces else None
             raise Exception(f"Error sending prompt with conversation ID: {cid}") from ex
 
         # handling empty responses message list and None responses
@@ -290,7 +254,7 @@
         tasks = [asyncio.create_task(piece.set_sha256_values_async()) for piece in request.message_pieces]
         await asyncio.gather(*tasks)
 
-    async def build_message(
+    async def _build_message(
         self,
         *,
         seed_group: SeedGroup,
