--- conflicted
+++ resolved
@@ -8,10 +8,11 @@
 
 
 class Prompt(abc.ABC):
-    memory: MemoryInterface
+    _memory: MemoryInterface
 
     def __init__(
         self,
+        *,
         prompt_target: PromptTarget,
         prompt_converters: list[PromptConverter],
         prompt_text: str,
@@ -51,24 +52,16 @@
         self._prompt_text = prompt_text
         self.conversation_id = conversation_id
 
-    def send_prompt(self, normalizer_id: str) -> list[str]:
+    def send_prompt(self, *, normalizer_id: str) -> list[str]:
         """
         Sends the prompt to the prompt target, by first converting the prompt.
         The prompt runs through every converter (the output of one converter is
         the input of the next converter).
         """
-<<<<<<< HEAD
-        converted_prompts = [self._prompt_text]
-
-        for converter in self._prompt_converters:
-            converted_prompts = converter.convert(converted_prompts)
-=======
         converted_prompts = self._get_converted_prompts()
->>>>>>> 5d3de2cf
 
         responses = []
         for converted_prompt in converted_prompts:
-<<<<<<< HEAD
             responses.append(
                 self._prompt_target.send_prompt(
                     normalized_prompt=converted_prompt,
@@ -77,14 +70,8 @@
                 )
             )
         return responses
-=======
-            self.prompt_target.send_prompt(
-                normalized_prompt=converted_prompt,
-                conversation_id=self.conversation_id,
-                normalizer_id=normalizer_id,
-            )
 
-    async def send_prompt_async(self, normalizer_id: str) -> None:
+    async def send_prompt_async(self, *, normalizer_id: str) -> None:
         """
         Sends the prompt to the prompt target, by first converting the prompt.
         The prompt runs through every converter (the output of one converter is
@@ -104,5 +91,4 @@
 
         for converter in self.prompt_converters:
             converted_prompts = converter.convert(converted_prompts)
-        return converted_prompts
->>>>>>> 5d3de2cf
+        return converted_prompts