# Copyright (c) Microsoft Corporation.
# Licensed under the MIT license.

import uuid
from datetime import datetime
from typing import List, Literal, Optional, Union

from pydantic import BaseModel, ConfigDict
from sqlalchemy import (
    ARRAY,
    INTEGER,
    JSON,
    DateTime,
    Float,
    ForeignKey,
    Index,
    String,
    Unicode,
)
from sqlalchemy.orm import (  # type: ignore
    DeclarativeBase,
    Mapped,
    mapped_column,
    relationship,
)
from sqlalchemy.types import Uuid  # type: ignore

from pyrit.models import PromptDataType, PromptRequestPiece, Score, SeedPrompt
from pyrit.models.attack_result import AttackOutcome, AttackResult


class Base(DeclarativeBase):
    pass


class PromptMemoryEntry(Base):
    """
    Represents the prompt data.

    Because of the nature of database and sql alchemy, type ignores are abundant :)

    Parameters:
        __tablename__ (str): The name of the database table.
        __table_args__ (dict): Additional arguments for the database table.
        id (Uuid): The unique identifier for the memory entry.
        role (PromptType): system, assistant, user
        conversation_id (str): The identifier for the conversation which is associated with a single target.
        sequence (int): The order of the conversation within a conversation_id.
            Can be the same number for multi-part requests or multi-part responses.
        timestamp (DateTime): The timestamp of the memory entry.
        labels (Dict[str, str]): The labels associated with the memory entry. Several can be standardized.
        prompt_metadata (JSON): The metadata associated with the prompt. This can be specific to any scenarios.
            Because memory is how components talk with each other, this can be component specific.
            e.g. the URI from a file uploaded to a blob store, or a document type you want to upload.
        converters (list[PromptConverter]): The converters for the prompt.
        prompt_target (PromptTarget): The target for the prompt.
        orchestrator_identifier (Dict[str, str]): The orchestrator identifier for the prompt.
        original_value_data_type (PromptDataType): The data type of the original prompt (text, image)
        original_value (str): The text of the original prompt. If prompt is an image, it's a link.
        original_value_sha256 (str): The SHA256 hash of the original prompt data.
        converted_value_data_type (PromptDataType): The data type of the converted prompt (text, image)
        converted_value (str): The text of the converted prompt. If prompt is an image, it's a link.
        converted_value_sha256 (str): The SHA256 hash of the original prompt data.
        idx_conversation_id (Index): The index for the conversation ID.
        original_prompt_id (UUID): The original prompt id. It is equal to id unless it is a duplicate.
        scores (list[ScoreEntry]): The list of scores associated with the prompt.
    Methods:
        __str__(): Returns a string representation of the memory entry.
    """

    __tablename__ = "PromptMemoryEntries"
    __table_args__ = {"extend_existing": True}
    id = mapped_column(Uuid, nullable=False, primary_key=True)
    role: Mapped[Literal["system", "user", "assistant"]] = mapped_column(String, nullable=False)
    conversation_id = mapped_column(String, nullable=False)
    sequence = mapped_column(INTEGER, nullable=False)
    timestamp = mapped_column(DateTime, nullable=False)
    labels: Mapped[dict[str, str]] = mapped_column(JSON)
    prompt_metadata: Mapped[dict[str, Union[str, int]]] = mapped_column(JSON)
    converter_identifiers: Mapped[Optional[List[dict[str, str]]]] = mapped_column(JSON)
    prompt_target_identifier: Mapped[dict[str, str]] = mapped_column(JSON)
    orchestrator_identifier: Mapped[dict[str, str]] = mapped_column(JSON)
    response_error: Mapped[Literal["blocked", "none", "processing", "unknown"]] = mapped_column(String, nullable=True)

    original_value_data_type: Mapped[Literal["text", "image_path", "audio_path", "url", "error"]] = mapped_column(
        String, nullable=False
    )
    original_value = mapped_column(Unicode, nullable=False)
    original_value_sha256 = mapped_column(String)

    converted_value_data_type: Mapped[Literal["text", "image_path", "audio_path", "url", "error"]] = mapped_column(
        String, nullable=False
    )
    converted_value = mapped_column(Unicode)
    converted_value_sha256 = mapped_column(String)

    idx_conversation_id = Index("idx_conversation_id", "conversation_id")

    original_prompt_id = mapped_column(Uuid, nullable=False)

    scores: Mapped[List["ScoreEntry"]] = relationship(
        "ScoreEntry",
        primaryjoin="ScoreEntry.prompt_request_response_id == PromptMemoryEntry.original_prompt_id",
        back_populates="prompt_request_piece",
        foreign_keys="ScoreEntry.prompt_request_response_id",
    )

    def __init__(self, *, entry: PromptRequestPiece):
        self.id = entry.id
        self.role = entry.role
        self.conversation_id = entry.conversation_id
        self.sequence = entry.sequence
        self.timestamp = entry.timestamp
        self.labels = entry.labels
        self.prompt_metadata = entry.prompt_metadata
        self.converter_identifiers = entry.converter_identifiers
        self.prompt_target_identifier = entry.prompt_target_identifier
        self.orchestrator_identifier = entry.orchestrator_identifier

        self.original_value = entry.original_value
        self.original_value_data_type = entry.original_value_data_type  # type: ignore
        self.original_value_sha256 = entry.original_value_sha256

        self.converted_value = entry.converted_value
        self.converted_value_data_type = entry.converted_value_data_type  # type: ignore
        self.converted_value_sha256 = entry.converted_value_sha256

        self.response_error = entry.response_error  # type: ignore

        self.original_prompt_id = entry.original_prompt_id

    def get_prompt_request_piece(self) -> PromptRequestPiece:
        prompt_request_piece = PromptRequestPiece(
            role=self.role,
            original_value=self.original_value,
            original_value_sha256=self.original_value_sha256,
            converted_value=self.converted_value,
            converted_value_sha256=self.converted_value_sha256,
            id=self.id,
            conversation_id=self.conversation_id,
            sequence=self.sequence,
            labels=self.labels,
            prompt_metadata=self.prompt_metadata,
            converter_identifiers=self.converter_identifiers,
            prompt_target_identifier=self.prompt_target_identifier,
            orchestrator_identifier=self.orchestrator_identifier,
            original_value_data_type=self.original_value_data_type,
            converted_value_data_type=self.converted_value_data_type,
            response_error=self.response_error,
            original_prompt_id=self.original_prompt_id,
            timestamp=self.timestamp,
        )
        prompt_request_piece.scores = [score.get_score() for score in self.scores]
        return prompt_request_piece

    def __str__(self):
        if self.prompt_target_identifier:
            return f"{self.prompt_target_identifier['__type__']}: {self.role}: {self.converted_value}"
        return f": {self.role}: {self.converted_value}"


class EmbeddingDataEntry(Base):  # type: ignore
    """
    Represents the embedding data associated with conversation entries in the database.
    Each embedding is linked to a specific conversation entry via an id

    Parameters:
        id (Uuid): The primary key, which is a foreign key referencing the UUID in the PromptMemoryEntries table.
        embedding (ARRAY(Float)): An array of floats representing the embedding vector.
        embedding_type_name (String): The name or type of the embedding, indicating the model or method used.
    """

    __tablename__ = "EmbeddingData"
    # Allows table redefinition if already defined.
    __table_args__ = {"extend_existing": True}
    id = mapped_column(Uuid(as_uuid=True), ForeignKey(f"{PromptMemoryEntry.__tablename__}.id"), primary_key=True)
    embedding = mapped_column(ARRAY(Float).with_variant(JSON, "mssql"))  # type: ignore
    embedding_type_name = mapped_column(String)

    def __str__(self):
        return f"{self.id}"


class ScoreEntry(Base):  # type: ignore
    """
    Represents the Score Memory Entry

    """

    __tablename__ = "ScoreEntries"
    __table_args__ = {"extend_existing": True}

    id = mapped_column(Uuid(as_uuid=True), nullable=False, primary_key=True)
    score_value = mapped_column(String, nullable=False)
    score_value_description = mapped_column(String, nullable=True)
    score_type: Mapped[Literal["true_false", "float_scale"]] = mapped_column(String, nullable=False)
    score_category = mapped_column(String, nullable=False)
    score_rationale = mapped_column(String, nullable=True)
    score_metadata = mapped_column(String, nullable=True)
    scorer_class_identifier: Mapped[dict[str, str]] = mapped_column(JSON)
    prompt_request_response_id = mapped_column(Uuid(as_uuid=True), ForeignKey(f"{PromptMemoryEntry.__tablename__}.id"))
    timestamp = mapped_column(DateTime, nullable=False)
    task = mapped_column(String, nullable=True)
    prompt_request_piece: Mapped["PromptMemoryEntry"] = relationship("PromptMemoryEntry", back_populates="scores")

    def __init__(self, *, entry: Score):
        self.id = entry.id
        self.score_value = entry.score_value
        self.score_value_description = entry.score_value_description
        self.score_type = entry.score_type
        self.score_category = entry.score_category
        self.score_rationale = entry.score_rationale
        self.score_metadata = entry.score_metadata
        self.scorer_class_identifier = entry.scorer_class_identifier
        self.prompt_request_response_id = entry.prompt_request_response_id if entry.prompt_request_response_id else None
        self.timestamp = entry.timestamp
        self.task = entry.task

    def get_score(self) -> Score:
        return Score(
            id=self.id,
            score_value=self.score_value,
            score_value_description=self.score_value_description,
            score_type=self.score_type,
            score_category=self.score_category,
            score_rationale=self.score_rationale,
            score_metadata=self.score_metadata,
            scorer_class_identifier=self.scorer_class_identifier,
            prompt_request_response_id=self.prompt_request_response_id,
            timestamp=self.timestamp,
            task=self.task,
        )

    def to_dict(self) -> dict:
        return {
            "id": str(self.id),
            "score_value": self.score_value,
            "score_value_description": self.score_value_description,
            "score_type": self.score_type,
            "score_category": self.score_category,
            "score_rationale": self.score_rationale,
            "score_metadata": self.score_metadata,
            "scorer_class_identifier": self.scorer_class_identifier,
            "prompt_request_response_id": str(self.prompt_request_response_id),
            "timestamp": self.timestamp.isoformat() if self.timestamp else None,
            "task": self.task,
        }


class ConversationMessageWithSimilarity(BaseModel):
    model_config = ConfigDict(extra="forbid")
    role: str
    content: str
    metric: str
    score: float = 0.0


class EmbeddingMessageWithSimilarity(BaseModel):
    model_config = ConfigDict(extra="forbid")
    uuid: uuid.UUID
    metric: str
    score: float = 0.0


class SeedPromptEntry(Base):
    """
    Represents the raw prompt or prompt template data as found in open datasets.

    Note: This is different from the PromptMemoryEntry which is the processed prompt data.
    SeedPrompt merely reflects basic prompts before plugging into orchestrators,
    running through models with corresponding attack strategies, and applying converters.
    PromptMemoryEntry captures the processed prompt data before and after the above steps.

    Parameters:
        __tablename__ (str): The name of the database table.
        __table_args__ (dict): Additional arguments for the database table.
        id (Uuid): The unique identifier for the memory entry.
        value (str): The value of the seed prompt.
        value_sha256 (str): The SHA256 hash of the value of the seed prompt data.
        data_type (PromptDataType): The data type of the seed prompt.
        dataset_name (str): The name of the dataset the seed prompt belongs to.
        harm_categories (List[str]): The harm categories associated with the seed prompt.
        description (str): The description of the seed prompt.
        authors (List[str]): The authors of the seed prompt.
        groups (List[str]): The groups involved in authoring the seed prompt (if any).
        source (str): The source of the seed prompt.
        date_added (DateTime): The date the seed prompt was added.
        added_by (str): The user who added the seed prompt.
        prompt_metadata (dict[str, str | int]): The metadata associated with the seed prompt. This includes
            information that is useful for the specific target you're probing, such as encoding data.
        parameters (List[str]): The parameters included in the value.
            Note that seed prompts do not have parameters, only prompt templates do.
            However, they are stored in the same table.
        prompt_group_id (uuid.UUID): The ID of a group the seed prompt belongs to.
            Groups are used to organize prompts for multi-turn conversations prompts.
        sequence (int): The turn of the seed prompt in a turn. When multi-modal turns
            are stored, this is used to order the prompts.
        prompt_seed_alias (uuid.UUID): The ID of that relates other seed prompts to this one.
            This is useful for multi-modal prompts that need to be sent in the same turn.

    Methods:
        __str__(): Returns a string representation of the memory entry.
    """

    __tablename__ = "SeedPromptEntries"
    __table_args__ = {"extend_existing": True}
    id = mapped_column(Uuid, nullable=False, primary_key=True)
    value = mapped_column(Unicode, nullable=False)
    value_sha256 = mapped_column(Unicode, nullable=True)
    data_type: Mapped[PromptDataType] = mapped_column(String, nullable=False)
    name = mapped_column(String, nullable=True)
    dataset_name = mapped_column(String, nullable=True)
    harm_categories: Mapped[Optional[List[str]]] = mapped_column(JSON, nullable=True)
    description = mapped_column(String, nullable=True)
    authors: Mapped[Optional[List[str]]] = mapped_column(JSON, nullable=True)
    groups: Mapped[Optional[List[str]]] = mapped_column(JSON, nullable=True)
    source = mapped_column(String, nullable=True)
    date_added = mapped_column(DateTime, nullable=False)
    added_by = mapped_column(String, nullable=False)
    prompt_metadata: Mapped[dict[str, Union[str, int]]] = mapped_column(JSON, nullable=True)
    parameters: Mapped[Optional[List[str]]] = mapped_column(JSON, nullable=True)
    prompt_group_id: Mapped[Optional[uuid.UUID]] = mapped_column(Uuid, nullable=True)
    sequence: Mapped[Optional[int]] = mapped_column(INTEGER, nullable=True)
    prompt_seed_id: Mapped[Optional[uuid.UUID]] = mapped_column(Uuid, nullable=True)

    def __init__(self, *, entry: SeedPrompt):
        self.id = entry.id
        self.value = entry.value
        self.value_sha256 = entry.value_sha256
        self.data_type = entry.data_type
        self.name = entry.name
        self.dataset_name = entry.dataset_name
        self.harm_categories = entry.harm_categories  # type: ignore
        self.description = entry.description
        self.authors = entry.authors  # type: ignore
        self.groups = entry.groups  # type: ignore
        self.source = entry.source
        self.date_added = entry.date_added
        self.added_by = entry.added_by
        self.prompt_metadata = entry.metadata
        self.parameters = entry.parameters  # type: ignore
        self.prompt_group_id = entry.prompt_group_id
        self.sequence = entry.sequence
        self.prompt_seed_id = entry.prompt_seed_id

    def get_seed_prompt(self) -> SeedPrompt:
        return SeedPrompt(
            id=self.id,
            value=self.value,
            value_sha256=self.value_sha256,
            data_type=self.data_type,
            name=self.name,
            dataset_name=self.dataset_name,
            harm_categories=self.harm_categories,
            description=self.description,
            authors=self.authors,
            groups=self.groups,
            source=self.source,
            date_added=self.date_added,
            added_by=self.added_by,
            metadata=self.prompt_metadata,
            parameters=self.parameters,
            prompt_group_id=self.prompt_group_id,
            sequence=self.sequence,
<<<<<<< HEAD
            prompt_seed_id=self.prompt_seed_id,
=======
        )


class AttackResultEntry(Base):
    """
    Represents the attack result data in the database.

    Parameters:
        __tablename__ (str): The name of the database table.
        __table_args__ (dict): Additional arguments for the database table.
        id (Uuid): The unique identifier for the attack result entry.
        conversation_id (str): The unique identifier of the conversation that produced this result.
        objective (str): Natural-language description of the attacker's objective.
        attack_identifier (dict[str, str]): Identifier of the attack (e.g., name, module).
        objective_sha256 (str): The SHA256 hash of the objective.
        last_response_id (Uuid): Foreign key to the last response PromptRequestPiece.
        last_score_id (Uuid): Foreign key to the last score ScoreEntry.
        executed_turns (int): Total number of turns that were executed.
        execution_time_ms (int): Total execution time of the attack in milliseconds.
        outcome (AttackOutcome): The outcome of the attack, indicating success, failure, or undetermined.
        outcome_reason (str): Optional reason for the outcome, providing additional context.
        attack_metadata (dict[str, Any]): Metadata can be included as key-value pairs to provide extra context.
        timestamp (DateTime): The timestamp of the attack result entry.
        last_response (PromptMemoryEntry): Relationship to the last response prompt memory entry.
        last_score (ScoreEntry): Relationship to the last score entry.
    Methods:
        __str__(): Returns a string representation of the attack result entry.
    """

    __tablename__ = "AttackResultEntries"
    __table_args__ = {"extend_existing": True}
    id = mapped_column(Uuid, nullable=False, primary_key=True)
    conversation_id = mapped_column(String, nullable=False)
    objective = mapped_column(Unicode, nullable=False)
    attack_identifier: Mapped[dict[str, str]] = mapped_column(JSON, nullable=False)
    objective_sha256 = mapped_column(String, nullable=True)
    last_response_id: Mapped[Optional[uuid.UUID]] = mapped_column(
        Uuid, ForeignKey(f"{PromptMemoryEntry.__tablename__}.id"), nullable=True
    )
    last_score_id: Mapped[Optional[uuid.UUID]] = mapped_column(
        Uuid, ForeignKey(f"{ScoreEntry.__tablename__}.id"), nullable=True
    )
    executed_turns = mapped_column(INTEGER, nullable=False, default=0)
    execution_time_ms = mapped_column(INTEGER, nullable=False, default=0)
    outcome: Mapped[Literal["success", "failure", "undetermined"]] = mapped_column(
        String, nullable=False, default="undetermined"
    )
    outcome_reason = mapped_column(String, nullable=True)
    attack_metadata: Mapped[dict[str, Union[str, int, float, bool]]] = mapped_column(JSON, nullable=True)
    timestamp = mapped_column(DateTime, nullable=False)

    last_response: Mapped[Optional["PromptMemoryEntry"]] = relationship(
        "PromptMemoryEntry",
        foreign_keys=[last_response_id],
    )
    last_score: Mapped[Optional["ScoreEntry"]] = relationship(
        "ScoreEntry",
        foreign_keys=[last_score_id],
    )

    def __init__(self, *, entry: AttackResult):
        self.id = uuid.uuid4()
        self.conversation_id = entry.conversation_id
        self.objective = entry.objective
        self.attack_identifier = entry.attack_identifier
        self.objective_sha256 = entry.get_objective_sha256()
        self.last_response_id = entry.last_response.id if entry.last_response else None  # type: ignore
        self.last_score_id = entry.last_score.id if entry.last_score else None  # type: ignore
        self.executed_turns = entry.executed_turns
        self.execution_time_ms = entry.execution_time_ms
        self.outcome = entry.outcome.value  # type: ignore
        self.outcome_reason = entry.outcome_reason
        self.attack_metadata = entry.metadata
        self.timestamp = datetime.now()

    def get_attack_result(self) -> AttackResult:
        return AttackResult(
            conversation_id=self.conversation_id,
            objective=self.objective,
            attack_identifier=self.attack_identifier,
            last_response=self.last_response.get_prompt_request_piece() if self.last_response else None,
            last_score=self.last_score.get_score() if self.last_score else None,
            executed_turns=self.executed_turns,
            execution_time_ms=self.execution_time_ms,
            outcome=AttackOutcome(self.outcome),
            outcome_reason=self.outcome_reason,
            metadata=self.attack_metadata or {},
>>>>>>> 8d0d0048
        )<|MERGE_RESOLUTION|>--- conflicted
+++ resolved
@@ -362,9 +362,7 @@
             parameters=self.parameters,
             prompt_group_id=self.prompt_group_id,
             sequence=self.sequence,
-<<<<<<< HEAD
             prompt_seed_id=self.prompt_seed_id,
-=======
         )
 
 
@@ -452,5 +450,4 @@
             outcome=AttackOutcome(self.outcome),
             outcome_reason=self.outcome_reason,
             metadata=self.attack_metadata or {},
->>>>>>> 8d0d0048
         )