# Copyright (c) Microsoft Corporation.
# Licensed under the MIT license.

import abc
import atexit
import copy
import logging
import uuid
import weakref
from datetime import datetime
from pathlib import Path
from typing import MutableSequence, Optional, Sequence, Tuple, TypeVar, Union

from sqlalchemy import and_
from sqlalchemy.orm.attributes import InstrumentedAttribute

from pyrit.common.path import DB_DATA_PATH
from pyrit.memory.memory_embedding import (
    MemoryEmbedding,
    default_memory_embedding_factory,
)
from pyrit.memory.memory_exporter import MemoryExporter
from pyrit.memory.memory_models import (
    Base,
    EmbeddingDataEntry,
    PromptMemoryEntry,
    ScoreEntry,
    SeedPromptEntry,
)
from pyrit.models import (
    ChatMessage,
    DataTypeSerializer,
    PromptRequestPiece,
    PromptRequestResponse,
    Score,
    SeedPrompt,
    SeedPromptDataset,
    SeedPromptGroup,
    StorageIO,
    data_serializer_factory,
    group_conversation_request_pieces_by_sequence,
    sort_request_pieces,
)

logger = logging.getLogger(__name__)


Model = TypeVar("Model")


class MemoryInterface(abc.ABC):
    """
    Represents a conversation memory that stores chat messages. This class must be overwritten with a
    specific implementation to store the memory objects (e.g. relational database, NoSQL database, etc.)

    Args:
        embedding_model (EmbeddingSupport): If set, this includes embeddings in the memory entries
        which are extremely useful for comparing chat messages and similarities, but also includes overhead
    """

    memory_embedding: MemoryEmbedding = None
    results_storage_io: StorageIO = None
    results_path: str = None

    def __init__(self, embedding_model=None):
        self.memory_embedding = embedding_model
        # Initialize the MemoryExporter instance
        self.exporter = MemoryExporter()
        self._init_storage_io()

        # Ensure cleanup at process exit
        self.cleanup()

    def enable_embedding(self, embedding_model=None):
        self.memory_embedding = default_memory_embedding_factory(embedding_model=embedding_model)

    def disable_embedding(self):
        self.memory_embedding = None

    @abc.abstractmethod
    def get_all_embeddings(self) -> Sequence[EmbeddingDataEntry]:
        """
        Loads all EmbeddingData from the memory storage handler.
        """

    @abc.abstractmethod
    def _init_storage_io(self):
        """
        Initialize the storage IO handler results_storage_io.
        """

    @abc.abstractmethod
    def _get_prompt_pieces_memory_label_conditions(self, *, memory_labels: dict[str, str]) -> list:
        """
        Returns a list of conditions for filtering memory entries based on memory labels.

        Args:
            memory_labels (dict[str, str]): A free-form dictionary for tagging prompts with custom labels.
                These labels can be used to track all prompts sent as part of an operation, score prompts based on
                the operation ID (op_id), and tag each prompt with the relevant Responsible AI (RAI) harm category.
                Users can define any key-value pairs according to their needs.

        Returns:
            list: A list of conditions for filtering memory entries based on memory labels.
        """

    @abc.abstractmethod
    def _get_prompt_pieces_prompt_metadata_conditions(self, *, prompt_metadata: dict[str, Union[str, int]]) -> list:
        """
        Returns a list of conditions for filtering memory entries based on prompt metadata.

        Args:
            prompt_metadata (dict[str, str | int]): A free-form dictionary for tagging prompts with custom metadata.
                This includes information that is useful for the specific target you're probing, such as encoding data.

        Returns:
            list: A list of conditions for filtering memory entries based on prompt metadata.
        """

    @abc.abstractmethod
    def _get_prompt_pieces_orchestrator_conditions(self, *, orchestrator_id: str):
        """
        Returns a condition to retrieve based on orchestrator ID.
        """

    @abc.abstractmethod
    def _get_seed_prompts_metadata_conditions(self, *, metadata: dict[str, Union[str, int]]):
        """
        Returns a list of conditions for filtering seed prompt entries based on prompt metadata.

        Args:
            prompt_metadata (dict[str, str | int]): A free-form dictionary for tagging prompts with custom metadata.
                This includes information that is useful for the specific target you're probing, such as encoding data.

        Returns:
            list: A list of conditions for filtering memory entries based on prompt metadata.
        """

    @abc.abstractmethod
    def add_request_pieces_to_memory(self, *, request_pieces: Sequence[PromptRequestPiece]) -> None:
        """
        Inserts a list of prompt request pieces into the memory storage.
        """

    @abc.abstractmethod
    def _add_embeddings_to_memory(self, *, embedding_data: Sequence[EmbeddingDataEntry]) -> None:
        """
        Inserts embedding data into memory storage
        """

    @abc.abstractmethod
    def _query_entries(
        self, Model, *, conditions: Optional = None, distinct: bool = False, join_scores: bool = False  # type: ignore
    ) -> MutableSequence[Model]:  # type: ignore
        """
        Fetches data from the specified table model with optional conditions.

        Args:
            model: The SQLAlchemy model class corresponding to the table you want to query.
            conditions: SQLAlchemy filter conditions (Optional).
            distinct: Whether to return distinct rows only. Defaults to False.
            join_scores: Whether to join the scores table. Defaults to False.

        Returns:
            List of model instances representing the rows fetched from the table.
        """

    @abc.abstractmethod
    def _insert_entry(self, entry: Base) -> None:  # type: ignore
        """
        Inserts an entry into the Table.

        Args:
            entry: An instance of a SQLAlchemy model to be added to the Table.
        """

    @abc.abstractmethod
    def _insert_entries(self, *, entries: Sequence[Base]) -> None:  # type: ignore
        """Inserts multiple entries into the database."""

    @abc.abstractmethod
    def _update_entries(self, *, entries: MutableSequence[Base], update_fields: dict) -> bool:  # type: ignore
        """
        Updates the given entries with the specified field values.

        Args:
            entries (Sequence[Base]): A list of SQLAlchemy model instances to be updated.
            update_fields (dict): A dictionary of field names and their new values.
        """

    def add_scores_to_memory(self, *, scores: Sequence[Score]) -> None:
        """
        Inserts a list of scores into the memory storage.
        """
        for score in scores:
            if score.prompt_request_response_id:
                prompt_request_response_id = score.prompt_request_response_id
                prompt_piece = self.get_prompt_request_pieces(prompt_ids=[str(prompt_request_response_id)])
                if not prompt_piece:
                    logging.error(f"Prompt with ID {prompt_request_response_id} not found in memory.")
                    continue
                # auto-link score to the original prompt id if the prompt is a duplicate
                if prompt_piece[0].original_prompt_id != prompt_piece[0].id:
                    score.prompt_request_response_id = prompt_piece[0].original_prompt_id
        self._insert_entries(entries=[ScoreEntry(entry=score) for score in scores])

    def get_scores_by_prompt_ids(self, *, prompt_request_response_ids: Sequence[str]) -> Sequence[Score]:
        """
        Gets a list of scores based on prompt_request_response_ids.
        """
        prompt_pieces = self.get_prompt_request_pieces(prompt_ids=prompt_request_response_ids)
        # Get the original prompt IDs from the prompt pieces so correct scores can be obtained
        prompt_request_response_ids = [str(piece.original_prompt_id) for piece in prompt_pieces]
        entries: Sequence[ScoreEntry] = self._query_entries(
            ScoreEntry, conditions=ScoreEntry.prompt_request_response_id.in_(prompt_request_response_ids)
        )

        return [entry.get_score() for entry in entries]

    def get_scores_by_orchestrator_id(self, *, orchestrator_id: str) -> Sequence[Score]:
        """
        Retrieves a list of Score objects associated with the PromptRequestPiece objects
        which have the specified orchestrator ID.

        Args:
            orchestrator_id (str): The id of the orchestrator.
                Can be retrieved by calling orchestrator.get_identifier()["id"]

        Returns:
            Sequence[Score]: A list of Score objects associated with the PromptRequestPiece objects
                which match the specified orchestrator ID.
        """
        prompt_pieces = self.get_prompt_request_pieces(orchestrator_id=orchestrator_id)
        # Since duplicate pieces do not have their own score entries, get the original prompt IDs from the pieces.
        prompt_ids = [str(piece.original_prompt_id) for piece in prompt_pieces]
        return self.get_scores_by_prompt_ids(prompt_request_response_ids=prompt_ids)

    def get_scores_by_memory_labels(self, *, memory_labels: dict[str, str]) -> Sequence[Score]:
        """
        Retrieves a list of Score objects associated with the PromptRequestPiece objects
        which have the specified memory labels.

        Args:
            memory_labels (dict[str, str]): A free-form dictionary for tagging prompts with custom labels.
                These labels can be used to track all prompts sent as part of an operation, score prompts based on
                the operation ID (op_id), and tag each prompt with the relevant Responsible AI (RAI) harm category.
                Users can define any key-value pairs according to their needs.

        Returns:
            Sequence[Score]: A list of Score objects associated with the PromptRequestPiece objects
                which match the specified memory labels.
        """
        prompt_pieces = self.get_prompt_request_pieces(labels=memory_labels)
        # Since duplicate pieces do not have their own score entries, get the original prompt IDs from the pieces.
        prompt_ids = [str(piece.original_prompt_id) for piece in prompt_pieces]
        return self.get_scores_by_prompt_ids(prompt_request_response_ids=prompt_ids)

    def get_conversation(self, *, conversation_id: str) -> MutableSequence[PromptRequestResponse]:
        """
        Retrieves a list of PromptRequestResponse objects that have the specified conversation ID.

        Args:
            conversation_id (str): The conversation ID to match.

        Returns:
            MutableSequence[PromptRequestResponse]: A list of chat memory entries with the specified conversation ID.
        """
        request_pieces = self.get_prompt_request_pieces(conversation_id=conversation_id)
        return group_conversation_request_pieces_by_sequence(request_pieces=request_pieces)

    def get_prompt_request_pieces(
        self,
        *,
        orchestrator_id: Optional[str | uuid.UUID] = None,
        role: Optional[str] = None,
        conversation_id: Optional[str | uuid.UUID] = None,
        prompt_ids: Optional[Sequence[str] | Sequence[uuid.UUID]] = None,
        labels: Optional[dict[str, str]] = None,
        prompt_metadata: Optional[dict[str, Union[str, int]]] = None,
        sent_after: Optional[datetime] = None,
        sent_before: Optional[datetime] = None,
        original_values: Optional[Sequence[str]] = None,
        converted_values: Optional[Sequence[str]] = None,
        data_type: Optional[str] = None,
        not_data_type: Optional[str] = None,
        converted_value_sha256: Optional[Sequence[str]] = None,
    ) -> Sequence[PromptRequestPiece]:
        """
        Retrieves a list of PromptRequestPiece objects based on the specified filters.

        Args:
            orchestrator_id (Optional[str | uuid.UUID], optional): The ID of the orchestrator. Defaults to None.
            role (Optional[str], optional): The role of the prompt. Defaults to None.
            conversation_id (Optional[str | uuid.UUID], optional): The ID of the conversation. Defaults to None.
            prompt_ids (Optional[Sequence[str] | Sequence[uuid.UUID]], optional): A list of prompt IDs.
                Defaults to None.
            labels (Optional[dict[str, str]], optional): A dictionary of labels. Defaults to None.
            sent_after (Optional[datetime], optional): Filter for prompts sent after this datetime. Defaults to None.
            sent_before (Optional[datetime], optional): Filter for prompts sent before this datetime. Defaults to None.
            original_values (Optional[Sequence[str]], optional): A list of original values. Defaults to None.
            converted_values (Optional[Sequence[str]], optional): A list of converted values. Defaults to None.
            data_type (Optional[str], optional): The data type to filter by. Defaults to None.
            not_data_type (Optional[str], optional): The data type to exclude. Defaults to None.
            converted_value_sha256 (Optional[Sequence[str]], optional): A list of SHA256 hashes of converted values.
                Defaults to None.
        Returns:
            Sequence[PromptRequestPiece]: A list of PromptRequestPiece objects that match the specified filters.
        Raises:
            Exception: If there is an error retrieving the prompts,
                an exception is logged and an empty list is returned.
        """
        conditions = []
        if orchestrator_id:
            conditions.append(self._get_prompt_pieces_orchestrator_conditions(orchestrator_id=str(orchestrator_id)))
        if role:
            conditions.append(PromptMemoryEntry.role == role)
        if conversation_id:
            conditions.append(PromptMemoryEntry.conversation_id == conversation_id)
        if prompt_ids:
            conditions.append(PromptMemoryEntry.id.in_(prompt_ids))
        if labels:
            conditions.append(self._get_prompt_pieces_memory_label_conditions(memory_labels=labels))
        if prompt_metadata:
            conditions.append(self._get_prompt_pieces_prompt_metadata_conditions(prompt_metadata=prompt_metadata))
        if sent_after:
            conditions.append(PromptMemoryEntry.timestamp >= sent_after)
        if sent_before:
            conditions.append(PromptMemoryEntry.timestamp <= sent_before)
        if original_values:
            conditions.append(PromptMemoryEntry.original_value.in_(original_values))
        if converted_values:
            conditions.append(PromptMemoryEntry.converted_value.in_(converted_values))
        if data_type:
            conditions.append(PromptMemoryEntry.converted_value_data_type == data_type)
        if not_data_type:
            conditions.append(PromptMemoryEntry.converted_value_data_type != not_data_type)
        if converted_value_sha256:
            conditions.append(PromptMemoryEntry.converted_value_sha256.in_(converted_value_sha256))

        try:
            memory_entries: Sequence[PromptMemoryEntry] = self._query_entries(
                PromptMemoryEntry, conditions=and_(*conditions) if conditions else None, join_scores=True
            )  # type: ignore
            prompt_pieces = [memory_entry.get_prompt_request_piece() for memory_entry in memory_entries]
            return sort_request_pieces(prompt_pieces=prompt_pieces)
        except Exception as e:
            logger.exception(f"Failed to retrieve prompts with error {e}")
            return []

    def duplicate_conversation(self, *, conversation_id: str, new_orchestrator_id: Optional[str] = None) -> str:
        """
        Duplicates a conversation for reuse

        This can be useful when an attack strategy requires branching out from a particular point in the conversation.
        One cannot continue both branches with the same orchestrator and conversation IDs since that would corrupt
        the memory. Instead, one needs to duplicate the conversation and continue with the new orchestrator ID.

        Args:
            conversation_id (str): The conversation ID with existing conversations.
            new_orchestrator_id (str, Optional): The new orchestrator ID to assign to the duplicated conversations.
                If no new orchestrator ID is provided, the orchestrator ID will remain the same. Defaults to None.
        Returns:
            The uuid for the new conversation.
        """
        new_conversation_id = str(uuid.uuid4())
        # Deep copy objects to prevent any mutability-related issues that could arise due to in-memory databases.
        prompt_pieces = copy.deepcopy(self.get_prompt_request_pieces(conversation_id=conversation_id))
        for piece in prompt_pieces:
            # Assign duplicated piece a new ID, but note that the `original_prompt_id` remains the same.
            piece.id = uuid.uuid4()
            if piece.orchestrator_identifier["id"] == new_orchestrator_id:
                raise ValueError("The new orchestrator ID must be different from the existing orchestrator ID.")

            if new_orchestrator_id:
                piece.orchestrator_identifier["id"] = new_orchestrator_id

            piece.conversation_id = new_conversation_id

        self.add_request_pieces_to_memory(request_pieces=prompt_pieces)
        return new_conversation_id

    def duplicate_conversation_excluding_last_turn(
        self, *, conversation_id: str, new_orchestrator_id: Optional[str] = None
    ) -> str:
        """
        Duplicate a conversation, excluding the last turn. In this case, last turn is defined as before the last
        user request (e.g. if there is half a turn, it just removes that half).

        This can be useful when an attack strategy requires back tracking the last prompt/response pair.

        Args:
            conversation_id (str): The conversation ID with existing conversations.
            new_orchestrator_id (str, Optional): The new orchestrator ID to assign to the duplicated conversations.
                If no new orchestrator ID is provided, the orchestrator ID will remain the same. Defaults to None.
        Returns:
            The uuid for the new conversation.
        """
        new_conversation_id = str(uuid.uuid4())
        # Deep copy objects to prevent any mutability-related issues that could arise due to in-memory databases.
        prompt_pieces = copy.deepcopy(self.get_prompt_request_pieces(conversation_id=conversation_id))

        # remove the final turn from the conversation
        if len(prompt_pieces) == 0:
            return new_conversation_id

        last_prompt = max(prompt_pieces, key=lambda x: x.sequence)

        length_of_sequence_to_remove = 0

        if last_prompt.role == "system" or last_prompt.role == "user":
            length_of_sequence_to_remove = 1
        else:
            length_of_sequence_to_remove = 2

        prompt_pieces = [
            prompt_piece
            for prompt_piece in prompt_pieces
            if prompt_piece.sequence <= last_prompt.sequence - length_of_sequence_to_remove
        ]

        for piece in prompt_pieces:
            # Assign duplicated piece a new ID, but note that the `original_prompt_id` remains the same.
            piece.id = uuid.uuid4()
            if new_orchestrator_id:
                piece.orchestrator_identifier["id"] = new_orchestrator_id
            piece.conversation_id = new_conversation_id

        self.add_request_pieces_to_memory(request_pieces=prompt_pieces)

        return new_conversation_id

    def add_request_response_to_memory(self, *, request: PromptRequestResponse) -> None:
        """
        Inserts a list of prompt request pieces into the memory storage.

        Automatically updates the sequence to be the next number in the conversation.
        If necessary, generates embedding data for applicable entries

        Args:
            request (PromptRequestPiece): The request piece to add to the memory.

        Returns:
            None
        """
        request.validate()

        embedding_entries = []
        request_pieces = request.request_pieces

        self._update_sequence(request_pieces=request_pieces)

        self.add_request_pieces_to_memory(request_pieces=request_pieces)

        if self.memory_embedding:
            for piece in request_pieces:
                embedding_entry = self.memory_embedding.generate_embedding_memory_data(prompt_request_piece=piece)
                embedding_entries.append(embedding_entry)

            self._add_embeddings_to_memory(embedding_data=embedding_entries)

    def _update_sequence(self, *, request_pieces: Sequence[PromptRequestPiece]):
        """
        Updates the sequence number of the request pieces in the conversation.

        Args:
            request_pieces (Sequence[PromptRequestPiece]): The list of request pieces to update.
        """

        prev_conversations = self.get_prompt_request_pieces(conversation_id=request_pieces[0].conversation_id)

        sequence = 0

        if len(prev_conversations) > 0:
            sequence = max(prev_conversations, key=lambda item: item.sequence).sequence + 1

        for piece in request_pieces:
            piece.sequence = sequence

    def update_prompt_entries_by_conversation_id(self, *, conversation_id: str, update_fields: dict) -> bool:
        """
        Updates prompt entries for a given conversation ID with the specified field values.

        Args:
            conversation_id (str): The conversation ID of the entries to be updated.
            update_fields (dict): A dictionary of field names and their new values (ex. {"labels": {"test": "value"}})

        Returns:
            bool: True if the update was successful, False otherwise.
        """
        if not update_fields:
            raise ValueError("update_fields must be provided to update prompt entries.")
        # Fetch the relevant entries using query_entries
        entries_to_update: MutableSequence[Base] = self._query_entries(
            PromptMemoryEntry, conditions=PromptMemoryEntry.conversation_id == conversation_id
        )
        # Check if there are entries to update
        if not entries_to_update:
            logger.info(f"No entries found with conversation_id {conversation_id} to update.")
            return False

        # Use the utility function to update the entries
        success = self._update_entries(entries=entries_to_update, update_fields=update_fields)

        if success:
            logger.info(f"Updated {len(entries_to_update)} entries with conversation_id {conversation_id}.")
        else:
            logger.error(f"Failed to update entries with conversation_id {conversation_id}.")
        return success

    def update_labels_by_conversation_id(self, *, conversation_id: str, labels: dict) -> bool:
        """
        Updates the labels of prompt entries in memory for a given conversation ID.

        Args:
            conversation_id (str): The conversation ID of the entries to be updated.
            labels (dict): New dictionary of labels.

        Returns:
            bool: True if the update was successful, False otherwise.
        """
        return self.update_prompt_entries_by_conversation_id(
            conversation_id=conversation_id, update_fields={"labels": labels}
        )

    def update_prompt_metadata_by_conversation_id(
        self, *, conversation_id: str, prompt_metadata: dict[str, Union[str, int]]
    ) -> bool:
        """
        Updates the metadata of prompt entries in memory for a given conversation ID.

        Args:
            conversation_id (str): The conversation ID of the entries to be updated.
            metadata (dict[str, str | int]): New metadata.

        Returns:
            bool: True if the update was successful, False otherwise.
        """
        return self.update_prompt_entries_by_conversation_id(
            conversation_id=conversation_id, update_fields={"prompt_metadata": prompt_metadata}
        )

    @abc.abstractmethod
    def dispose_engine(self):
        """
        Dispose the engine and clean up resources.
        """

<<<<<<< HEAD
    def get_chat_messages_with_conversation_id(self, *, conversation_id: str) -> Sequence[ChatMessage]:
=======
    def cleanup(self):
        """
        Ensure cleanup on process exit
        """
        # Ensure cleanup at process exit
        atexit.register(self.dispose_engine)

        # Ensure cleanup happens even if the object is garbage collected before process exits
        weakref.finalize(self, self.dispose_engine)

    def get_chat_messages_with_conversation_id(self, *, conversation_id: str) -> list[ChatMessage]:
>>>>>>> 7c8ca41d
        """
        Returns the memory for a given conversation_id.

        Args:
            conversation_id (str): The conversation ID.

        Returns:
            Sequence[ChatMessage]: The list of chat messages.
        """
        memory_entries = self.get_prompt_request_pieces(conversation_id=conversation_id)
        return [ChatMessage(role=me.role, content=me.converted_value) for me in memory_entries]  # type: ignore

    def get_seed_prompts(
        self,
        *,
        value: Optional[str] = None,
        value_sha256: Optional[Sequence[str]] = None,
        dataset_name: Optional[str] = None,
        data_types: Optional[Sequence[str]] = None,
        harm_categories: Optional[Sequence[str]] = None,
        added_by: Optional[str] = None,
        authors: Optional[Sequence[str]] = None,
        groups: Optional[Sequence[str]] = None,
        source: Optional[str] = None,
        parameters: Optional[Sequence[str]] = None,
        metadata: Optional[dict[str, Union[str, int]]] = None,
    ) -> Sequence[SeedPrompt]:
        """
        Retrieves a list of seed prompts based on the specified filters.

        Args:
            value (str): The value to match by substring. If None, all values are returned.
            value_sha256 (str): The SHA256 hash of the value to match. If None, all values are returned.
            dataset_name (str): The dataset name to match. If None, all dataset names are considered.
            data_types (Optional[Sequence[str], Optional): List of data types to filter seed prompts by
                (e.g., text, image_path).
            harm_categories (Sequence[str]): A list of harm categories to filter by. If None,
            all harm categories are considered.
                Specifying multiple harm categories returns only prompts that are marked with all harm categories.
            added_by (str): The user who added the prompts.
            authors (Sequence[str]): A list of authors to filter by.
                Note that this filters by substring, so a query for "Adam Jones" may not return results if the record
                is "A. Jones", "Jones, Adam", etc. If None, all authors are considered.
            groups (Sequence[str]): A list of groups to filter by. If None, all groups are considered.
            source (str): The source to filter by. If None, all sources are considered.
            parameters (Sequence[str]): A list of parameters to filter by. Specifying parameters effectively returns
                prompt templates instead of prompts.

        Returns:
            Sequence[SeedPrompt]: A list of prompts matching the criteria.
        """
        conditions = []

        # Apply filters for non-list fields
        if value:
            conditions.append(SeedPromptEntry.value.contains(value))
        if value_sha256:
            conditions.append(SeedPromptEntry.value_sha256.in_(value_sha256))
        if dataset_name:
            conditions.append(SeedPromptEntry.dataset_name == dataset_name)
        if data_types:
            data_type_conditions = SeedPromptEntry.data_type.in_(data_types)
            conditions.append(data_type_conditions)
        if added_by:
            conditions.append(SeedPromptEntry.added_by == added_by)
        if source:
            conditions.append(SeedPromptEntry.source == source)

        self._add_list_conditions(SeedPromptEntry.harm_categories, harm_categories, conditions)
        self._add_list_conditions(SeedPromptEntry.authors, authors, conditions)
        self._add_list_conditions(SeedPromptEntry.groups, groups, conditions)

        if parameters:
            self._add_list_conditions(SeedPromptEntry.parameters, parameters, conditions)

        if metadata:
            conditions.append(self._get_seed_prompts_metadata_conditions(metadata=metadata))

        try:
            memory_entries: Sequence[SeedPromptEntry] = self._query_entries(
                SeedPromptEntry,
                conditions=and_(*conditions) if conditions else None,
            )  # type: ignore
            return [memory_entry.get_seed_prompt() for memory_entry in memory_entries]
        except Exception as e:
            logger.exception(f"Failed to retrieve prompts with dataset name {dataset_name} with error {e}")
            return []

    def _add_list_conditions(
        self, field: InstrumentedAttribute, values: Optional[Sequence[str]], conditions: list
    ) -> None:
        if values:
            for value in values:
                conditions.append(field.contains(value))

    async def _serialize_seed_prompt_value(self, prompt: SeedPrompt) -> str:
        """
        Serializes the value of a seed prompt based on its data type.

        Args:
            prompt (SeedPrompt): The seed prompt to serialize. Must have a valid `data_type`.

        Returns:
            str: The serialized value for the prompt.

        Raises:
            ValueError: If the `data_type` of the prompt is unsupported.
        """
        extension = DataTypeSerializer.get_extension(prompt.value)
        if extension:
            extension = extension.lstrip(".")
        serializer = data_serializer_factory(
            category="seed-prompt-entries", data_type=prompt.data_type, value=prompt.value, extension=extension
        )
        serialized_prompt_value = None
        if prompt.data_type == "image_path":
            # Read the image
            original_img_bytes = await serializer.read_data_base64()
            # Save the image
            await serializer.save_b64_image(original_img_bytes)
            serialized_prompt_value = str(serializer.value)
        elif prompt.data_type in ["audio_path", "video_path"]:
            audio_bytes = await serializer.read_data()
            await serializer.save_data(data=audio_bytes)
            serialized_prompt_value = str(serializer.value)
        return serialized_prompt_value

    async def add_seed_prompts_to_memory_async(
        self, *, prompts: Sequence[SeedPrompt], added_by: Optional[str] = None
    ) -> None:
        """
        Inserts a list of prompts into the memory storage.

        Args:
            prompts (Sequence[SeedPrompt]): A list of prompts to insert.
            added_by (str): The user who added the prompts.
        """
        entries: MutableSequence[SeedPromptEntry] = []
        current_time = datetime.now()
        for prompt in prompts:
            if added_by:
                prompt.added_by = added_by
            if not prompt.added_by:
                raise ValueError(
                    """The 'added_by' attribute must be set for each prompt.
                    Set it explicitly or pass a value to the 'added_by' parameter."""
                )
            if prompt.date_added is None:
                prompt.date_added = current_time

            prompt.set_encoding_metadata()

            serialized_prompt_value = await self._serialize_seed_prompt_value(prompt)
            if serialized_prompt_value:
                prompt.value = serialized_prompt_value

            await prompt.set_sha256_value_async()

            if not self.get_seed_prompts(value_sha256=[prompt.value_sha256], dataset_name=prompt.dataset_name):
                entries.append(SeedPromptEntry(entry=prompt))

        self._insert_entries(entries=entries)

    def get_seed_prompt_dataset_names(self) -> Sequence[str]:
        """
        Returns a list of all seed prompt dataset names in the memory storage.
        """
        try:
            entries: Sequence[Tuple[str]] = self._query_entries(
                SeedPromptEntry.dataset_name,
                conditions=and_(
                    SeedPromptEntry.dataset_name is not None, SeedPromptEntry.dataset_name != ""  # type: ignore
                ),
                distinct=True,
            )  # type: ignore
            # return value is list of tuples with a single entry (the dataset name)
            return [entry[0] for entry in entries]
        except Exception as e:
            logger.exception(f"Failed to retrieve dataset names with error {e}")
            return []

    async def add_seed_prompt_groups_to_memory(
        self, *, prompt_groups: Sequence[SeedPromptGroup], added_by: Optional[str] = None
    ) -> None:
        """
        Inserts a list of seed prompt groups into the memory storage.

        Args:
            prompt_groups (Sequence[SeedPromptGroup]): A list of prompt groups to insert.
            added_by (str): The user who added the prompt groups.

        Raises:
            ValueError: If a prompt group does not have at least one prompt.
            ValueError: If prompt group IDs are inconsistent within the same prompt group.
        """
        if not prompt_groups:
            raise ValueError("At least one prompt group must be provided.")
        # Validates the prompt group IDs and sets them if possible before leveraging
        # the add_seed_prompts_to_memory method.
        all_prompts: MutableSequence[SeedPrompt] = []
        for prompt_group in prompt_groups:
            if not prompt_group.prompts:
                raise ValueError("Prompt group must have at least one prompt.")
            # Determine the prompt group ID.
            # It should either be set uniformly or generated if not set.
            # Inconsistent prompt group IDs will raise an error.
            group_id_set = set(prompt.prompt_group_id for prompt in prompt_group.prompts)
            if len(group_id_set) > 1:
                raise ValueError(
                    f"""Inconsistent 'prompt_group_id' attribute between members of the
                    same prompt group. Found {group_id_set}"""
                )
            prompt_group_id = group_id_set.pop() or uuid.uuid4()
            for prompt in prompt_group.prompts:
                prompt.prompt_group_id = prompt_group_id
            all_prompts.extend(prompt_group.prompts)
        await self.add_seed_prompts_to_memory_async(prompts=all_prompts, added_by=added_by)

    def get_seed_prompt_groups(
        self,
        *,
        value_sha256: Optional[Sequence[str]] = None,
        dataset_name: Optional[str] = None,
        data_types: Optional[Sequence[str]] = None,
        harm_categories: Optional[Sequence[str]] = None,
        added_by: Optional[str] = None,
        authors: Optional[Sequence[str]] = None,
        groups: Optional[Sequence[str]] = None,
        source: Optional[str] = None,
    ) -> Sequence[SeedPromptGroup]:
        """Retrieves groups of seed prompts based on the provided filtering criteria.

        Args:
            value_sha256 (Optional[Sequence[str]], Optional): SHA256 hash of value to filter seed prompt groups by.
            dataset_name (Optional[str], Optional): Name of the dataset to filter seed prompts.
            data_types (Optional[Sequence[str]], Optional): List of data types to filter seed prompts by
            (e.g., text, image_path).
            harm_categories (Optional[Sequence[str]], Optional): List of harm categories to filter seed prompts by.
            added_by (Optional[str], Optional): The user who added the seed prompt groups to filter by.
            authors (Optional[Sequence[str]], Optional): List of authors to filter seed prompt groups by.
            groups (Optional[Sequence[str]], Optional): List of groups to filter seed prompt groups by.
            source (Optional[str], Optional): The source from which the seed prompts originated.

        Returns:
            Sequence[SeedPromptGroup]: A list of `SeedPromptGroup` objects that match the filtering criteria.
        """
        seed_prompts = self.get_seed_prompts(
            value_sha256=value_sha256,
            dataset_name=dataset_name,
            data_types=data_types,
            harm_categories=harm_categories,
            added_by=added_by,
            authors=authors,
            groups=groups,
            source=source,
        )
        seed_prompt_groups = SeedPromptDataset.group_seed_prompts_by_prompt_group_id(seed_prompts)
        return seed_prompt_groups

    def export_conversations(
        self,
        *,
        orchestrator_id: Optional[str | uuid.UUID] = None,
        conversation_id: Optional[str | uuid.UUID] = None,
        prompt_ids: Optional[Sequence[str] | Sequence[uuid.UUID]] = None,
        labels: Optional[dict[str, str]] = None,
        sent_after: Optional[datetime] = None,
        sent_before: Optional[datetime] = None,
        original_values: Optional[Sequence[str]] = None,
        converted_values: Optional[Sequence[str]] = None,
        data_type: Optional[str] = None,
        not_data_type: Optional[str] = None,
        converted_value_sha256: Optional[Sequence[str]] = None,
        file_path: Optional[Path] = None,
        export_type: str = "json",
    ) -> Path:
        """
        Exports conversation data with the given inputs to a specified file.
            Defaults to all conversations if no filters are provided.

        Args:
            orchestrator_id (Optional[str | uuid.UUID], optional): The ID of the orchestrator. Defaults to None.
            conversation_id (Optional[str | uuid.UUID], optional): The ID of the conversation. Defaults to None.
            prompt_ids (Optional[Sequence[str] | Sequence[uuid.UUID]], optional): A list of prompt IDs.
                Defaults to None.
            labels (Optional[dict[str, str]], optional): A dictionary of labels. Defaults to None.
            sent_after (Optional[datetime], optional): Filter for prompts sent after this datetime. Defaults to None.
            sent_before (Optional[datetime], optional): Filter for prompts sent before this datetime. Defaults to None.
            original_values (Optional[Sequence[str]], optional): A list of original values. Defaults to None.
            converted_values (Optional[Sequence[str]], optional): A list of converted values. Defaults to None.
            data_type (Optional[str], optional): The data type to filter by. Defaults to None.
            not_data_type (Optional[str], optional): The data type to exclude. Defaults to None.
            converted_value_sha256 (Optional[Sequence[str]], optional): A list of SHA256 hashes of converted values.
                Defaults to None.
            file_path (Optional[Path], optional): The path to the file where the data will be exported.
                Defaults to None.
            export_type (str, optional): The format of the export. Defaults to "json".
        """
        data = self.get_prompt_request_pieces(
            orchestrator_id=orchestrator_id,
            conversation_id=conversation_id,
            prompt_ids=prompt_ids,
            labels=labels,
            sent_after=sent_after,
            sent_before=sent_before,
            original_values=original_values,
            converted_values=converted_values,
            data_type=data_type,
            not_data_type=not_data_type,
            converted_value_sha256=converted_value_sha256,
        )

        # If file_path is not provided, construct a default using the exporter's results_path
        if not file_path:
            file_name = f"exported_conversations_on_{datetime.now().strftime('%Y_%m_%d')}.{export_type}"
            file_path = DB_DATA_PATH / file_name

        self.exporter.export_data(data, file_path=file_path, export_type=export_type)

        return file_path<|MERGE_RESOLUTION|>--- conflicted
+++ resolved
@@ -545,9 +545,6 @@
         Dispose the engine and clean up resources.
         """
 
-<<<<<<< HEAD
-    def get_chat_messages_with_conversation_id(self, *, conversation_id: str) -> Sequence[ChatMessage]:
-=======
     def cleanup(self):
         """
         Ensure cleanup on process exit
@@ -558,8 +555,7 @@
         # Ensure cleanup happens even if the object is garbage collected before process exits
         weakref.finalize(self, self.dispose_engine)
 
-    def get_chat_messages_with_conversation_id(self, *, conversation_id: str) -> list[ChatMessage]:
->>>>>>> 7c8ca41d
+    def get_chat_messages_with_conversation_id(self, *, conversation_id: str) -> Sequence[ChatMessage]:
         """
         Returns the memory for a given conversation_id.
 
