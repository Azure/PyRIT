# Copyright (c) Microsoft Corporation.
# Licensed under the MIT license.

import abc
import copy
from pathlib import Path
from typing import MutableSequence, Optional, Sequence
import uuid

from pyrit.common.path import RESULTS_PATH
from pyrit.models import (
    ChatMessage,
    PromptRequestResponse,
    Score,
    PromptRequestPiece,
    group_conversation_request_pieces_by_sequence,
)

from pyrit.memory.memory_models import EmbeddingData
from pyrit.memory.memory_embedding import default_memory_embedding_factory, MemoryEmbedding
from pyrit.memory.memory_exporter import MemoryExporter


class MemoryInterface(abc.ABC):
    """
    Represents a conversation memory that stores chat messages. This class must be overwritten with a
    specific implementation to store the memory objects (e.g. relational database, NoSQL database, etc.)

    Args:
        embedding_model (EmbeddingSupport): If set, this includes embeddings in the memory entries
        which are extremely useful for comparing chat messages and similarities, but also includes overhead
    """

    memory_embedding: MemoryEmbedding = None

    def __init__(self, embedding_model=None):
        self.memory_embedding = embedding_model
        # Initialize the MemoryExporter instance
        self.exporter = MemoryExporter()

    def enable_embedding(self, embedding_model=None):
        self.memory_embedding = default_memory_embedding_factory(embedding_model=embedding_model)

    def disable_embedding(self):
        self.memory_embedding = None

    @abc.abstractmethod
    def get_all_prompt_pieces(self) -> Sequence[PromptRequestPiece]:
        """
        Loads all ConversationData from the memory storage handler.
        """

    @abc.abstractmethod
    def get_all_embeddings(self) -> Sequence[EmbeddingData]:
        """
        Loads all EmbeddingData from the memory storage handler.
        """

    @abc.abstractmethod
    def _get_prompt_pieces_with_conversation_id(self, *, conversation_id: str) -> MutableSequence[PromptRequestPiece]:
        """
        Retrieves a list of PromptRequestPiece objects that have the specified conversation ID.

        Args:
            conversation_id (str): The conversation ID to match.

        Returns:
            MutableSequence[PromptRequestPiece]: A list of chat memory entries with the specified conversation ID.
        """

    @abc.abstractmethod
    def _get_prompt_pieces_by_orchestrator(self, *, orchestrator_id: str) -> Sequence[PromptRequestPiece]:
        """
        Retrieves a list of PromptRequestPiece objects that have the specified orchestrator ID.

        Args:
            orchestrator_id (str): The id of the orchestrator.
                Can be retrieved by calling orchestrator.get_identifier()["id"]

        Returns:
            Sequence[PromptRequestPiece]: A list of PromptMemoryEntry objects matching the specified orchestrator ID.
        """

    @abc.abstractmethod
    def add_request_pieces_to_memory(self, *, request_pieces: Sequence[PromptRequestPiece]) -> None:
        """
        Inserts a list of prompt request pieces into the memory storage.
        """

    @abc.abstractmethod
    def _add_embeddings_to_memory(self, *, embedding_data: list[EmbeddingData]) -> None:
        """
        Inserts embedding data into memory storage
        """

    @abc.abstractmethod
    def add_scores_to_memory(self, *, scores: list[Score]) -> None:
        """
        Inserts a list of scores into the memory storage.
        """

    @abc.abstractmethod
    def get_scores_by_prompt_ids(self, *, prompt_request_response_ids: list[str]) -> list[Score]:
        """
        Gets a list of scores based on prompt_request_response_ids.
        """

    def get_scores_by_orchestrator_id(self, *, orchestrator_id: str) -> list[Score]:
        """
        Retrieves a list of Score objects associated with the PromptRequestPiece objects
        which have the specified orchestrator ID.

        Args:
            orchestrator_id (str): The id of the orchestrator.
                Can be retrieved by calling orchestrator.get_identifier()["id"]

        Returns:
            list[Score]: A list of Score objects associated with the PromptRequestPiece objects
                which match the specified orchestrator ID.
        """

        prompt_ids = self.get_prompt_ids_by_orchestrator(orchestrator_id=orchestrator_id)
        return self.get_scores_by_prompt_ids(prompt_request_response_ids=prompt_ids)

    def get_conversation(self, *, conversation_id: str) -> MutableSequence[PromptRequestResponse]:
        """
        Retrieves a list of PromptRequestResponse objects that have the specified conversation ID.

        Args:
            conversation_id (str): The conversation ID to match.

        Returns:
            MutableSequence[PromptRequestResponse]: A list of chat memory entries with the specified conversation ID.
        """
        request_pieces = self._get_prompt_pieces_with_conversation_id(conversation_id=conversation_id)
        return group_conversation_request_pieces_by_sequence(request_pieces=request_pieces)

    @abc.abstractmethod
    def get_prompt_request_pieces_by_id(self, *, prompt_ids: list[str]) -> Sequence[PromptRequestPiece]:
        """
        Retrieves a list of PromptRequestPiece objects that have the specified prompt ids.

        Args:
            prompt_ids (list[int]): The prompt IDs to match.

        Returns:
            Sequence[PromptRequestPiece]: A list of PromptRequestPiece with the specified conversation ID.
        """

    def get_prompt_request_piece_by_orchestrator_id(self, *, orchestrator_id: str) -> list[PromptRequestPiece]:
        """
        Retrieves a list of PromptRequestPiece objects that have the specified orchestrator ID.

        Args:
            orchestrator_id (str): The orchestrator ID to match.

        Returns:
            list[PromptRequestPiece]: A list of PromptRequestPiece with the specified conversation ID.
        """

        prompt_pieces = self._get_prompt_pieces_by_orchestrator(orchestrator_id=orchestrator_id)
        return sorted(prompt_pieces, key=lambda x: (x.conversation_id, x.timestamp))

    def get_prompt_ids_by_orchestrator(self, *, orchestrator_id: str) -> list[str]:
        prompt_pieces = self._get_prompt_pieces_by_orchestrator(orchestrator_id=orchestrator_id)

        prompt_ids = []
        for piece in prompt_pieces:
            prompt_ids.append(str(piece.id))

        return prompt_ids

    def duplicate_conversation_for_new_orchestrator(self, *, new_orchestrator_id: str, conversation_id: str) -> str:
        """
        Duplicates a conversation from one orchestrator to another.

        This can be useful when an attack strategy requires branching out from a particular point in the conversation.
        One cannot continue both branches with the same orchestrator and conversation IDs since that would corrupt
        the memory. Instead, one needs to duplicate the conversation and continue with the new orchestrator ID.

        Args:
            new_orchestrator_id (str): The new orchestrator ID to assign to the duplicated conversations.
            conversation_id (str): The conversation ID with existing conversations.
        Returns:
            The uuid for the new conversation.
        """
        new_conversation_id = str(uuid.uuid4())
        # Deep copy objects to prevent any mutability-related issues that could arise due to in-memory databases.
        prompt_pieces = copy.deepcopy(self._get_prompt_pieces_with_conversation_id(conversation_id=conversation_id))
        for piece in prompt_pieces:
            piece.id = uuid.uuid4()
            if piece.orchestrator_identifier["id"] == new_orchestrator_id:
                raise ValueError("The new orchestrator ID must be different from the existing orchestrator ID.")
            piece.orchestrator_identifier["id"] = new_orchestrator_id
            piece.conversation_id = new_conversation_id

        self.add_request_pieces_to_memory(request_pieces=prompt_pieces)

    def duplicate_conversation_excluding_last_turn(
        self,
        *,
        new_orchestrator_id: str,
        conversation_id: str,
        new_conversation_id: Optional[str] = None,
<<<<<<< HEAD
    ) -> None:
        """
        Duplicates a conversation from one orchestrator to another.

        This can be useful when an attack strategy requires branching out from a particular point in the conversation.
        One cannot continue both branches with the same orchestrator and conversation IDs since that would corrupt
        the memory. Instead, one needs to duplicate the conversation and continue with the new orchestrator ID.

        Args:
            new_orchestrator_id (str): The new orchestrator ID to assign to the duplicated conversations.
            conversation_id (str): The conversation ID with existing conversations.
            new_conversation_id (str): The new conversation ID to assign to the duplicated conversations.
                If no new_conversation_id is provided, a new one will be generated.
        """
        new_conversation_id = new_conversation_id or str(uuid4())
=======
    ) -> str:
        """
        Duplicate a conversation, excluding the last turn.

        This can be useful when an attack strategy requires back tracking the last prompt/response pair.

        Args:
            new_orchestrator_id (str): The ID of the new orchestrator.
            conversation_id (str): The ID of the conversation to duplicate.
            new_conversation_id (Optional[str], optional): The ID of the new conversation.

        Returns:
            str: The ID of the new conversation.

        Raises:
            ValueError: If the new conversation ID is the same as the existing conversation ID.

        """
        new_conversation_id = new_conversation_id or str(uuid.uuid4())
>>>>>>> d2411cb5
        if conversation_id == new_conversation_id:
            raise ValueError("The new conversation ID must be different from the existing conversation ID.")
        prompt_pieces = self._get_prompt_pieces_with_conversation_id(conversation_id=conversation_id)
        for piece in prompt_pieces:
<<<<<<< HEAD
            piece.id = uuid4()
            # if piece.orchestrator_identifier["id"] == new_orchestrator_id:
            #     raise ValueError("The new orchestrator ID must be different from the existing orchestrator ID.")
=======
            piece.id = uuid.uuid4()
>>>>>>> d2411cb5
            piece.orchestrator_identifier["id"] = new_orchestrator_id
            piece.conversation_id = new_conversation_id

        self.add_request_pieces_to_memory(request_pieces=prompt_pieces[:-2])

        return new_conversation_id

    def export_conversation_by_orchestrator_id(
        self, *, orchestrator_id: str, file_path: Path = None, export_type: str = "json"
    ):
        """
        Exports conversation data with the given orchestrator ID to a specified file.
        This will contain all conversations that were sent by the same orchestrator.

        Args:
            orchestrator_id (str): The ID of the orchestrator from which to export conversations.
            file_path (str): The path to the file where the data will be exported.
            If not provided, a default path using RESULTS_PATH will be constructed.
            export_type (str): The format of the export. Defaults to "json".
        """
        data = self._get_prompt_pieces_by_orchestrator(orchestrator_id=orchestrator_id)

        # If file_path is not provided, construct a default using the exporter's results_path
        if not file_path:
            file_name = f"{str(orchestrator_id)}.{export_type}"
            file_path = RESULTS_PATH / file_name

        self.exporter.export_data(data, file_path=file_path, export_type=export_type)

    def add_request_response_to_memory(self, *, request: PromptRequestResponse) -> None:
        """
        Inserts a list of prompt request pieces into the memory storage.

        Automatically updates the sequence to be the next number in the conversation.
        If necessary, generates embedding data for applicable entries

        Args:
            request (PromptRequestPiece): The request piece to add to the memory.

        Returns:
            None
        """
        request.validate()

        embedding_entries = []
        request_pieces = request.request_pieces

        self._update_sequence(request_pieces=request_pieces)

        self.add_request_pieces_to_memory(request_pieces=request_pieces)

        if self.memory_embedding:
            for piece in request_pieces:
                embedding_entry = self.memory_embedding.generate_embedding_memory_data(prompt_request_piece=piece)
                embedding_entries.append(embedding_entry)

            self._add_embeddings_to_memory(embedding_data=embedding_entries)

    def _update_sequence(self, *, request_pieces: list[PromptRequestPiece]):
        """
        Updates the sequence number of the request pieces in the conversation.

        Args:
            request_pieces (list[PromptRequestPiece]): The list of request pieces to update.
        """

        prev_conversations = self._get_prompt_pieces_with_conversation_id(
            conversation_id=request_pieces[0].conversation_id
        )

        sequence = 0

        if len(prev_conversations) > 0:
            sequence = max(prev_conversations, key=lambda item: item.sequence).sequence + 1

        for piece in request_pieces:
            piece.sequence = sequence

    @abc.abstractmethod
    def dispose_engine(self):
        """
        Dispose the engine and clean up resources.
        """

    def get_chat_messages_with_conversation_id(self, *, conversation_id: str) -> list[ChatMessage]:
        """
        Returns the memory for a given conversation_id.

        Args:
            conversation_id (str): The conversation ID.

        Returns:
            list[ChatMessage]: The list of chat messages.
        """
        memory_entries = self._get_prompt_pieces_with_conversation_id(conversation_id=conversation_id)
        return [ChatMessage(role=me.role, content=me.converted_value) for me in memory_entries]  # type: ignore

    def export_conversation_by_id(self, *, conversation_id: str, file_path: Path = None, export_type: str = "json"):
        """
        Exports conversation data with the given conversation ID to a specified file.

        Args:
            conversation_id (str): The ID of the conversation to export.
            file_path (str): The path to the file where the data will be exported.
            If not provided, a default path using RESULTS_PATH will be constructed.
            export_type (str): The format of the export. Defaults to "json".
        """
        data = self._get_prompt_pieces_with_conversation_id(conversation_id=conversation_id)

        # If file_path is not provided, construct a default using the exporter's results_path
        if not file_path:
            file_name = f"{conversation_id}.{export_type}"
            file_path = RESULTS_PATH / file_name

        self.exporter.export_data(data, file_path=file_path, export_type=export_type)<|MERGE_RESOLUTION|>--- conflicted
+++ resolved
@@ -202,23 +202,6 @@
         new_orchestrator_id: str,
         conversation_id: str,
         new_conversation_id: Optional[str] = None,
-<<<<<<< HEAD
-    ) -> None:
-        """
-        Duplicates a conversation from one orchestrator to another.
-
-        This can be useful when an attack strategy requires branching out from a particular point in the conversation.
-        One cannot continue both branches with the same orchestrator and conversation IDs since that would corrupt
-        the memory. Instead, one needs to duplicate the conversation and continue with the new orchestrator ID.
-
-        Args:
-            new_orchestrator_id (str): The new orchestrator ID to assign to the duplicated conversations.
-            conversation_id (str): The conversation ID with existing conversations.
-            new_conversation_id (str): The new conversation ID to assign to the duplicated conversations.
-                If no new_conversation_id is provided, a new one will be generated.
-        """
-        new_conversation_id = new_conversation_id or str(uuid4())
-=======
     ) -> str:
         """
         Duplicate a conversation, excluding the last turn.
@@ -238,18 +221,11 @@
 
         """
         new_conversation_id = new_conversation_id or str(uuid.uuid4())
->>>>>>> d2411cb5
         if conversation_id == new_conversation_id:
             raise ValueError("The new conversation ID must be different from the existing conversation ID.")
         prompt_pieces = self._get_prompt_pieces_with_conversation_id(conversation_id=conversation_id)
         for piece in prompt_pieces:
-<<<<<<< HEAD
-            piece.id = uuid4()
-            # if piece.orchestrator_identifier["id"] == new_orchestrator_id:
-            #     raise ValueError("The new orchestrator ID must be different from the existing orchestrator ID.")
-=======
             piece.id = uuid.uuid4()
->>>>>>> d2411cb5
             piece.orchestrator_identifier["id"] = new_orchestrator_id
             piece.conversation_id = new_conversation_id
 
