--- conflicted
+++ resolved
@@ -43,11 +43,8 @@
     group_conversation_request_pieces_by_sequence,
     sort_request_pieces,
 )
-<<<<<<< HEAD
 from pyrit.models.harm_category import HarmCategory
-=======
 from pyrit.models.attack_result import AttackResult
->>>>>>> f2427586
 
 logger = logging.getLogger(__name__)
 
