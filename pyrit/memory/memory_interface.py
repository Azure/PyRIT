# Copyright (c) Microsoft Corporation.
# Licensed under the MIT license.

import abc
import copy
from pathlib import Path
<<<<<<< HEAD
from typing import Optional
=======

from typing import MutableSequence, Optional, Sequence
from uuid import uuid4
>>>>>>> e76a45e0

from pyrit.common.default_values import generate_unique_uuid
from pyrit.common.path import RESULTS_PATH
from pyrit.memory.memory_embedding import default_memory_embedding_factory, MemoryEmbedding
from pyrit.memory.memory_exporter import MemoryExporter
from pyrit.memory.memory_models import EmbeddingData
from pyrit.models import (
    ChatMessage,
    PromptRequestResponse,
    Score,
    PromptRequestPiece,
    group_conversation_request_pieces_by_sequence,
)


class MemoryInterface(abc.ABC):
    """
    Represents a conversation memory that stores chat messages. This class must be overwritten with a
    specific implementation to store the memory objects (e.g. relational database, NoSQL database, etc.)

    Args:
        embedding_model (EmbeddingSupport): If set, this includes embeddings in the memory entries
        which are extremely useful for comparing chat messages and similarities, but also includes overhead
    """

    memory_embedding: MemoryEmbedding = None

    def __init__(self, embedding_model=None):
        self.memory_embedding = embedding_model
        # Initialize the MemoryExporter instance
        self.exporter = MemoryExporter()

    def enable_embedding(self, embedding_model=None):
        self.memory_embedding = default_memory_embedding_factory(embedding_model=embedding_model)

    def disable_embedding(self):
        self.memory_embedding = None

    @abc.abstractmethod
    def get_all_prompt_pieces(self) -> Sequence[PromptRequestPiece]:
        """
        Loads all ConversationData from the memory storage handler.
        """

    @abc.abstractmethod
    def get_all_embeddings(self) -> Sequence[EmbeddingData]:
        """
        Loads all EmbeddingData from the memory storage handler.
        """

    @abc.abstractmethod
    def _get_prompt_pieces_with_conversation_id(self, *, conversation_id: str) -> MutableSequence[PromptRequestPiece]:
        """
        Retrieves a list of PromptRequestPiece objects that have the specified conversation ID.

        Args:
            conversation_id (str): The conversation ID to match.

        Returns:
            MutableSequence[PromptRequestPiece]: A list of chat memory entries with the specified conversation ID.
        """

    @abc.abstractmethod
    def _get_prompt_pieces_by_orchestrator(self, *, orchestrator_id: int) -> Sequence[PromptRequestPiece]:
        """
        Retrieves a list of PromptRequestPiece objects that have the specified orchestrator ID.

        Args:
            orchestrator_id (str): The id of the orchestrator.
                Can be retrieved by calling orchestrator.get_identifier()["id"]

        Returns:
            Sequence[PromptRequestPiece]: A list of PromptMemoryEntry objects matching the specified orchestrator ID.
        """

    @abc.abstractmethod
    def add_request_pieces_to_memory(self, *, request_pieces: Sequence[PromptRequestPiece]) -> None:
        """
        Inserts a list of prompt request pieces into the memory storage.
        """

    @abc.abstractmethod
    def _add_embeddings_to_memory(self, *, embedding_data: list[EmbeddingData]) -> None:
        """
        Inserts embedding data into memory storage
        """

    @abc.abstractmethod
    def add_scores_to_memory(self, *, scores: list[Score]) -> None:
        """
        Inserts a list of scores into the memory storage.
        """

    @abc.abstractmethod
    def get_scores_by_prompt_ids(self, *, prompt_request_response_ids: list[str]) -> list[Score]:
        """
        Gets a list of scores based on prompt_request_response_ids.
        """

    def get_scores_by_orchestrator_id(self, *, orchestrator_id: int) -> list[Score]:
        """
        Retrieves a list of Score objects associated with the PromptRequestPiece objects
        which have the specified orchestrator ID.

        Args:
            orchestrator_id (str): The id of the orchestrator.
                Can be retrieved by calling orchestrator.get_identifier()["id"]

        Returns:
            list[Score]: A list of Score objects associated with the PromptRequestPiece objects
                which match the specified orchestrator ID.
        """

        prompt_ids = self.get_prompt_ids_by_orchestrator(orchestrator_id=orchestrator_id)
        return self.get_scores_by_prompt_ids(prompt_request_response_ids=prompt_ids)

    def get_conversation(self, *, conversation_id: str) -> MutableSequence[PromptRequestResponse]:
        """
        Retrieves a list of PromptRequestResponse objects that have the specified conversation ID.

        Args:
            conversation_id (str): The conversation ID to match.

        Returns:
            MutableSequence[PromptRequestResponse]: A list of chat memory entries with the specified conversation ID.
        """
        request_pieces = self._get_prompt_pieces_with_conversation_id(conversation_id=conversation_id)
        return group_conversation_request_pieces_by_sequence(request_pieces=request_pieces)

    @abc.abstractmethod
    def get_prompt_request_pieces_by_id(self, *, prompt_ids: list[str]) -> Sequence[PromptRequestPiece]:
        """
        Retrieves a list of PromptRequestPiece objects that have the specified prompt ids.

        Args:
            prompt_ids (list[int]): The prompt IDs to match.

        Returns:
            Sequence[PromptRequestPiece]: A list of PromptRequestPiece with the specified conversation ID.
        """

    def get_prompt_request_piece_by_orchestrator_id(self, *, orchestrator_id: int) -> list[PromptRequestPiece]:
        """
        Retrieves a list of PromptRequestPiece objects that have the specified orchestrator ID.

        Args:
            orchestrator_id (int): The orchestrator ID to match.

        Returns:
            list[PromptRequestPiece]: A list of PromptRequestPiece with the specified conversation ID.
        """

        prompt_pieces = self._get_prompt_pieces_by_orchestrator(orchestrator_id=orchestrator_id)
        return sorted(prompt_pieces, key=lambda x: (x.conversation_id, x.timestamp))

    def get_prompt_ids_by_orchestrator(self, *, orchestrator_id: int) -> list[str]:
        prompt_pieces = self._get_prompt_pieces_by_orchestrator(orchestrator_id=orchestrator_id)

        prompt_ids = []
        for piece in prompt_pieces:
            prompt_ids.append(str(piece.id))

        return prompt_ids

    def duplicate_conversation_for_new_orchestrator(
        self,
        *,
        new_orchestrator_id: str,
        conversation_id: str,
        prompt_piece_metadata: Optional[str] = None,
    ) -> str:
        """
        Duplicates a conversation from one orchestrator to another.

        This can be useful when an attack strategy requires branching out from a particular point in the conversation.
        One cannot continue both branches with the same orchestrator and conversation IDs since that would corrupt
        the memory. Instead, one needs to duplicate the conversation and continue with the new orchestrator ID.

        Args:
            new_orchestrator_id (str): The new orchestrator ID to assign to the duplicated conversations.
            conversation_id (str): The conversation ID with existing conversations.
            prompt_piece_metadata (str): Metadata to add to each cloned prompt piece.
        Returns:
            The uuid for the new conversation.
        """
        new_conversation_id = str(generate_unique_uuid(existing_uuids=[conversation_id, new_orchestrator_id]))
        # Deep copy objects to prevent any mutability-related issues that could arise due to in-memory databases.
        prompt_pieces = copy.deepcopy(self._get_prompt_pieces_with_conversation_id(conversation_id=conversation_id))
        for piece in prompt_pieces:
            piece.id = generate_unique_uuid(existing_uuids=[conversation_id, new_orchestrator_id, new_conversation_id])
            piece.orchestrator_identifier["id"] = new_orchestrator_id
            piece.conversation_id = new_conversation_id
            piece.prompt_metadata = prompt_piece_metadata

        self.add_request_pieces_to_memory(request_pieces=prompt_pieces)
        return new_conversation_id

    def export_conversation_by_orchestrator_id(
        self, *, orchestrator_id: int, file_path: Path = None, export_type: str = "json"
    ):
        """
        Exports conversation data with the given orchestrator ID to a specified file.
        This will contain all conversations that were sent by the same orchestrator.

        Args:
            orchestrator_id (str): The ID of the orchestrator from which to export conversations.
            file_path (str): The path to the file where the data will be exported.
            If not provided, a default path using RESULTS_PATH will be constructed.
            export_type (str): The format of the export. Defaults to "json".
        """
        data = self._get_prompt_pieces_by_orchestrator(orchestrator_id=orchestrator_id)

        # If file_path is not provided, construct a default using the exporter's results_path
        if not file_path:
            file_name = f"{str(orchestrator_id)}.{export_type}"
            file_path = RESULTS_PATH / file_name

        self.exporter.export_data(data, file_path=file_path, export_type=export_type)

    def add_request_response_to_memory(self, *, request: PromptRequestResponse) -> None:
        """
        Inserts a list of prompt request pieces into the memory storage.

        Automatically updates the sequence to be the next number in the conversation.
        If necessary, generates embedding data for applicable entries

        Args:
            request (PromptRequestPiece): The request piece to add to the memory.

        Returns:
            None
        """
        request.validate()

        embedding_entries = []
        request_pieces = request.request_pieces

        self._update_sequence(request_pieces=request_pieces)

        self.add_request_pieces_to_memory(request_pieces=request_pieces)

        if self.memory_embedding:
            for piece in request_pieces:
                embedding_entry = self.memory_embedding.generate_embedding_memory_data(prompt_request_piece=piece)
                embedding_entries.append(embedding_entry)

            self._add_embeddings_to_memory(embedding_data=embedding_entries)

    def _update_sequence(self, *, request_pieces: list[PromptRequestPiece]):
        """
        Updates the sequence number of the request pieces in the conversation.

        Args:
            request_pieces (list[PromptRequestPiece]): The list of request pieces to update.
        """

        prev_conversations = self._get_prompt_pieces_with_conversation_id(
            conversation_id=request_pieces[0].conversation_id
        )

        sequence = 0

        if len(prev_conversations) > 0:
            sequence = max(prev_conversations, key=lambda item: item.sequence).sequence + 1

        for piece in request_pieces:
            piece.sequence = sequence

    @abc.abstractmethod
    def dispose_engine(self):
        """
        Dispose the engine and clean up resources.
        """

    def get_chat_messages_with_conversation_id(self, *, conversation_id: str) -> list[ChatMessage]:
        """
        Returns the memory for a given conversation_id.

        Args:
            conversation_id (str): The conversation ID.

        Returns:
            list[ChatMessage]: The list of chat messages.
        """
        memory_entries = self._get_prompt_pieces_with_conversation_id(conversation_id=conversation_id)
        return [ChatMessage(role=me.role, content=me.converted_value) for me in memory_entries]  # type: ignore

    def export_conversation_by_id(self, *, conversation_id: str, file_path: Path = None, export_type: str = "json"):
        """
        Exports conversation data with the given conversation ID to a specified file.

        Args:
            conversation_id (str): The ID of the conversation to export.
            file_path (str): The path to the file where the data will be exported.
            If not provided, a default path using RESULTS_PATH will be constructed.
            export_type (str): The format of the export. Defaults to "json".
        """
        data = self._get_prompt_pieces_with_conversation_id(conversation_id=conversation_id)

        # If file_path is not provided, construct a default using the exporter's results_path
        if not file_path:
            file_name = f"{conversation_id}.{export_type}"
            file_path = RESULTS_PATH / file_name

        self.exporter.export_data(data, file_path=file_path, export_type=export_type)<|MERGE_RESOLUTION|>--- conflicted
+++ resolved
@@ -4,13 +4,8 @@
 import abc
 import copy
 from pathlib import Path
-<<<<<<< HEAD
-from typing import Optional
-=======
-
 from typing import MutableSequence, Optional, Sequence
 from uuid import uuid4
->>>>>>> e76a45e0
 
 from pyrit.common.default_values import generate_unique_uuid
 from pyrit.common.path import RESULTS_PATH
