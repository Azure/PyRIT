# Copyright (c) Microsoft Corporation.
# Licensed under the MIT license.

import abc
from pathlib import Path

from pyrit.memory.memory_models import EmbeddingData
from pyrit.models import PromptRequestResponse, PromptRequestPiece, PromptResponseError, PromptDataType

from pyrit.memory.memory_embedding import default_memory_embedding_factory
from pyrit.memory.memory_embedding import MemoryEmbedding
from pyrit.memory.memory_exporter import MemoryExporter
from pyrit.memory.memory_chat_message_builder import MemoryChatMessageBuilder
from pyrit.models import ChatMessage
from pyrit.common.path import RESULTS_PATH
from pyrit.models.prompt_request_response import group_conversation_request_pieces_by_sequence


class MemoryInterface(abc.ABC):
    """
    Represents a conversation memory that stores chat messages. This class must be overwritten with a
    specific implementation to store the memory objects (e.g. relational database, NoSQL database, etc.)

    Args:
        embedding_model (EmbeddingSupport): If set, this includes embeddings in the memory entries
        which are extremely useful for comparing chat messages and similarities, but also includes overhead
    """

    memory_embedding: MemoryEmbedding = None

    def __init__(self, embedding_model=None):
        self.memory_embedding = embedding_model
        # Initialize the MemoryExporter instance
        self.exporter = MemoryExporter()
        self._chat_message_builder = MemoryChatMessageBuilder()

    def enable_embedding(self, embedding_model=None):
        self.memory_embedding = default_memory_embedding_factory(embedding_model=embedding_model)

    def disable_embedding(self):
        self.memory_embedding = None

    @abc.abstractmethod
    def get_all_prompt_pieces(self) -> list[PromptRequestPiece]:
        """
        Loads all ConversationData from the memory storage handler.
        """

    @abc.abstractmethod
    def get_all_embeddings(self) -> list[EmbeddingData]:
        """
        Loads all EmbeddingData from the memory storage handler.
        """

    @abc.abstractmethod
    def _get_prompt_pieces_with_conversation_id(self, *, conversation_id: str) -> list[PromptRequestPiece]:
        """
        Retrieves a list of PromptRequestPiece objects that have the specified conversation ID.

        Args:
            conversation_id (str): The conversation ID to match.

        Returns:
            list[PromptRequestPiece]: A list of chat memory entries with the specified conversation ID.
        """

    @abc.abstractmethod
    def _get_prompt_pieces_by_orchestrator(self, *, orchestrator_id: int) -> list[PromptRequestPiece]:
        """
        Retrieves a list of PromptRequestPiece objects that have the specified orchestrator ID.

        Args:
            orchestrator_id (str): The id of the orchestrator.
                Can be retrieved by calling orchestrator.get_identifier()["id"]

        Returns:
            list[PromptRequestPiece]: A list of PromptMemoryEntry objects matching the specified orchestrator ID.
        """

    @abc.abstractmethod
    def _add_request_pieces_to_memory(self, *, request_pieces: list[PromptRequestPiece]) -> None:
        """
        Inserts a list of prompt request pieces into the memory storage.
        """

    @abc.abstractmethod
    def _add_embeddings_to_memory(self, *, embedding_data: list[EmbeddingData]) -> None:
        """
        Inserts embedding data into memory storage
        """

    def get_conversation(self, *, conversation_id: str) -> list[PromptRequestResponse]:
        """
        Retrieves a list of PromptRequestResponse objects that have the specified conversation ID.

        Args:
            conversation_id (str): The conversation ID to match.

        Returns:
            list[PromptRequestResponse]: A list of chat memory entries with the specified conversation ID.
        """
<<<<<<< HEAD
        memory_entries = self.get_prompt_entries_with_conversation_id(conversation_id=conversation_id)
        return self._chat_message_builder.build_chat_messages(memory_entries)
=======
        request_pieces = self._get_prompt_pieces_with_conversation_id(conversation_id=conversation_id)
        return group_conversation_request_pieces_by_sequence(request_pieces=request_pieces)
>>>>>>> 76ba8d76

    def get_orchestrator_conversations(self, *, orchestrator_id: int) -> list[PromptRequestPiece]:
        """
        Retrieves a list of PromptRequestResponse objects that have the specified orchestrator ID.

        Args:
            orchestrator_id (int): The orchestrator ID to match.

        Returns:
            list[PromptRequestPiece]: A list of PromptRequestPiece with the specified conversation ID.
        """
        return self._get_prompt_pieces_by_orchestrator(orchestrator_id=orchestrator_id)

    def add_request_response_to_memory(self, *, request: PromptRequestResponse) -> None:
        """
        Inserts a list of prompt request pieces into the memory storage.

        Automatically updates the sequence to be the next number in the conversation.
        If necessary, generates embedding data for applicable entries

        Args:
            request (PromptRequestPiece): The request piece to add to the memory.

        Returns:
            None
        """
        request.validate()

        embedding_entries = []
        request_pieces = request.request_pieces

        self._update_sequence(request_pieces=request_pieces)

        self._add_request_pieces_to_memory(request_pieces=request_pieces)

        if self.memory_embedding:
            for piece in request_pieces:
                embedding_entry = self.memory_embedding.generate_embedding_memory_data(prompt_request_piece=piece)
                embedding_entries.append(embedding_entry)

            self._add_embeddings_to_memory(embedding_data=embedding_entries)

    def _update_sequence(self, *, request_pieces: list[PromptRequestPiece]):
        """
        Updates the sequence number of the request pieces in the conversation.

        Args:
            request_pieces (list[PromptRequestPiece]): The list of request pieces to update.
        """

        prev_conversations = self._get_prompt_pieces_with_conversation_id(
            conversation_id=request_pieces[0].conversation_id
        )

        sequence = 0

        if len(prev_conversations) > 0:
            sequence = max(prev_conversations, key=lambda item: item.sequence).sequence + 1

        for piece in request_pieces:
            piece.sequence = sequence

    def add_response_entries_to_memory(
        self,
        *,
        request: PromptRequestPiece,
        response_text_pieces: list[str],
        response_type: PromptDataType = "text",
        prompt_metadata: str = None,
        error: PromptResponseError = "none",
    ) -> PromptRequestResponse:
        """
        Adds response entries to the memory.

        This is a convenience function that ultimately calls add_request_response_to_memory
        but sets values appropriately.

        Args:
            request (PromptRequestPiece): The original prompt request.
            response_text_pieces (list[str]): List of response text pieces.
            response_type (PromptDataType, optional): The data type of the response. Defaults to "text".
            prompt_metadata (str, optional): Additional metadata for the prompt. Defaults to None.
            error (PromptResponseError, optional): The error type of the response. Defaults to "none".

        Returns:
            PromptRequestResponse: The response containing the updated request pieces.
        """
        constructed_request = PromptRequestResponse(
            request_pieces=[
                PromptRequestPiece(
                    role="assistant",
                    original_prompt_text=resp_text,
                    converted_prompt_text=resp_text,
                    conversation_id=request.conversation_id,
                    labels=request.labels,
                    prompt_target_identifier=request.prompt_target_identifier,
                    orchestrator_identifier=request.orchestrator_identifier,
                    original_prompt_data_type=response_type,
                    converted_prompt_data_type=response_type,
                    prompt_metadata=prompt_metadata,
                    response_error=error,
                )
                for resp_text in response_text_pieces
            ]
        )

        self.add_request_response_to_memory(request=constructed_request)
        return constructed_request

    @abc.abstractmethod
    def dispose_engine(self):
        """
        Dispose the engine and clean up resources.
        """

    def get_chat_messages_with_conversation_id(self, *, conversation_id: str) -> list[ChatMessage]:
        """
        Returns the memory for a given conversation_id.

        Args:
            conversation_id (str): The conversation ID.

        Returns:
            list[ChatMessage]: The list of chat messages.
        """
        memory_entries = self._get_prompt_pieces_with_conversation_id(conversation_id=conversation_id)
        return [ChatMessage(role=me.role, content=me.converted_prompt_text) for me in memory_entries]  # type: ignore

    def export_conversation_by_id(self, *, conversation_id: str, file_path: Path = None, export_type: str = "json"):
        """
        Exports conversation data with the given conversation ID to a specified file.

        Args:
            conversation_id (str): The ID of the conversation to export.
            file_path (str): The path to the file where the data will be exported.
            If not provided, a default path using RESULTS_PATH will be constructed.
            export_type (str): The format of the export. Defaults to "json".
        """
        data = self._get_prompt_pieces_with_conversation_id(conversation_id=conversation_id)

        # If file_path is not provided, construct a default using the exporter's results_path
        if not file_path:
            file_name = f"{conversation_id}.{export_type}"
            file_path = RESULTS_PATH / file_name

        self.exporter.export_data(data, file_path=file_path, export_type=export_type)<|MERGE_RESOLUTION|>--- conflicted
+++ resolved
@@ -99,13 +99,8 @@
         Returns:
             list[PromptRequestResponse]: A list of chat memory entries with the specified conversation ID.
         """
-<<<<<<< HEAD
-        memory_entries = self.get_prompt_entries_with_conversation_id(conversation_id=conversation_id)
-        return self._chat_message_builder.build_chat_messages(memory_entries)
-=======
         request_pieces = self._get_prompt_pieces_with_conversation_id(conversation_id=conversation_id)
         return group_conversation_request_pieces_by_sequence(request_pieces=request_pieces)
->>>>>>> 76ba8d76
 
     def get_orchestrator_conversations(self, *, orchestrator_id: int) -> list[PromptRequestPiece]:
         """
