# Copyright (c) Microsoft Corporation.
# Licensed under the MIT license.

import abc
import copy
import logging
import uuid
from datetime import datetime
from pathlib import Path
from typing import MutableSequence, Optional, Sequence

from sqlalchemy import and_
from sqlalchemy.orm.attributes import InstrumentedAttribute

from pyrit.common.path import DB_DATA_PATH
from pyrit.memory.memory_embedding import (
    MemoryEmbedding,
    default_memory_embedding_factory,
)
from pyrit.memory.memory_exporter import MemoryExporter
from pyrit.memory.memory_models import (
    Base,
    EmbeddingDataEntry,
    PromptMemoryEntry,
    ScoreEntry,
    SeedPromptEntry,
)
from pyrit.models import (
    ChatMessage,
    DataTypeSerializer,
    PromptRequestPiece,
    PromptRequestResponse,
    Score,
    SeedPrompt,
    SeedPromptDataset,
    SeedPromptGroup,
    StorageIO,
    data_serializer_factory,
    group_conversation_request_pieces_by_sequence,
    sort_request_pieces,
)

logger = logging.getLogger(__name__)


class MemoryInterface(abc.ABC):
    """
    Represents a conversation memory that stores chat messages. This class must be overwritten with a
    specific implementation to store the memory objects (e.g. relational database, NoSQL database, etc.)

    Args:
        embedding_model (EmbeddingSupport): If set, this includes embeddings in the memory entries
        which are extremely useful for comparing chat messages and similarities, but also includes overhead
    """

    memory_embedding: MemoryEmbedding = None
    results_storage_io: StorageIO = None
    results_path: str = None

    def __init__(self, embedding_model=None):
        self.memory_embedding = embedding_model
        # Initialize the MemoryExporter instance
        self.exporter = MemoryExporter()
        self._init_storage_io()

    def enable_embedding(self, embedding_model=None):
        self.memory_embedding = default_memory_embedding_factory(embedding_model=embedding_model)

    def disable_embedding(self):
        self.memory_embedding = None

    @abc.abstractmethod
    def get_all_embeddings(self) -> Sequence[EmbeddingDataEntry]:
        """
        Loads all EmbeddingData from the memory storage handler.
        """

    @abc.abstractmethod
    def _init_storage_io(self):
        """
        Initialize the storage IO handler results_storage_io.
        """

    @abc.abstractmethod
    def _get_prompt_pieces_memory_label_conditions(self, *, memory_labels: dict[str, str]) -> list:
        """
        Returns a list of conditions for filtering memory entries based on memory labels.

        Args:
            memory_labels (dict[str, str]): A free-form dictionary for tagging prompts with custom labels.
                These labels can be used to track all prompts sent as part of an operation, score prompts based on
                the operation ID (op_id), and tag each prompt with the relevant Responsible AI (RAI) harm category.
                Users can define any key-value pairs according to their needs.

        Returns:
            list: A list of conditions for filtering memory entries based on memory labels.
        """

    @abc.abstractmethod
    def _get_prompt_pieces_orchestrator_conditions(self, *, orchestrator_id: str):
        """
        Returns a condition to retrieve based on orchestrator ID.
        """

    @abc.abstractmethod
    def add_request_pieces_to_memory(self, *, request_pieces: Sequence[PromptRequestPiece]) -> None:
        """
        Inserts a list of prompt request pieces into the memory storage.
        """

    @abc.abstractmethod
    def _add_embeddings_to_memory(self, *, embedding_data: list[EmbeddingDataEntry]) -> None:
        """
        Inserts embedding data into memory storage
        """

    @abc.abstractmethod
    def _query_entries(
        self, model, *, conditions: Optional = None, distinct: bool = False, join_scores: bool = False  # type: ignore
    ) -> list[Base]:  # type: ignore
        """
        Fetches data from the specified table model with optional conditions.

        Args:
            model: The SQLAlchemy model class corresponding to the table you want to query.
            conditions: SQLAlchemy filter conditions (Optional).
            distinct: Whether to return distinct rows only. Defaults to False.
            join_scores: Whether to join the scores table. Defaults to False.

        Returns:
            List of model instances representing the rows fetched from the table.
        """

    @abc.abstractmethod
    def _insert_entry(self, entry: Base) -> None:  # type: ignore
        """
        Inserts an entry into the Table.

        Args:
            entry: An instance of a SQLAlchemy model to be added to the Table.
        """

    @abc.abstractmethod
    def _insert_entries(self, *, entries: list[Base]) -> None:  # type: ignore
        """Inserts multiple entries into the database."""

    @abc.abstractmethod
    def _update_entries(self, *, entries: MutableSequence[Base], update_fields: dict) -> bool:  # type: ignore
        """
        Updates the given entries with the specified field values.

        Args:
            entries (list[Base]): A list of SQLAlchemy model instances to be updated.
            update_fields (dict): A dictionary of field names and their new values.
        """

    def add_scores_to_memory(self, *, scores: list[Score]) -> None:
        """
        Inserts a list of scores into the memory storage.
        """
        for score in scores:
            if score.prompt_request_response_id:
                prompt_request_response_id = score.prompt_request_response_id
                prompt_piece = self.get_prompt_request_pieces(prompt_ids=[str(prompt_request_response_id)])
                if not prompt_piece:
                    logging.error(f"Prompt with ID {prompt_request_response_id} not found in memory.")
                    continue
                # auto-link score to the original prompt id if the prompt is a duplicate
                if prompt_piece[0].original_prompt_id != prompt_piece[0].id:
                    score.prompt_request_response_id = prompt_piece[0].original_prompt_id
        self._insert_entries(entries=[ScoreEntry(entry=score) for score in scores])

    def get_scores_by_prompt_ids(self, *, prompt_request_response_ids: list[str]) -> list[Score]:
        """
        Gets a list of scores based on prompt_request_response_ids.
        """
        prompt_pieces = self.get_prompt_request_pieces(prompt_ids=prompt_request_response_ids)
        # Get the original prompt IDs from the prompt pieces so correct scores can be obtained
        prompt_request_response_ids = [str(piece.original_prompt_id) for piece in prompt_pieces]
        entries = self._query_entries(
            ScoreEntry, conditions=ScoreEntry.prompt_request_response_id.in_(prompt_request_response_ids)
        )

        return [entry.get_score() for entry in entries]

    def get_scores_by_orchestrator_id(self, *, orchestrator_id: str) -> list[Score]:
        """
        Retrieves a list of Score objects associated with the PromptRequestPiece objects
        which have the specified orchestrator ID.

        Args:
            orchestrator_id (str): The id of the orchestrator.
                Can be retrieved by calling orchestrator.get_identifier()["id"]

        Returns:
            list[Score]: A list of Score objects associated with the PromptRequestPiece objects
                which match the specified orchestrator ID.
        """
        prompt_pieces = self.get_prompt_request_pieces(orchestrator_id=orchestrator_id)
        # Since duplicate pieces do not have their own score entries, get the original prompt IDs from the pieces.
        prompt_ids = [str(piece.original_prompt_id) for piece in prompt_pieces]
        return self.get_scores_by_prompt_ids(prompt_request_response_ids=prompt_ids)

    def get_scores_by_memory_labels(self, *, memory_labels: dict[str, str]) -> list[Score]:
        """
        Retrieves a list of Score objects associated with the PromptRequestPiece objects
        which have the specified memory labels.

        Args:
            memory_labels (dict[str, str]): A free-form dictionary for tagging prompts with custom labels.
                These labels can be used to track all prompts sent as part of an operation, score prompts based on
                the operation ID (op_id), and tag each prompt with the relevant Responsible AI (RAI) harm category.
                Users can define any key-value pairs according to their needs.

        Returns:
            list[Score]: A list of Score objects associated with the PromptRequestPiece objects
                which match the specified memory labels.
        """
        prompt_pieces = self.get_prompt_request_pieces(labels=memory_labels)
        # Since duplicate pieces do not have their own score entries, get the original prompt IDs from the pieces.
        prompt_ids = [str(piece.original_prompt_id) for piece in prompt_pieces]
        return self.get_scores_by_prompt_ids(prompt_request_response_ids=prompt_ids)

    def get_conversation(self, *, conversation_id: str) -> MutableSequence[PromptRequestResponse]:
        """
        Retrieves a list of PromptRequestResponse objects that have the specified conversation ID.

        Args:
            conversation_id (str): The conversation ID to match.

        Returns:
            MutableSequence[PromptRequestResponse]: A list of chat memory entries with the specified conversation ID.
        """
        request_pieces = self.get_prompt_request_pieces(conversation_id=conversation_id)
        return group_conversation_request_pieces_by_sequence(request_pieces=request_pieces)

    def get_prompt_request_pieces(
        self,
        *,
        orchestrator_id: Optional[str | uuid.UUID] = None,
        conversation_id: Optional[str | uuid.UUID] = None,
        prompt_ids: Optional[list[str] | list[uuid.UUID]] = None,
        labels: Optional[dict[str, str]] = None,
        sent_after: Optional[datetime] = None,
        sent_before: Optional[datetime] = None,
        original_values: Optional[list[str]] = None,
        converted_values: Optional[list[str]] = None,
        data_type: Optional[str] = None,
        not_data_type: Optional[str] = None,
        converted_value_sha256: Optional[list[str]] = None,
    ) -> list[PromptRequestPiece]:
        """
        Retrieves a list of PromptRequestPiece objects based on the specified filters.

        Args:
            orchestrator_id (Optional[str | uuid.UUID], optional): The ID of the orchestrator. Defaults to None.
            conversation_id (Optional[str | uuid.UUID], optional): The ID of the conversation. Defaults to None.
            prompt_ids (Optional[list[str] | list[uuid.UUID]], optional): A list of prompt IDs. Defaults to None.
            labels (Optional[dict[str, str]], optional): A dictionary of labels. Defaults to None.
            sent_after (Optional[datetime], optional): Filter for prompts sent after this datetime. Defaults to None.
            sent_before (Optional[datetime], optional): Filter for prompts sent before this datetime. Defaults to None.
            original_values (Optional[list[str]], optional): A list of original values. Defaults to None.
            converted_values (Optional[list[str]], optional): A list of converted values. Defaults to None.
            data_type (Optional[str], optional): The data type to filter by. Defaults to None.
            not_data_type (Optional[str], optional): The data type to exclude. Defaults to None.
            converted_value_sha256 (Optional[list[str]], optional): A list of SHA256 hashes of converted values.
                Defaults to None.
        Returns:
            list[PromptRequestPiece]: A list of PromptRequestPiece objects that match the specified filters.
        Raises:
            Exception: If there is an error retrieving the prompts,
                an exception is logged and an empty list is returned.
        """
        conditions = []
        if orchestrator_id:
            conditions.append(self._get_prompt_pieces_orchestrator_conditions(orchestrator_id=str(orchestrator_id)))
        if conversation_id:
            conditions.append(PromptMemoryEntry.conversation_id == conversation_id)
        if prompt_ids:
            conditions.append(PromptMemoryEntry.id.in_(prompt_ids))
        if labels:
            conditions.append(self._get_prompt_pieces_memory_label_conditions(memory_labels=labels))
        if sent_after:
            conditions.append(PromptMemoryEntry.timestamp >= sent_after)
        if sent_before:
            conditions.append(PromptMemoryEntry.timestamp <= sent_before)
        if original_values:
            conditions.append(PromptMemoryEntry.original_value.in_(original_values))
        if converted_values:
            conditions.append(PromptMemoryEntry.converted_value.in_(converted_values))
        if data_type:
            conditions.append(PromptMemoryEntry.converted_value_data_type == data_type)
        if not_data_type:
            conditions.append(PromptMemoryEntry.converted_value_data_type != not_data_type)
        if converted_value_sha256:
            conditions.append(PromptMemoryEntry.converted_value_sha256.in_(converted_value_sha256))

        try:
            memory_entries = self._query_entries(
                PromptMemoryEntry, conditions=and_(*conditions) if conditions else None, join_scores=True
            )  # type: ignore
            prompt_pieces = [memory_entry.get_prompt_request_piece() for memory_entry in memory_entries]
            return sort_request_pieces(prompt_pieces=prompt_pieces)
        except Exception as e:
            logger.exception(f"Failed to retrieve prompts with error {e}")
            return []

    def duplicate_conversation(self, *, conversation_id: str, new_orchestrator_id: Optional[str] = None) -> str:
        """
        Duplicates a conversation for reuse

        This can be useful when an attack strategy requires branching out from a particular point in the conversation.
        One cannot continue both branches with the same orchestrator and conversation IDs since that would corrupt
        the memory. Instead, one needs to duplicate the conversation and continue with the new orchestrator ID.

        Args:
            conversation_id (str): The conversation ID with existing conversations.
            new_orchestrator_id (str, Optional): The new orchestrator ID to assign to the duplicated conversations.
                If no new orchestrator ID is provided, the orchestrator ID will remain the same. Defaults to None.
        Returns:
            The uuid for the new conversation.
        """
        new_conversation_id = str(uuid.uuid4())
        # Deep copy objects to prevent any mutability-related issues that could arise due to in-memory databases.
        prompt_pieces = copy.deepcopy(self.get_prompt_request_pieces(conversation_id=conversation_id))
        for piece in prompt_pieces:
            # Assign duplicated piece a new ID, but note that the `original_prompt_id` remains the same.
            piece.id = uuid.uuid4()
            if piece.orchestrator_identifier["id"] == new_orchestrator_id:
                raise ValueError("The new orchestrator ID must be different from the existing orchestrator ID.")

            if new_orchestrator_id:
                piece.orchestrator_identifier["id"] = new_orchestrator_id

            piece.conversation_id = new_conversation_id

        self.add_request_pieces_to_memory(request_pieces=prompt_pieces)
        return new_conversation_id

    def duplicate_conversation_excluding_last_turn(
        self, *, conversation_id: str, new_orchestrator_id: Optional[str] = None
    ) -> str:
        """
        Duplicate a conversation, excluding the last turn. In this case, last turn is defined as before the last
        user request (e.g. if there is half a turn, it just removes that half).

        This can be useful when an attack strategy requires back tracking the last prompt/response pair.

        Args:
            conversation_id (str): The conversation ID with existing conversations.
            new_orchestrator_id (str, Optional): The new orchestrator ID to assign to the duplicated conversations.
                If no new orchestrator ID is provided, the orchestrator ID will remain the same. Defaults to None.
        Returns:
            The uuid for the new conversation.
        """
        new_conversation_id = str(uuid.uuid4())
        # Deep copy objects to prevent any mutability-related issues that could arise due to in-memory databases.
        prompt_pieces = copy.deepcopy(self.get_prompt_request_pieces(conversation_id=conversation_id))

        # remove the final turn from the conversation
        if len(prompt_pieces) == 0:
            return new_conversation_id

        last_prompt = max(prompt_pieces, key=lambda x: x.sequence)

        length_of_sequence_to_remove = 0

        if last_prompt.role == "system" or last_prompt.role == "user":
            length_of_sequence_to_remove = 1
        else:
            length_of_sequence_to_remove = 2

        prompt_pieces = [
            prompt_piece
            for prompt_piece in prompt_pieces
            if prompt_piece.sequence <= last_prompt.sequence - length_of_sequence_to_remove
        ]

        for piece in prompt_pieces:
            # Assign duplicated piece a new ID, but note that the `original_prompt_id` remains the same.
            piece.id = uuid.uuid4()
            if new_orchestrator_id:
                piece.orchestrator_identifier["id"] = new_orchestrator_id
            piece.conversation_id = new_conversation_id

        self.add_request_pieces_to_memory(request_pieces=prompt_pieces)

        return new_conversation_id

    def add_request_response_to_memory(self, *, request: PromptRequestResponse) -> None:
        """
        Inserts a list of prompt request pieces into the memory storage.

        Automatically updates the sequence to be the next number in the conversation.
        If necessary, generates embedding data for applicable entries

        Args:
            request (PromptRequestPiece): The request piece to add to the memory.

        Returns:
            None
        """
        request.validate()

        embedding_entries = []
        request_pieces = request.request_pieces

        self._update_sequence(request_pieces=request_pieces)

        self.add_request_pieces_to_memory(request_pieces=request_pieces)

        if self.memory_embedding:
            for piece in request_pieces:
                embedding_entry = self.memory_embedding.generate_embedding_memory_data(prompt_request_piece=piece)
                embedding_entries.append(embedding_entry)

            self._add_embeddings_to_memory(embedding_data=embedding_entries)

    def _update_sequence(self, *, request_pieces: list[PromptRequestPiece]):
        """
        Updates the sequence number of the request pieces in the conversation.

        Args:
            request_pieces (list[PromptRequestPiece]): The list of request pieces to update.
        """

        prev_conversations = self.get_prompt_request_pieces(conversation_id=request_pieces[0].conversation_id)

        sequence = 0

        if len(prev_conversations) > 0:
            sequence = max(prev_conversations, key=lambda item: item.sequence).sequence + 1

        for piece in request_pieces:
            piece.sequence = sequence

    def update_prompt_entries_by_conversation_id(self, *, conversation_id: str, update_fields: dict) -> bool:
        """
        Updates prompt entries for a given conversation ID with the specified field values.

        Args:
            conversation_id (str): The conversation ID of the entries to be updated.
            update_fields (dict): A dictionary of field names and their new values (ex. {"labels": {"test": "value"}})

        Returns:
            bool: True if the update was successful, False otherwise.
        """
        if not update_fields:
            raise ValueError("update_fields must be provided to update prompt entries.")
        # Fetch the relevant entries using query_entries
        entries_to_update = self._query_entries(
            PromptMemoryEntry, conditions=PromptMemoryEntry.conversation_id == conversation_id
        )
        # Check if there are entries to update
        if not entries_to_update:
            logger.info(f"No entries found with conversation_id {conversation_id} to update.")
            return False

        # Use the utility function to update the entries
        success = self._update_entries(entries=entries_to_update, update_fields=update_fields)

        if success:
            logger.info(f"Updated {len(entries_to_update)} entries with conversation_id {conversation_id}.")
        else:
            logger.error(f"Failed to update entries with conversation_id {conversation_id}.")
        return success

    def update_labels_by_conversation_id(self, *, conversation_id: str, labels: dict) -> bool:
        """
        Updates the labels of prompt entries in memory for a given conversation ID.

        Args:
            conversation_id (str): The conversation ID of the entries to be updated.
            labels (dict): New dictionary of labels.

        Returns:
            bool: True if the update was successful, False otherwise.
        """
        return self.update_prompt_entries_by_conversation_id(
            conversation_id=conversation_id, update_fields={"labels": labels}
        )

    def update_prompt_metadata_by_conversation_id(
        self, *, conversation_id: str, prompt_metadata: dict[str, str]
    ) -> bool:
        """
        Updates the metadata of prompt entries in memory for a given conversation ID.

        Args:
            conversation_id (str): The conversation ID of the entries to be updated.
            metadata (dict[str, str]): New metadata.

        Returns:
            bool: True if the update was successful, False otherwise.
        """
        return self.update_prompt_entries_by_conversation_id(
            conversation_id=conversation_id, update_fields={"prompt_metadata": prompt_metadata}
        )

    @abc.abstractmethod
    def dispose_engine(self):
        """
        Dispose the engine and clean up resources.
        """

    def get_chat_messages_with_conversation_id(self, *, conversation_id: str) -> list[ChatMessage]:
        """
        Returns the memory for a given conversation_id.

        Args:
            conversation_id (str): The conversation ID.

        Returns:
            list[ChatMessage]: The list of chat messages.
        """
        memory_entries = self.get_prompt_request_pieces(conversation_id=conversation_id)
        return [ChatMessage(role=me.role, content=me.converted_value) for me in memory_entries]  # type: ignore

    def get_seed_prompts(
        self,
        *,
        value: Optional[str] = None,
        value_sha256: Optional[str] = None,
        dataset_name: Optional[str] = None,
        data_types: Optional[list[str]] = None,
        harm_categories: Optional[list[str]] = None,
        added_by: Optional[str] = None,
        authors: Optional[list[str]] = None,
        groups: Optional[list[str]] = None,
        source: Optional[str] = None,
        parameters: Optional[list[str]] = None,
    ) -> list[SeedPrompt]:
        """
        Retrieves a list of seed prompts based on the specified filters.

        Args:
            value (str): The value to match by substring. If None, all values are returned.
            value_sha256 (str): The SHA256 hash of the value to match. If None, all values are returned.
            dataset_name (str): The dataset name to match. If None, all dataset names are considered.
            data_types (Optional[list[str], Optional): List of data types to filter seed prompts by
                (e.g., text, image_path).
            harm_categories (list[str]): A list of harm categories to filter by. If None,
            all harm categories are considered.
                Specifying multiple harm categories returns only prompts that are marked with all harm categories.
            added_by (str): The user who added the prompts.
            authors (list[str]): A list of authors to filter by.
                Note that this filters by substring, so a query for "Adam Jones" may not return results if the record
                is "A. Jones", "Jones, Adam", etc. If None, all authors are considered.
            groups (list[str]): A list of groups to filter by. If None, all groups are considered.
            source (str): The source to filter by. If None, all sources are considered.
            parameters (list[str]): A list of parameters to filter by. Specifying parameters effectively returns
                prompt templates instead of prompts.

        Returns:
            list[SeedPrompt]: A list of prompts matching the criteria.
        """
        conditions = []

        # Apply filters for non-list fields
        if value:
            conditions.append(SeedPromptEntry.value.contains(value))
        if value_sha256:
            conditions.append(SeedPromptEntry.value_sha256 == value_sha256)
        if dataset_name:
            conditions.append(SeedPromptEntry.dataset_name == dataset_name)
        if data_types:
            data_type_conditions = SeedPromptEntry.data_type.in_(data_types)
            conditions.append(data_type_conditions)
        if added_by:
            conditions.append(SeedPromptEntry.added_by == added_by)
        if source:
            conditions.append(SeedPromptEntry.source == source)

        self._add_list_conditions(SeedPromptEntry.harm_categories, harm_categories, conditions)
        self._add_list_conditions(SeedPromptEntry.authors, authors, conditions)
        self._add_list_conditions(SeedPromptEntry.groups, groups, conditions)

        if parameters:
            self._add_list_conditions(SeedPromptEntry.parameters, parameters, conditions)

        try:
            memory_entries = self._query_entries(
                SeedPromptEntry,
                conditions=and_(*conditions) if conditions else None,
            )  # type: ignore
            return [memory_entry.get_seed_prompt() for memory_entry in memory_entries]
        except Exception as e:
            logger.exception(f"Failed to retrieve prompts with dataset name {dataset_name} with error {e}")
            return []

    def _add_list_conditions(self, field: InstrumentedAttribute, values: Optional[list[str]], conditions: list) -> None:
        if values:
            for value in values:
                conditions.append(field.contains(value))

    async def _serialize_seed_prompt_value(self, prompt: SeedPrompt) -> str:
        """
        Serializes the value of a seed prompt based on its data type.

        Args:
            prompt (SeedPrompt): The seed prompt to serialize. Must have a valid `data_type`.

        Returns:
            str: The serialized value for the prompt.

        Raises:
            ValueError: If the `data_type` of the prompt is unsupported.
        """
        extension = DataTypeSerializer.get_extension(prompt.value)
        if extension:
            extension = extension.lstrip(".")
        serializer = data_serializer_factory(
            category="seed-prompt-entries", data_type=prompt.data_type, value=prompt.value, extension=extension
        )
        serialized_prompt_value = None
        if prompt.data_type == "image_path":
            # Read the image
            original_img_bytes = await serializer.read_data_base64()
            # Save the image
            await serializer.save_b64_image(original_img_bytes)
            serialized_prompt_value = str(serializer.value)
        elif prompt.data_type in ["audio_path", "video_path"]:
            audio_bytes = await serializer.read_data()
            await serializer.save_data(data=audio_bytes)
            serialized_prompt_value = str(serializer.value)
        return serialized_prompt_value

    async def add_seed_prompts_to_memory(self, *, prompts: list[SeedPrompt], added_by: Optional[str] = None) -> None:
        """
        Inserts a list of prompts into the memory storage.

        Args:
            prompts (list[SeedPrompt]): A list of prompts to insert.
            added_by (str): The user who added the prompts.
        """
        entries: list[SeedPromptEntry] = []
        current_time = datetime.now()
        for prompt in prompts:
            if added_by:
                prompt.added_by = added_by
            if not prompt.added_by:
                raise ValueError(
                    """The 'added_by' attribute must be set for each prompt.
                    Set it explicitly or pass a value to the 'added_by' parameter."""
                )
            if prompt.date_added is None:
                prompt.date_added = current_time

            serialized_prompt_value = await self._serialize_seed_prompt_value(prompt)
            if serialized_prompt_value:
                prompt.value = serialized_prompt_value

            await prompt.set_sha256_value_async()

            entries.append(SeedPromptEntry(entry=prompt))

        self._insert_entries(entries=entries)

    def get_seed_prompt_dataset_names(self) -> list[str]:
        """
        Returns a list of all seed prompt dataset names in the memory storage.
        """
        try:
            entries = self._query_entries(
                SeedPromptEntry.dataset_name,
                conditions=and_(SeedPromptEntry.dataset_name is not None, SeedPromptEntry.dataset_name != ""),
                distinct=True,
            )  # type: ignore
            # return value is list of tuples with a single entry (the dataset name)
            return [entry[0] for entry in entries]
        except Exception as e:
            logger.exception(f"Failed to retrieve dataset names with error {e}")
            return []

    async def add_seed_prompt_groups_to_memory(
        self, *, prompt_groups: list[SeedPromptGroup], added_by: Optional[str] = None
    ) -> None:
        """
        Inserts a list of seed prompt groups into the memory storage.

        Args:
            prompt_groups (list[SeedPromptGroup]): A list of prompt groups to insert.
            added_by (str): The user who added the prompt groups.

        Raises:
            ValueError: If a prompt group does not have at least one prompt.
            ValueError: If prompt group IDs are inconsistent within the same prompt group.
        """
        if not prompt_groups:
            raise ValueError("At least one prompt group must be provided.")
        # Validates the prompt group IDs and sets them if possible before leveraging
        # the add_seed_prompts_to_memory method.
        all_prompts = []
        for prompt_group in prompt_groups:
            if not prompt_group.prompts:
                raise ValueError("Prompt group must have at least one prompt.")
            # Determine the prompt group ID.
            # It should either be set uniformly or generated if not set.
            # Inconsistent prompt group IDs will raise an error.
            group_id_set = set(prompt.prompt_group_id for prompt in prompt_group.prompts)
            if len(group_id_set) > 1:
                raise ValueError(
                    f"""Inconsistent 'prompt_group_id' attribute between members of the
                    same prompt group. Found {group_id_set}"""
                )
            prompt_group_id = group_id_set.pop() or uuid.uuid4()
            for prompt in prompt_group.prompts:
                prompt.prompt_group_id = prompt_group_id
            all_prompts.extend(prompt_group.prompts)
        await self.add_seed_prompts_to_memory(prompts=all_prompts, added_by=added_by)

    def get_seed_prompt_groups(
        self,
        *,
        value_sha256: Optional[str] = None,
        dataset_name: Optional[str] = None,
        data_types: Optional[list[str]] = None,
        harm_categories: Optional[list[str]] = None,
        added_by: Optional[str] = None,
        authors: Optional[list[str]] = None,
        groups: Optional[list[str]] = None,
        source: Optional[str] = None,
    ) -> list[SeedPromptGroup]:
        """Retrieves groups of seed prompts based on the provided filtering criteria.

        Args:
            value_sha256 (Optional[str], Optional): SHA256 hash of value to filter seed prompt groups by.
            dataset_name (Optional[str], Optional): Name of the dataset to filter seed prompts.
            data_types (Optional[list[str]], Optional): List of data types to filter seed prompts by
            (e.g., text, image_path).
            harm_categories (Optional[Sequence[str]], Optional): List of harm categories to filter seed prompts by.
            added_by (Optional[str], Optional): The user who added the seed prompt groups to filter by.
            authors (Optional[list[str]], Optional): List of authors to filter seed prompt groups by.
            groups (Optional[list[str]], Optional): List of groups to filter seed prompt groups by.
            source (Optional[str], Optional): The source from which the seed prompts originated.

        Returns:
            list[SeedPromptGroup]: A list of `SeedPromptGroup` objects that match the filtering criteria.
        """
<<<<<<< HEAD
        conditions = []

        # Apply basic filters if provided
        if  value_sha256:
            conditions.append(SeedPromptEntry.value_sha256 == value_sha256)
        if dataset_name:
            conditions.append(SeedPromptEntry.dataset_name == dataset_name)
        if added_by:
            conditions.append(SeedPromptEntry.added_by == added_by)
        if source:
            conditions.append(SeedPromptEntry.source == source)
        if data_types:
            data_type_conditions = SeedPromptEntry.data_type.in_(data_types)
            conditions.append(data_type_conditions)

        # Add conditions for lists: harm categories, authors, and groups
        self._add_list_conditions(SeedPromptEntry.harm_categories, harm_categories, conditions)
        self._add_list_conditions(SeedPromptEntry.authors, authors, conditions)
        self._add_list_conditions(SeedPromptEntry.groups, groups, conditions)

        # Query DB for matching entries
        memory_entries = self._query_entries(
            SeedPromptEntry,
            conditions=and_(*conditions) if conditions else None,
        )  # type: ignore

        # Extract seed prompts and group them by prompt group ID
        seed_prompts = [memory_entry.get_seed_prompt() for memory_entry in memory_entries]
=======
        seed_prompts = self.get_seed_prompts(
            dataset_name=dataset_name,
            data_types=data_types,
            harm_categories=harm_categories,
            added_by=added_by,
            authors=authors,
            groups=groups,
            source=source,
        )
>>>>>>> b7319204
        seed_prompt_groups = SeedPromptDataset.group_seed_prompts_by_prompt_group_id(seed_prompts)
        return seed_prompt_groups

    def export_conversations(
        self,
        *,
        orchestrator_id: Optional[str | uuid.UUID] = None,
        conversation_id: Optional[str | uuid.UUID] = None,
        prompt_ids: Optional[list[str] | list[uuid.UUID]] = None,
        labels: Optional[dict[str, str]] = None,
        sent_after: Optional[datetime] = None,
        sent_before: Optional[datetime] = None,
        original_values: Optional[list[str]] = None,
        converted_values: Optional[list[str]] = None,
        data_type: Optional[str] = None,
        not_data_type: Optional[str] = None,
        converted_value_sha256: Optional[list[str]] = None,
        file_path: Optional[Path] = None,
        export_type: str = "json",
    ):
        """
        Exports conversation data with the given inputs to a specified file.
            Defaults to all conversations if no filters are provided.

        Args:
            orchestrator_id (Optional[str | uuid.UUID], optional): The ID of the orchestrator. Defaults to None.
            conversation_id (Optional[str | uuid.UUID], optional): The ID of the conversation. Defaults to None.
            prompt_ids (Optional[list[str] | list[uuid.UUID]], optional): A list of prompt IDs. Defaults to None.
            labels (Optional[dict[str, str]], optional): A dictionary of labels. Defaults to None.
            sent_after (Optional[datetime], optional): Filter for prompts sent after this datetime. Defaults to None.
            sent_before (Optional[datetime], optional): Filter for prompts sent before this datetime. Defaults to None.
            original_values (Optional[list[str]], optional): A list of original values. Defaults to None.
            converted_values (Optional[list[str]], optional): A list of converted values. Defaults to None.
            data_type (Optional[str], optional): The data type to filter by. Defaults to None.
            not_data_type (Optional[str], optional): The data type to exclude. Defaults to None.
            converted_value_sha256 (Optional[list[str]], optional): A list of SHA256 hashes of converted values.
                Defaults to None.
            file_path (Optional[Path], optional): The path to the file where the data will be exported.
                Defaults to None.
            export_type (str, optional): The format of the export. Defaults to "json".
        """
        data = self.get_prompt_request_pieces(
            orchestrator_id=orchestrator_id,
            conversation_id=conversation_id,
            prompt_ids=prompt_ids,
            labels=labels,
            sent_after=sent_after,
            sent_before=sent_before,
            original_values=original_values,
            converted_values=converted_values,
            data_type=data_type,
            not_data_type=not_data_type,
            converted_value_sha256=converted_value_sha256,
        )

        # If file_path is not provided, construct a default using the exporter's results_path
        if not file_path:
            file_name = f"exported_conversations_on_{datetime.now().strftime('%Y_%m_%d')}.{export_type}"
            file_path = DB_DATA_PATH / file_name

        self.exporter.export_data(data, file_path=file_path, export_type=export_type)<|MERGE_RESOLUTION|>--- conflicted
+++ resolved
@@ -737,37 +737,8 @@
         Returns:
             list[SeedPromptGroup]: A list of `SeedPromptGroup` objects that match the filtering criteria.
         """
-<<<<<<< HEAD
-        conditions = []
-
-        # Apply basic filters if provided
-        if  value_sha256:
-            conditions.append(SeedPromptEntry.value_sha256 == value_sha256)
-        if dataset_name:
-            conditions.append(SeedPromptEntry.dataset_name == dataset_name)
-        if added_by:
-            conditions.append(SeedPromptEntry.added_by == added_by)
-        if source:
-            conditions.append(SeedPromptEntry.source == source)
-        if data_types:
-            data_type_conditions = SeedPromptEntry.data_type.in_(data_types)
-            conditions.append(data_type_conditions)
-
-        # Add conditions for lists: harm categories, authors, and groups
-        self._add_list_conditions(SeedPromptEntry.harm_categories, harm_categories, conditions)
-        self._add_list_conditions(SeedPromptEntry.authors, authors, conditions)
-        self._add_list_conditions(SeedPromptEntry.groups, groups, conditions)
-
-        # Query DB for matching entries
-        memory_entries = self._query_entries(
-            SeedPromptEntry,
-            conditions=and_(*conditions) if conditions else None,
-        )  # type: ignore
-
-        # Extract seed prompts and group them by prompt group ID
-        seed_prompts = [memory_entry.get_seed_prompt() for memory_entry in memory_entries]
-=======
         seed_prompts = self.get_seed_prompts(
+            value_sha256=value_sha256,
             dataset_name=dataset_name,
             data_types=data_types,
             harm_categories=harm_categories,
@@ -776,7 +747,6 @@
             groups=groups,
             source=source,
         )
->>>>>>> b7319204
         seed_prompt_groups = SeedPromptDataset.group_seed_prompts_by_prompt_group_id(seed_prompts)
         return seed_prompt_groups
 
