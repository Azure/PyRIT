# Copyright (c) Microsoft Corporation.
# Licensed under the MIT license.

import abc
import copy
from pathlib import Path

from typing import MutableSequence, Sequence
import uuid

from pyrit.common.path import RESULTS_PATH
from pyrit.models import (
    ChatMessage,
    PromptRequestResponse,
    Score,
    PromptRequestPiece,
    group_conversation_request_pieces_by_sequence,
)

from pyrit.memory.memory_models import EmbeddingData
from pyrit.memory.memory_embedding import default_memory_embedding_factory, MemoryEmbedding
from pyrit.memory.memory_exporter import MemoryExporter


class MemoryInterface(abc.ABC):
    """
    Represents a conversation memory that stores chat messages. This class must be overwritten with a
    specific implementation to store the memory objects (e.g. relational database, NoSQL database, etc.)

    Args:
        embedding_model (EmbeddingSupport): If set, this includes embeddings in the memory entries
        which are extremely useful for comparing chat messages and similarities, but also includes overhead
    """

    memory_embedding: MemoryEmbedding = None

    def __init__(self, embedding_model=None):
        self.memory_embedding = embedding_model
        # Initialize the MemoryExporter instance
        self.exporter = MemoryExporter()

    def enable_embedding(self, embedding_model=None):
        self.memory_embedding = default_memory_embedding_factory(embedding_model=embedding_model)

    def disable_embedding(self):
        self.memory_embedding = None

    @abc.abstractmethod
    def get_all_prompt_pieces(self) -> Sequence[PromptRequestPiece]:
        """
        Loads all ConversationData from the memory storage handler.
        """

    @abc.abstractmethod
    def get_all_embeddings(self) -> Sequence[EmbeddingData]:
        """
        Loads all EmbeddingData from the memory storage handler.
        """

    @abc.abstractmethod
    def _get_prompt_pieces_with_conversation_id(self, *, conversation_id: str) -> MutableSequence[PromptRequestPiece]:
        """
        Retrieves a list of PromptRequestPiece objects that have the specified conversation ID.

        Args:
            conversation_id (str): The conversation ID to match.

        Returns:
            MutableSequence[PromptRequestPiece]: A list of chat memory entries with the specified conversation ID.
        """

    @abc.abstractmethod
    def _get_prompt_pieces_by_orchestrator(self, *, orchestrator_id: str) -> Sequence[PromptRequestPiece]:
        """
        Retrieves a list of PromptRequestPiece objects that have the specified orchestrator ID.

        Args:
            orchestrator_id (str): The id of the orchestrator.
                Can be retrieved by calling orchestrator.get_identifier()["id"]

        Returns:
            Sequence[PromptRequestPiece]: A list of PromptMemoryEntry objects matching the specified orchestrator ID.
        """

    @abc.abstractmethod
    def add_request_pieces_to_memory(self, *, request_pieces: Sequence[PromptRequestPiece]) -> None:
        """
        Inserts a list of prompt request pieces into the memory storage.
        """

    @abc.abstractmethod
    def _add_embeddings_to_memory(self, *, embedding_data: list[EmbeddingData]) -> None:
        """
        Inserts embedding data into memory storage
        """

    @abc.abstractmethod
    def add_scores_to_memory(self, *, scores: list[Score]) -> None:
        """
        Inserts a list of scores into the memory storage.
        """

    @abc.abstractmethod
    def get_scores_by_prompt_ids(self, *, prompt_request_response_ids: list[str]) -> list[Score]:
        """
        Gets a list of scores based on prompt_request_response_ids.
        """

    def get_scores_by_orchestrator_id(self, *, orchestrator_id: str) -> list[Score]:
        """
        Retrieves a list of Score objects associated with the PromptRequestPiece objects
        which have the specified orchestrator ID.

        Args:
            orchestrator_id (str): The id of the orchestrator.
                Can be retrieved by calling orchestrator.get_identifier()["id"]

        Returns:
            list[Score]: A list of Score objects associated with the PromptRequestPiece objects
                which match the specified orchestrator ID.
        """

        prompt_ids = self.get_prompt_ids_by_orchestrator(orchestrator_id=orchestrator_id)
        return self.get_scores_by_prompt_ids(prompt_request_response_ids=prompt_ids)

    def get_conversation(self, *, conversation_id: str) -> MutableSequence[PromptRequestResponse]:
        """
        Retrieves a list of PromptRequestResponse objects that have the specified conversation ID.

        Args:
            conversation_id (str): The conversation ID to match.

        Returns:
            MutableSequence[PromptRequestResponse]: A list of chat memory entries with the specified conversation ID.
        """
        request_pieces = self._get_prompt_pieces_with_conversation_id(conversation_id=conversation_id)
        return group_conversation_request_pieces_by_sequence(request_pieces=request_pieces)

    @abc.abstractmethod
    def get_prompt_request_pieces_by_id(self, *, prompt_ids: list[str]) -> Sequence[PromptRequestPiece]:
        """
        Retrieves a list of PromptRequestPiece objects that have the specified prompt ids.

        Args:
            prompt_ids (list[int]): The prompt IDs to match.

        Returns:
            Sequence[PromptRequestPiece]: A list of PromptRequestPiece with the specified conversation ID.
        """

    def get_prompt_request_piece_by_orchestrator_id(self, *, orchestrator_id: str) -> list[PromptRequestPiece]:
        """
        Retrieves a list of PromptRequestPiece objects that have the specified orchestrator ID.

        Args:
            orchestrator_id (str): The orchestrator ID to match.

        Returns:
            list[PromptRequestPiece]: A list of PromptRequestPiece with the specified conversation ID.
        """

        prompt_pieces = self._get_prompt_pieces_by_orchestrator(orchestrator_id=orchestrator_id)
        return sorted(prompt_pieces, key=lambda x: (x.conversation_id, x.timestamp))

    def get_prompt_ids_by_orchestrator(self, *, orchestrator_id: str) -> list[str]:
        prompt_pieces = self._get_prompt_pieces_by_orchestrator(orchestrator_id=orchestrator_id)

        prompt_ids = []
        for piece in prompt_pieces:
            prompt_ids.append(str(piece.id))

        return prompt_ids

    def duplicate_conversation_for_new_orchestrator(self, *, new_orchestrator_id: str, conversation_id: str) -> str:
        """
        Duplicates a conversation from one orchestrator to another.

        This can be useful when an attack strategy requires branching out from a particular point in the conversation.
        One cannot continue both branches with the same orchestrator and conversation IDs since that would corrupt
        the memory. Instead, one needs to duplicate the conversation and continue with the new orchestrator ID.

        Args:
            new_orchestrator_id (str): The new orchestrator ID to assign to the duplicated conversations.
            conversation_id (str): The conversation ID with existing conversations.
        Returns:
            The uuid for the new conversation.
        """
<<<<<<< HEAD
        new_conversation_id = new_conversation_id or str(uuid4())
        if conversation_id == new_conversation_id:
            raise ValueError("The new conversation ID must be different from the existing conversation ID.")
        prompt_pieces = self._get_prompt_pieces_with_conversation_id(conversation_id=conversation_id)

        # There is a special case where the duplicated orchestrator already initialized the system prompt.
        # In that case, we don't again duplicate the system prompt.
        existing_prompt_pieces_in_new_conversation = self._get_prompt_pieces_with_conversation_id(
            conversation_id=new_conversation_id
        )
        omit_system_prompt = False
        if existing_prompt_pieces_in_new_conversation:
            if (
                len(existing_prompt_pieces_in_new_conversation) == 1
                and existing_prompt_pieces_in_new_conversation[0].role == "system"
            ):
                # only the system prompt exists, so we omit that and continue
                omit_system_prompt = True
            else:
                raise ValueError(
                    f"The conversation with ID {new_conversation_id} already has entries and cannot be duplicated."
                )
        if omit_system_prompt:
            prompt_pieces = [p for p in prompt_pieces if p.role != "system"]

=======
        new_conversation_id = str(uuid.uuid4())
        # Deep copy objects to prevent any mutability-related issues that could arise due to in-memory databases.
        prompt_pieces = copy.deepcopy(self._get_prompt_pieces_with_conversation_id(conversation_id=conversation_id))
>>>>>>> 6b929039
        for piece in prompt_pieces:
            piece.id = uuid.uuid4()
            if piece.orchestrator_identifier["id"] == new_orchestrator_id:
                raise ValueError("The new orchestrator ID must be different from the existing orchestrator ID.")
            piece.orchestrator_identifier["id"] = new_orchestrator_id
            piece.conversation_id = new_conversation_id

        self.add_request_pieces_to_memory(request_pieces=prompt_pieces)
        return new_conversation_id

    def export_conversation_by_orchestrator_id(
        self, *, orchestrator_id: str, file_path: Path = None, export_type: str = "json"
    ):
        """
        Exports conversation data with the given orchestrator ID to a specified file.
        This will contain all conversations that were sent by the same orchestrator.

        Args:
            orchestrator_id (str): The ID of the orchestrator from which to export conversations.
            file_path (str): The path to the file where the data will be exported.
            If not provided, a default path using RESULTS_PATH will be constructed.
            export_type (str): The format of the export. Defaults to "json".
        """
        data = self._get_prompt_pieces_by_orchestrator(orchestrator_id=orchestrator_id)

        # If file_path is not provided, construct a default using the exporter's results_path
        if not file_path:
            file_name = f"{str(orchestrator_id)}.{export_type}"
            file_path = RESULTS_PATH / file_name

        self.exporter.export_data(data, file_path=file_path, export_type=export_type)

    def add_request_response_to_memory(self, *, request: PromptRequestResponse) -> None:
        """
        Inserts a list of prompt request pieces into the memory storage.

        Automatically updates the sequence to be the next number in the conversation.
        If necessary, generates embedding data for applicable entries

        Args:
            request (PromptRequestPiece): The request piece to add to the memory.

        Returns:
            None
        """
        request.validate()

        embedding_entries = []
        request_pieces = request.request_pieces

        self._update_sequence(request_pieces=request_pieces)

        self.add_request_pieces_to_memory(request_pieces=request_pieces)

        if self.memory_embedding:
            for piece in request_pieces:
                embedding_entry = self.memory_embedding.generate_embedding_memory_data(prompt_request_piece=piece)
                embedding_entries.append(embedding_entry)

            self._add_embeddings_to_memory(embedding_data=embedding_entries)

    def _update_sequence(self, *, request_pieces: list[PromptRequestPiece]):
        """
        Updates the sequence number of the request pieces in the conversation.

        Args:
            request_pieces (list[PromptRequestPiece]): The list of request pieces to update.
        """

        prev_conversations = self._get_prompt_pieces_with_conversation_id(
            conversation_id=request_pieces[0].conversation_id
        )

        sequence = 0

        if len(prev_conversations) > 0:
            sequence = max(prev_conversations, key=lambda item: item.sequence).sequence + 1

        for piece in request_pieces:
            piece.sequence = sequence

    @abc.abstractmethod
    def dispose_engine(self):
        """
        Dispose the engine and clean up resources.
        """

    def get_chat_messages_with_conversation_id(self, *, conversation_id: str) -> list[ChatMessage]:
        """
        Returns the memory for a given conversation_id.

        Args:
            conversation_id (str): The conversation ID.

        Returns:
            list[ChatMessage]: The list of chat messages.
        """
        memory_entries = self._get_prompt_pieces_with_conversation_id(conversation_id=conversation_id)
        return [ChatMessage(role=me.role, content=me.converted_value) for me in memory_entries]  # type: ignore

    def export_conversation_by_id(self, *, conversation_id: str, file_path: Path = None, export_type: str = "json"):
        """
        Exports conversation data with the given conversation ID to a specified file.

        Args:
            conversation_id (str): The ID of the conversation to export.
            file_path (str): The path to the file where the data will be exported.
            If not provided, a default path using RESULTS_PATH will be constructed.
            export_type (str): The format of the export. Defaults to "json".
        """
        data = self._get_prompt_pieces_with_conversation_id(conversation_id=conversation_id)

        # If file_path is not provided, construct a default using the exporter's results_path
        if not file_path:
            file_name = f"{conversation_id}.{export_type}"
            file_path = RESULTS_PATH / file_name

        self.exporter.export_data(data, file_path=file_path, export_type=export_type)<|MERGE_RESOLUTION|>--- conflicted
+++ resolved
@@ -185,37 +185,9 @@
         Returns:
             The uuid for the new conversation.
         """
-<<<<<<< HEAD
-        new_conversation_id = new_conversation_id or str(uuid4())
-        if conversation_id == new_conversation_id:
-            raise ValueError("The new conversation ID must be different from the existing conversation ID.")
-        prompt_pieces = self._get_prompt_pieces_with_conversation_id(conversation_id=conversation_id)
-
-        # There is a special case where the duplicated orchestrator already initialized the system prompt.
-        # In that case, we don't again duplicate the system prompt.
-        existing_prompt_pieces_in_new_conversation = self._get_prompt_pieces_with_conversation_id(
-            conversation_id=new_conversation_id
-        )
-        omit_system_prompt = False
-        if existing_prompt_pieces_in_new_conversation:
-            if (
-                len(existing_prompt_pieces_in_new_conversation) == 1
-                and existing_prompt_pieces_in_new_conversation[0].role == "system"
-            ):
-                # only the system prompt exists, so we omit that and continue
-                omit_system_prompt = True
-            else:
-                raise ValueError(
-                    f"The conversation with ID {new_conversation_id} already has entries and cannot be duplicated."
-                )
-        if omit_system_prompt:
-            prompt_pieces = [p for p in prompt_pieces if p.role != "system"]
-
-=======
         new_conversation_id = str(uuid.uuid4())
         # Deep copy objects to prevent any mutability-related issues that could arise due to in-memory databases.
         prompt_pieces = copy.deepcopy(self._get_prompt_pieces_with_conversation_id(conversation_id=conversation_id))
->>>>>>> 6b929039
         for piece in prompt_pieces:
             piece.id = uuid.uuid4()
             if piece.orchestrator_identifier["id"] == new_orchestrator_id:
