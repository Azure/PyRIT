# Copyright (c) Microsoft Corporation.
# Licensed under the MIT license.

import abc
import atexit
import copy
import logging
import uuid
import weakref
from datetime import datetime
from pathlib import Path
from typing import Any, MutableSequence, Optional, Sequence, TypeVar, Union

from sqlalchemy import MetaData, and_, exists, func
from sqlalchemy.engine.base import Engine
from sqlalchemy.orm.attributes import InstrumentedAttribute
from sqlalchemy.sql.elements import ColumnElement

from pyrit.common.path import DB_DATA_PATH
from pyrit.memory.memory_embedding import (
    MemoryEmbedding,
    default_memory_embedding_factory,
)
from pyrit.memory.memory_exporter import MemoryExporter
from pyrit.memory.memory_models import (
    AttackResultEntry,
    Base,
    EmbeddingDataEntry,
    PromptMemoryEntry,
    ScoreEntry,
    SeedPromptEntry,
)
from pyrit.models import (
    AttackResult,
    ChatMessage,
    DataTypeSerializer,
    Message,
    MessagePiece,
    Score,
    SeedPrompt,
    SeedPromptDataset,
    SeedPromptGroup,
    StorageIO,
    data_serializer_factory,
    group_conversation_message_pieces_by_sequence,
    sort_message_pieces,
)

logger = logging.getLogger(__name__)


Model = TypeVar("Model")


class MemoryInterface(abc.ABC):
    """Abstract interface for conversation memory storage systems.

    This interface defines the contract for storing and retrieving chat messages
    and conversation history. Implementations can use different storage backends
    such as files, databases, or cloud storage services.
    """

    memory_embedding: MemoryEmbedding = None
    results_storage_io: StorageIO = None
    results_path: str = None
    engine: Engine = None

    def __init__(self, embedding_model=None):
        """Initialize the MemoryInterface.

        Args:
            embedding_model: If set, this includes embeddings in the memory entries
                which are extremely useful for comparing chat messages and similarities,
                but also includes overhead.
        """
        self.memory_embedding = embedding_model
        # Initialize the MemoryExporter instance
        self.exporter = MemoryExporter()
        self._init_storage_io()

        # Ensure cleanup at process exit
        self.cleanup()

    def enable_embedding(self, embedding_model=None):
        self.memory_embedding = default_memory_embedding_factory(embedding_model=embedding_model)

    def disable_embedding(self):
        self.memory_embedding = None

    @abc.abstractmethod
    def get_all_embeddings(self) -> Sequence[EmbeddingDataEntry]:
        """
        Loads all EmbeddingData from the memory storage handler.
        """

    @abc.abstractmethod
    def _init_storage_io(self):
        """
        Initialize the storage IO handler results_storage_io.
        """

    @abc.abstractmethod
    def _get_message_pieces_memory_label_conditions(self, *, memory_labels: dict[str, str]) -> list:
        """
        Returns a list of conditions for filtering memory entries based on memory labels.

        Args:
            memory_labels (dict[str, str]): A free-form dictionary for tagging prompts with custom labels.
                These labels can be used to track all prompts sent as part of an operation, score prompts based on
                the operation ID (op_id), and tag each prompt with the relevant Responsible AI (RAI) harm category.
                Users can define any key-value pairs according to their needs.

        Returns:
            list: A list of conditions for filtering memory entries based on memory labels.
        """

    @abc.abstractmethod
    def _get_message_pieces_prompt_metadata_conditions(self, *, prompt_metadata: dict[str, Union[str, int]]) -> list:
        """
        Returns a list of conditions for filtering memory entries based on prompt metadata.

        Args:
            prompt_metadata (dict[str, str | int]): A free-form dictionary for tagging prompts with custom metadata.
                This includes information that is useful for the specific target you're probing, such as encoding data.

        Returns:
            list: A list of conditions for filtering memory entries based on prompt metadata.
        """

    @abc.abstractmethod
    def _get_message_pieces_attack_conditions(self, *, attack_id: str) -> Any:
        """
        Returns a condition to retrieve based on attack ID.
        """

    @abc.abstractmethod
    def _get_seed_prompts_metadata_conditions(self, *, metadata: dict[str, Union[str, int]]) -> Any:
        """
        Returns a condition for filtering seed prompt entries based on prompt metadata.

        Args:
            metadata (dict[str, str | int]): A free-form dictionary for tagging prompts with custom metadata.
                This includes information that is useful for the specific target you're probing, such as encoding data.

        Returns:
            Any: A SQLAlchemy condition for filtering memory entries based on prompt metadata.
        """

    @abc.abstractmethod
    def add_message_pieces_to_memory(self, *, message_pieces: Sequence[MessagePiece]) -> None:
        """
        Inserts a list of message pieces into the memory storage.
        """

    @abc.abstractmethod
    def _add_embeddings_to_memory(self, *, embedding_data: Sequence[EmbeddingDataEntry]) -> None:
        """
        Inserts embedding data into memory storage
        """

    @abc.abstractmethod
    def _query_entries(
        self, Model, *, conditions: Optional = None, distinct: bool = False, join_scores: bool = False  # type: ignore
    ) -> MutableSequence[Model]:  # type: ignore
        """
        Fetches data from the specified table model with optional conditions.

        Args:
            model: The SQLAlchemy model class corresponding to the table you want to query.
            conditions: SQLAlchemy filter conditions (Optional).
            distinct: Whether to return distinct rows only. Defaults to False.
            join_scores: Whether to join the scores table. Defaults to False.

        Returns:
            List of model instances representing the rows fetched from the table.
        """

    @abc.abstractmethod
    def _insert_entry(self, entry: Base) -> None:  # type: ignore
        """
        Inserts an entry into the Table.

        Args:
            entry: An instance of a SQLAlchemy model to be added to the Table.
        """

    @abc.abstractmethod
    def _insert_entries(self, *, entries: Sequence[Base]) -> None:  # type: ignore
        """Inserts multiple entries into the database."""

    @abc.abstractmethod
    def _update_entries(self, *, entries: MutableSequence[Base], update_fields: dict) -> bool:  # type: ignore
        """
        Updates the given entries with the specified field values.

        Args:
            entries (Sequence[Base]): A list of SQLAlchemy model instances to be updated.
            update_fields (dict): A dictionary of field names and their new values.
        """

    def add_scores_to_memory(self, *, scores: Sequence[Score]) -> None:
        """
        Inserts a list of scores into the memory storage.
        """
        for score in scores:
            if score.message_piece_id:
                message_piece_id = score.message_piece_id
                pieces = self.get_message_pieces(prompt_ids=[str(message_piece_id)])
                if not pieces:
                    logging.error(f"MessagePiece with ID {message_piece_id} not found in memory.")
                    continue
                # auto-link score to the original prompt id if the prompt is a duplicate
                if pieces[0].original_prompt_id != pieces[0].id:
                    score.message_piece_id = pieces[0].original_prompt_id
        self._insert_entries(entries=[ScoreEntry(entry=score) for score in scores])

    def get_scores(
        self,
        *,
        score_ids: Optional[Sequence[str]] = None,
        score_type: Optional[str] = None,
        score_category: Optional[str] = None,
        sent_after: Optional[datetime] = None,
        sent_before: Optional[datetime] = None,
    ) -> Sequence[Score]:
        """
        Retrieves a list of Score objects based on the specified filters.

        Args:
            score_ids (Optional[Sequence[str]]): A list of score IDs to filter by.
            score_type (Optional[str]): The type of the score to filter by.
            score_category (Optional[str]): The category of the score to filter by.
            sent_after (Optional[datetime]): Filter for scores sent after this datetime.
            sent_before (Optional[datetime]): Filter for scores sent before this datetime.

        Returns:
            Sequence[Score]: A list of Score objects that match the specified filters.
        """
        conditions: list[Any] = []

        if score_ids:
            conditions.append(ScoreEntry.id.in_(score_ids))
        if score_type:
            conditions.append(ScoreEntry.score_type == score_type)
        if score_category:
            conditions.append(ScoreEntry.score_category == score_category)
        if sent_after:
            conditions.append(ScoreEntry.timestamp >= sent_after)
        if sent_before:
            conditions.append(ScoreEntry.timestamp <= sent_before)

        if not conditions:
            return []

        entries: Sequence[ScoreEntry] = self._query_entries(ScoreEntry, conditions=and_(*conditions))
        return [entry.get_score() for entry in entries]

    def get_prompt_scores(
        self,
        *,
        attack_id: Optional[str | uuid.UUID] = None,
        role: Optional[str] = None,
        conversation_id: Optional[str | uuid.UUID] = None,
        prompt_ids: Optional[Sequence[str | uuid.UUID]] = None,
        labels: Optional[dict[str, str]] = None,
        prompt_metadata: Optional[dict[str, Union[str, int]]] = None,
        sent_after: Optional[datetime] = None,
        sent_before: Optional[datetime] = None,
        original_values: Optional[Sequence[str]] = None,
        converted_values: Optional[Sequence[str]] = None,
        data_type: Optional[str] = None,
        not_data_type: Optional[str] = None,
        converted_value_sha256: Optional[Sequence[str]] = None,
    ) -> Sequence[Score]:
        """
        Retrieves scores attached to message pieces based on the specified filters.

        Args:
            Same as `get_message_pieces`.

        Returns:
            Sequence[Score]: A list of scores extracted from the message pieces.
        """
        message_pieces = self.get_message_pieces(
            attack_id=attack_id,
            role=role,
            conversation_id=conversation_id,
            prompt_ids=prompt_ids,
            labels=labels,
            prompt_metadata=prompt_metadata,
            sent_after=sent_after,
            sent_before=sent_before,
            original_values=original_values,
            converted_values=converted_values,
            data_type=data_type,
            not_data_type=not_data_type,
            converted_value_sha256=converted_value_sha256,
        )

        # Deduplicate message pieces by original_prompt_id to avoid duplicate scores
        # since duplicated pieces share scores with their originals
        seen_original_ids = set()
        unique_pieces = []
        for piece in message_pieces:
            if piece.original_prompt_id not in seen_original_ids:
                seen_original_ids.add(piece.original_prompt_id)
                unique_pieces.append(piece)

        scores = []
        for piece in unique_pieces:
            if piece.scores:
                scores.extend(piece.scores)

        return list(scores)

    def get_conversation(self, *, conversation_id: str) -> MutableSequence[Message]:
        """
        Retrieves a list of Message objects that have the specified conversation ID.

        Args:
            conversation_id (str): The conversation ID to match.

        Returns:
            MutableSequence[Message]: A list of chat memory entries with the specified conversation ID.
        """
<<<<<<< HEAD
        request_pieces = self.get_prompt_request_pieces(conversation_id=conversation_id)
        return group_conversation_request_pieces_by_sequence(request_pieces=request_pieces)
    
    def get_request_from_response(self, *, response: PromptRequestResponse) -> PromptRequestResponse:
        """
        Retrieves the request that produced the given response.

        Args:
            request (PromptRequestResponse): The response object to match.

        Returns:
            PromptRequestResponse: The corresponding request object.
        """
        if response.role != "assistant":
            raise ValueError("The provided request is not a response (role must be 'assistant').")
        if response.sequence < 1:
            raise ValueError("The provided request does not have a preceding request (sequence < 1).")
        
        conversation = self.get_conversation(conversation_id=response.conversation_id)
        return conversation[response.sequence - 1]
=======
        message_pieces = self.get_message_pieces(conversation_id=conversation_id)
        return group_conversation_message_pieces_by_sequence(message_pieces=message_pieces)
>>>>>>> 403fd6f6

    def get_message_pieces(
        self,
        *,
        attack_id: Optional[str | uuid.UUID] = None,
        role: Optional[str] = None,
        conversation_id: Optional[str | uuid.UUID] = None,
        prompt_ids: Optional[Sequence[str | uuid.UUID]] = None,
        labels: Optional[dict[str, str]] = None,
        prompt_metadata: Optional[dict[str, Union[str, int]]] = None,
        sent_after: Optional[datetime] = None,
        sent_before: Optional[datetime] = None,
        original_values: Optional[Sequence[str]] = None,
        converted_values: Optional[Sequence[str]] = None,
        data_type: Optional[str] = None,
        not_data_type: Optional[str] = None,
        converted_value_sha256: Optional[Sequence[str]] = None,
    ) -> Sequence[MessagePiece]:
        """
        Retrieves a list of MessagePiece objects based on the specified filters.

        Args:
            attack_id (Optional[str | uuid.UUID], optional): The ID of the attack. Defaults to None.
            role (Optional[str], optional): The role of the prompt. Defaults to None.
            conversation_id (Optional[str | uuid.UUID], optional): The ID of the conversation. Defaults to None.
            prompt_ids (Optional[Sequence[str] | Sequence[uuid.UUID]], optional): A list of prompt IDs.
                Defaults to None.
            labels (Optional[dict[str, str]], optional): A dictionary of labels. Defaults to None.
            sent_after (Optional[datetime], optional): Filter for prompts sent after this datetime. Defaults to None.
            sent_before (Optional[datetime], optional): Filter for prompts sent before this datetime. Defaults to None.
            original_values (Optional[Sequence[str]], optional): A list of original values. Defaults to None.
            converted_values (Optional[Sequence[str]], optional): A list of converted values. Defaults to None.
            data_type (Optional[str], optional): The data type to filter by. Defaults to None.
            not_data_type (Optional[str], optional): The data type to exclude. Defaults to None.
            converted_value_sha256 (Optional[Sequence[str]], optional): A list of SHA256 hashes of converted values.
                Defaults to None.
        Returns:
            Sequence[MessagePiece]: A list of MessagePiece objects that match the specified filters.
        Raises:
            Exception: If there is an error retrieving the prompts,
                an exception is logged and an empty list is returned.
        """

        conditions = []
        if attack_id:
            conditions.append(self._get_message_pieces_attack_conditions(attack_id=str(attack_id)))
        if role:
            conditions.append(PromptMemoryEntry.role == role)
        if conversation_id:
            conditions.append(PromptMemoryEntry.conversation_id == str(conversation_id))
        if prompt_ids:
            prompt_ids = [str(pi) for pi in prompt_ids]
            conditions.append(PromptMemoryEntry.id.in_(prompt_ids))
        if labels:
            conditions.extend(self._get_message_pieces_memory_label_conditions(memory_labels=labels))
        if prompt_metadata:
            conditions.extend(self._get_message_pieces_prompt_metadata_conditions(prompt_metadata=prompt_metadata))
        if sent_after:
            conditions.append(PromptMemoryEntry.timestamp >= sent_after)
        if sent_before:
            conditions.append(PromptMemoryEntry.timestamp <= sent_before)
        if original_values:
            conditions.append(PromptMemoryEntry.original_value.in_(original_values))
        if converted_values:
            conditions.append(PromptMemoryEntry.converted_value.in_(converted_values))
        if data_type:
            conditions.append(PromptMemoryEntry.converted_value_data_type == data_type)
        if not_data_type:
            conditions.append(PromptMemoryEntry.converted_value_data_type != not_data_type)
        if converted_value_sha256:
            conditions.append(PromptMemoryEntry.converted_value_sha256.in_(converted_value_sha256))

        try:
            memory_entries: Sequence[PromptMemoryEntry] = self._query_entries(
                PromptMemoryEntry, conditions=and_(*conditions) if conditions else None, join_scores=True
            )  # type: ignore
            message_pieces = [memory_entry.get_message_piece() for memory_entry in memory_entries]
            return sort_message_pieces(message_pieces=message_pieces)
        except Exception as e:
            logger.exception(f"Failed to retrieve prompts with error {e}")
            return []

    def duplicate_conversation(self, *, conversation_id: str, new_attack_id: Optional[str] = None) -> str:
        """
        Duplicates a conversation for reuse

        This can be useful when an attack strategy requires branching out from a particular point in the conversation.
        One cannot continue both branches with the same attack and conversation IDs since that would corrupt
        the memory. Instead, one needs to duplicate the conversation and continue with the new attack ID.

        Args:
            conversation_id (str): The conversation ID with existing conversations.
            new_attack_id (str, Optional): The new attack ID to assign to the duplicated conversations.
                If no new attack ID is provided, the attack ID will remain the same. Defaults to None.
        Returns:
            The uuid for the new conversation.
        """
        new_conversation_id = str(uuid.uuid4())
        # Deep copy objects to prevent any mutability-related issues that could arise due to in-memory databases.
        message_pieces = copy.deepcopy(self.get_message_pieces(conversation_id=conversation_id))
        for piece in message_pieces:
            # Assign duplicated piece a new ID, but note that the `original_prompt_id` remains the same.
            piece.id = uuid.uuid4()
            if piece.attack_identifier["id"] == new_attack_id:
                raise ValueError("The new attack ID must be different from the existing attack ID.")

            if new_attack_id:
                piece.attack_identifier["id"] = new_attack_id

            piece.conversation_id = new_conversation_id

        self.add_message_pieces_to_memory(message_pieces=message_pieces)
        return new_conversation_id

    def duplicate_conversation_excluding_last_turn(
        self, *, conversation_id: str, new_attack_id: Optional[str] = None
    ) -> str:
        """
        Duplicate a conversation, excluding the last turn. In this case, last turn is defined as before the last
        user request (e.g. if there is half a turn, it just removes that half).

        This can be useful when an attack strategy requires back tracking the last prompt/response pair.

        Args:
            conversation_id (str): The conversation ID with existing conversations.
            new_attack_id (str, Optional): The new attack ID to assign to the duplicated conversations.
                If no new attack ID is provided, the attack ID will remain the same. Defaults to None.
        Returns:
            The uuid for the new conversation.
        """
        new_conversation_id = str(uuid.uuid4())
        # Deep copy objects to prevent any mutability-related issues that could arise due to in-memory databases.
        message_pieces = copy.deepcopy(self.get_message_pieces(conversation_id=conversation_id))

        # remove the final turn from the conversation
        if len(message_pieces) == 0:
            return new_conversation_id

        last_prompt = max(message_pieces, key=lambda x: x.sequence)

        length_of_sequence_to_remove = 0

        if last_prompt.role == "system" or last_prompt.role == "user":
            length_of_sequence_to_remove = 1
        else:
            length_of_sequence_to_remove = 2

        message_pieces = [
            message_piece
            for message_piece in message_pieces
            if message_piece.sequence <= last_prompt.sequence - length_of_sequence_to_remove
        ]

        for piece in message_pieces:
            # Assign duplicated piece a new ID, but note that the `original_prompt_id` remains the same.
            piece.id = uuid.uuid4()
            if new_attack_id:
                piece.attack_identifier["id"] = new_attack_id
            piece.conversation_id = new_conversation_id

        self.add_message_pieces_to_memory(message_pieces=message_pieces)

        return new_conversation_id

    def add_message_to_memory(self, *, request: Message) -> None:
        """
        Inserts a list of message pieces into the memory storage.

        Automatically updates the sequence to be the next number in the conversation.
        If necessary, generates embedding data for applicable entries

        Args:
            request (MessagePiece): The message piece to add to the memory.

        Returns:
            None
        """
        request.validate()

        embedding_entries = []
        message_pieces = request.message_pieces

        self._update_sequence(message_pieces=message_pieces)

        self.add_message_pieces_to_memory(message_pieces=message_pieces)

        if self.memory_embedding:
            for piece in message_pieces:
                embedding_entry = self.memory_embedding.generate_embedding_memory_data(message_piece=piece)
                embedding_entries.append(embedding_entry)

            self._add_embeddings_to_memory(embedding_data=embedding_entries)

    def _update_sequence(self, *, message_pieces: Sequence[MessagePiece]):
        """
        Updates the sequence number of the message pieces in the conversation.

        Args:
            message_pieces (Sequence[MessagePiece]): The list of message pieces to update.
        """

        prev_conversations = self.get_message_pieces(conversation_id=message_pieces[0].conversation_id)

        sequence = 0

        if len(prev_conversations) > 0:
            sequence = max(prev_conversations, key=lambda item: item.sequence).sequence + 1

        for piece in message_pieces:
            piece.sequence = sequence

    def update_prompt_entries_by_conversation_id(self, *, conversation_id: str, update_fields: dict) -> bool:
        """
        Updates prompt entries for a given conversation ID with the specified field values.

        Args:
            conversation_id (str): The conversation ID of the entries to be updated.
            update_fields (dict): A dictionary of field names and their new values (ex. {"labels": {"test": "value"}})

        Returns:
            bool: True if the update was successful, False otherwise.
        """
        if not update_fields:
            raise ValueError("update_fields must be provided to update prompt entries.")
        # Fetch the relevant entries using query_entries
        entries_to_update: MutableSequence[Base] = self._query_entries(
            PromptMemoryEntry, conditions=PromptMemoryEntry.conversation_id == conversation_id
        )
        # Check if there are entries to update
        if not entries_to_update:
            logger.info(f"No entries found with conversation_id {conversation_id} to update.")
            return False

        # Use the utility function to update the entries
        success = self._update_entries(entries=entries_to_update, update_fields=update_fields)

        if success:
            logger.info(f"Updated {len(entries_to_update)} entries with conversation_id {conversation_id}.")
        else:
            logger.error(f"Failed to update entries with conversation_id {conversation_id}.")
        return success

    def update_labels_by_conversation_id(self, *, conversation_id: str, labels: dict) -> bool:
        """
        Updates the labels of prompt entries in memory for a given conversation ID.

        Args:
            conversation_id (str): The conversation ID of the entries to be updated.
            labels (dict): New dictionary of labels.

        Returns:
            bool: True if the update was successful, False otherwise.
        """
        return self.update_prompt_entries_by_conversation_id(
            conversation_id=conversation_id, update_fields={"labels": labels}
        )

    def update_prompt_metadata_by_conversation_id(
        self, *, conversation_id: str, prompt_metadata: dict[str, Union[str, int]]
    ) -> bool:
        """
        Updates the metadata of prompt entries in memory for a given conversation ID.

        Args:
            conversation_id (str): The conversation ID of the entries to be updated.
            metadata (dict[str, str | int]): New metadata.

        Returns:
            bool: True if the update was successful, False otherwise.
        """
        return self.update_prompt_entries_by_conversation_id(
            conversation_id=conversation_id, update_fields={"prompt_metadata": prompt_metadata}
        )

    @abc.abstractmethod
    def dispose_engine(self):
        """
        Dispose the engine and clean up resources.
        """

    def cleanup(self):
        """
        Ensure cleanup on process exit
        """
        # Ensure cleanup at process exit
        atexit.register(self.dispose_engine)

        # Ensure cleanup happens even if the object is garbage collected before process exits
        weakref.finalize(self, self.dispose_engine)

    def get_chat_messages_with_conversation_id(self, *, conversation_id: str) -> Sequence[ChatMessage]:
        """
        Returns the memory for a given conversation_id.

        Args:
            conversation_id (str): The conversation ID.

        Returns:
            Sequence[ChatMessage]: The list of chat messages.
        """
        memory_entries = self.get_message_pieces(conversation_id=conversation_id)
        return [ChatMessage(role=me.role, content=me.converted_value) for me in memory_entries]  # type: ignore

    def get_seed_prompts(
        self,
        *,
        value: Optional[str] = None,
        value_sha256: Optional[Sequence[str]] = None,
        dataset_name: Optional[str] = None,
        data_types: Optional[Sequence[str]] = None,
        harm_categories: Optional[Sequence[str]] = None,
        added_by: Optional[str] = None,
        authors: Optional[Sequence[str]] = None,
        groups: Optional[Sequence[str]] = None,
        source: Optional[str] = None,
        parameters: Optional[Sequence[str]] = None,
        metadata: Optional[dict[str, Union[str, int]]] = None,
    ) -> Sequence[SeedPrompt]:
        """
        Retrieves a list of seed prompts based on the specified filters.

        Args:
            value (str): The value to match by substring. If None, all values are returned.
            value_sha256 (str): The SHA256 hash of the value to match. If None, all values are returned.
            dataset_name (str): The dataset name to match. If None, all dataset names are considered.
            data_types (Optional[Sequence[str], Optional): List of data types to filter seed prompts by
                (e.g., text, image_path).
            harm_categories (Sequence[str]): A list of harm categories to filter by. If None,
            all harm categories are considered.
                Specifying multiple harm categories returns only prompts that are marked with all harm categories.
            added_by (str): The user who added the prompts.
            authors (Sequence[str]): A list of authors to filter by.
                Note that this filters by substring, so a query for "Adam Jones" may not return results if the record
                is "A. Jones", "Jones, Adam", etc. If None, all authors are considered.
            groups (Sequence[str]): A list of groups to filter by. If None, all groups are considered.
            source (str): The source to filter by. If None, all sources are considered.
            parameters (Sequence[str]): A list of parameters to filter by. Specifying parameters effectively returns
                prompt templates instead of prompts.

        Returns:
            Sequence[SeedPrompt]: A list of prompts matching the criteria.
        """
        conditions = []

        # Apply filters for non-list fields
        if value:
            conditions.append(SeedPromptEntry.value.contains(value))
        if value_sha256:
            conditions.append(SeedPromptEntry.value_sha256.in_(value_sha256))
        if dataset_name:
            conditions.append(SeedPromptEntry.dataset_name == dataset_name)
        if data_types:
            data_type_conditions = SeedPromptEntry.data_type.in_(data_types)
            conditions.append(data_type_conditions)
        if added_by:
            conditions.append(SeedPromptEntry.added_by == added_by)
        if source:
            conditions.append(SeedPromptEntry.source == source)

        self._add_list_conditions(field=SeedPromptEntry.harm_categories, values=harm_categories, conditions=conditions)
        self._add_list_conditions(field=SeedPromptEntry.authors, values=authors, conditions=conditions)
        self._add_list_conditions(field=SeedPromptEntry.groups, values=groups, conditions=conditions)

        if parameters:
            self._add_list_conditions(field=SeedPromptEntry.parameters, values=parameters, conditions=conditions)

        if metadata:
            conditions.append(self._get_seed_prompts_metadata_conditions(metadata=metadata))

        try:
            memory_entries: Sequence[SeedPromptEntry] = self._query_entries(
                SeedPromptEntry,
                conditions=and_(*conditions) if conditions else None,
            )  # type: ignore
            return [memory_entry.get_seed_prompt() for memory_entry in memory_entries]
        except Exception as e:
            logger.exception(f"Failed to retrieve prompts with dataset name {dataset_name} with error {e}")
            return []

    def _add_list_conditions(
        self, field: InstrumentedAttribute, conditions: list, values: Optional[Sequence[str]] = None
    ) -> None:
        if values:
            for value in values:
                conditions.append(field.contains(value))

    async def _serialize_seed_prompt_value(self, prompt: SeedPrompt) -> str:
        """
        Serializes the value of a seed prompt based on its data type.

        Args:
            prompt (SeedPrompt): The seed prompt to serialize. Must have a valid `data_type`.

        Returns:
            str: The serialized value for the prompt.

        Raises:
            ValueError: If the `data_type` of the prompt is unsupported.
        """
        extension = DataTypeSerializer.get_extension(prompt.value)
        if extension:
            extension = extension.lstrip(".")
        serializer = data_serializer_factory(
            category="seed-prompt-entries", data_type=prompt.data_type, value=prompt.value, extension=extension
        )
        serialized_prompt_value = None
        if prompt.data_type == "image_path":
            # Read the image
            original_img_bytes = await serializer.read_data_base64()
            # Save the image
            await serializer.save_b64_image(original_img_bytes)
            serialized_prompt_value = str(serializer.value)
        elif prompt.data_type in ["audio_path", "video_path"]:
            audio_bytes = await serializer.read_data()
            await serializer.save_data(data=audio_bytes)
            serialized_prompt_value = str(serializer.value)
        return serialized_prompt_value

    async def add_seed_prompts_to_memory_async(
        self, *, prompts: Sequence[SeedPrompt], added_by: Optional[str] = None
    ) -> None:
        """
        Inserts a list of prompts into the memory storage.

        Args:
            prompts (Sequence[SeedPrompt]): A list of prompts to insert.
            added_by (str): The user who added the prompts.
        """
        entries: MutableSequence[SeedPromptEntry] = []
        current_time = datetime.now()
        for prompt in prompts:
            if added_by:
                prompt.added_by = added_by
            if not prompt.added_by:
                raise ValueError(
                    """The 'added_by' attribute must be set for each prompt.
                    Set it explicitly or pass a value to the 'added_by' parameter."""
                )
            if prompt.date_added is None:
                prompt.date_added = current_time

            prompt.set_encoding_metadata()

            serialized_prompt_value = await self._serialize_seed_prompt_value(prompt)
            if serialized_prompt_value:
                prompt.value = serialized_prompt_value

            await prompt.set_sha256_value_async()

            if not self.get_seed_prompts(value_sha256=[prompt.value_sha256], dataset_name=prompt.dataset_name):
                entries.append(SeedPromptEntry(entry=prompt))

        self._insert_entries(entries=entries)

    def get_seed_prompt_dataset_names(self) -> Sequence[str]:
        """
        Returns a list of all seed prompt dataset names in the memory storage.
        """
        try:
            entries: Sequence[SeedPromptEntry] = self._query_entries(
                SeedPromptEntry,
                conditions=and_(
                    SeedPromptEntry.dataset_name is not None, SeedPromptEntry.dataset_name != ""  # type: ignore
                ),
                distinct=True,
            )
            # Extract unique dataset names from the entries
            dataset_names = set()
            for entry in entries:
                if entry.dataset_name:
                    dataset_names.add(entry.dataset_name)
            return list(dataset_names)
        except Exception as e:
            logger.exception(f"Failed to retrieve dataset names with error {e}")
            return []

    async def add_seed_prompt_groups_to_memory(
        self, *, prompt_groups: Sequence[SeedPromptGroup], added_by: Optional[str] = None
    ) -> None:
        """
        Inserts a list of seed prompt groups into the memory storage.

        Args:
            prompt_groups (Sequence[SeedPromptGroup]): A list of prompt groups to insert.
            added_by (str): The user who added the prompt groups.

        Raises:
            ValueError: If a prompt group does not have at least one prompt.
            ValueError: If prompt group IDs are inconsistent within the same prompt group.
        """
        if not prompt_groups:
            raise ValueError("At least one prompt group must be provided.")
        # Validates the prompt group IDs and sets them if possible before leveraging
        # the add_seed_prompts_to_memory method.
        all_prompts: MutableSequence[SeedPrompt] = []
        for prompt_group in prompt_groups:
            if not prompt_group.prompts:
                raise ValueError("Prompt group must have at least one prompt.")
            # Determine the prompt group ID.
            # It should either be set uniformly or generated if not set.
            # Inconsistent prompt group IDs will raise an error.
            group_id_set = set(prompt.prompt_group_id for prompt in prompt_group.prompts)
            if len(group_id_set) > 1:
                raise ValueError(
                    f"""Inconsistent 'prompt_group_id' attribute between members of the
                    same prompt group. Found {group_id_set}"""
                )
            prompt_group_id = group_id_set.pop() or uuid.uuid4()
            for prompt in prompt_group.prompts:
                prompt.prompt_group_id = prompt_group_id
            all_prompts.extend(prompt_group.prompts)
        await self.add_seed_prompts_to_memory_async(prompts=all_prompts, added_by=added_by)

    def get_seed_prompt_groups(
        self,
        *,
        value_sha256: Optional[Sequence[str]] = None,
        dataset_name: Optional[str] = None,
        data_types: Optional[Sequence[str]] = None,
        harm_categories: Optional[Sequence[str]] = None,
        added_by: Optional[str] = None,
        authors: Optional[Sequence[str]] = None,
        groups: Optional[Sequence[str]] = None,
        source: Optional[str] = None,
    ) -> Sequence[SeedPromptGroup]:
        """Retrieves groups of seed prompts based on the provided filtering criteria

        Args:
            value_sha256 (Optional[Sequence[str]], Optional): SHA256 hash of value to filter seed prompt groups by.
            dataset_name (Optional[str], Optional): Name of the dataset to filter seed prompts.
            data_types (Optional[Sequence[str]], Optional): List of data types to filter seed prompts by
            (e.g., text, image_path).
            harm_categories (Optional[Sequence[str]], Optional): List of harm categories to filter seed prompts by.
            added_by (Optional[str], Optional): The user who added the seed prompt groups to filter by.
            authors (Optional[Sequence[str]], Optional): List of authors to filter seed prompt groups by.
            groups (Optional[Sequence[str]], Optional): List of groups to filter seed prompt groups by.
            source (Optional[str], Optional): The source from which the seed prompts originated.

        Returns:
            Sequence[SeedPromptGroup]: A list of `SeedPromptGroup` objects that match the filtering criteria.
        """
        seed_prompts = self.get_seed_prompts(
            value_sha256=value_sha256,
            dataset_name=dataset_name,
            data_types=data_types,
            harm_categories=harm_categories,
            added_by=added_by,
            authors=authors,
            groups=groups,
            source=source,
        )
        seed_prompt_groups = SeedPromptDataset.group_seed_prompts_by_prompt_group_id(seed_prompts)
        return seed_prompt_groups

    def export_conversations(
        self,
        *,
        attack_id: Optional[str | uuid.UUID] = None,
        conversation_id: Optional[str | uuid.UUID] = None,
        prompt_ids: Optional[Sequence[str] | Sequence[uuid.UUID]] = None,
        labels: Optional[dict[str, str]] = None,
        sent_after: Optional[datetime] = None,
        sent_before: Optional[datetime] = None,
        original_values: Optional[Sequence[str]] = None,
        converted_values: Optional[Sequence[str]] = None,
        data_type: Optional[str] = None,
        not_data_type: Optional[str] = None,
        converted_value_sha256: Optional[Sequence[str]] = None,
        file_path: Optional[Path] = None,
        export_type: str = "json",
    ) -> Path:
        """
        Exports conversation data with the given inputs to a specified file.
            Defaults to all conversations if no filters are provided.

        Args:
            attack_id (Optional[str | uuid.UUID], optional): The ID of the attack. Defaults to None.
            conversation_id (Optional[str | uuid.UUID], optional): The ID of the conversation. Defaults to None.
            prompt_ids (Optional[Sequence[str] | Sequence[uuid.UUID]], optional): A list of prompt IDs.
                Defaults to None.
            labels (Optional[dict[str, str]], optional): A dictionary of labels. Defaults to None.
            sent_after (Optional[datetime], optional): Filter for prompts sent after this datetime. Defaults to None.
            sent_before (Optional[datetime], optional): Filter for prompts sent before this datetime. Defaults to None.
            original_values (Optional[Sequence[str]], optional): A list of original values. Defaults to None.
            converted_values (Optional[Sequence[str]], optional): A list of converted values. Defaults to None.
            data_type (Optional[str], optional): The data type to filter by. Defaults to None.
            not_data_type (Optional[str], optional): The data type to exclude. Defaults to None.
            converted_value_sha256 (Optional[Sequence[str]], optional): A list of SHA256 hashes of converted values.
                Defaults to None.
            file_path (Optional[Path], optional): The path to the file where the data will be exported.
                Defaults to None.
            export_type (str, optional): The format of the export. Defaults to "json".
        """
        data = self.get_message_pieces(
            attack_id=attack_id,
            conversation_id=conversation_id,
            prompt_ids=prompt_ids,
            labels=labels,
            sent_after=sent_after,
            sent_before=sent_before,
            original_values=original_values,
            converted_values=converted_values,
            data_type=data_type,
            not_data_type=not_data_type,
            converted_value_sha256=converted_value_sha256,
        )

        # If file_path is not provided, construct a default using the exporter's results_path
        if not file_path:
            file_name = f"exported_conversations_on_{datetime.now().strftime('%Y_%m_%d')}.{export_type}"
            file_path = DB_DATA_PATH / file_name

        self.exporter.export_data(data, file_path=file_path, export_type=export_type)

        return file_path

    def add_attack_results_to_memory(self, *, attack_results: Sequence[AttackResult]) -> None:
        """
        Inserts a list of attack results into the memory storage.
        The database model automatically calculates objective_sha256 for consistency.
        """
        self._insert_entries(entries=[AttackResultEntry(entry=attack_result) for attack_result in attack_results])

    def get_attack_results(
        self,
        *,
        attack_result_ids: Optional[Sequence[str]] = None,
        conversation_id: Optional[str] = None,
        objective: Optional[str] = None,
        objective_sha256: Optional[Sequence[str]] = None,
        outcome: Optional[str] = None,
        targeted_harm_categories: Optional[Sequence[str]] = None,
        labels: Optional[dict[str, str]] = None,
    ) -> Sequence[AttackResult]:
        """
        Retrieves a list of AttackResult objects based on the specified filters.

        Args:
            attack_result_ids (Optional[Sequence[str]], optional): A list of attack result IDs. Defaults to None.
            conversation_id (Optional[str], optional): The conversation ID to filter by. Defaults to None.
            objective (Optional[str], optional): The objective to filter by (substring match). Defaults to None.
            objective_sha256 (Optional[Sequence[str]], optional): A list of objective SHA256 hashes to filter by.
                Defaults to None.
            outcome (Optional[str], optional): The outcome to filter by (success, failure, undetermined).
                Defaults to None.
            targeted_harm_categories (Optional[Sequence[str]], optional):
                A list of targeted harm categories to filter results by.
                These targeted harm categories are associated with the prompts themselves,
                meaning they are harm(s) we're trying to elicit with the prompt,
                not necessarily one(s) that were found in the response.
                By providing a list, this means ALL categories in the list must be present.
                Defaults to None.
            labels (Optional[dict[str, str]], optional): A dictionary of memory labels to filter results by.
                These labels are associated with the prompts themselves, used for custom tagging and tracking.
                Defaults to None.
        Returns:
            Sequence[AttackResult]: A list of AttackResult objects that match the specified filters.
        """
        conditions: list[ColumnElement[bool]] = []

        if attack_result_ids is not None:
            if len(attack_result_ids) == 0:
                # Empty list means no results
                return []
            conditions.append(AttackResultEntry.id.in_(attack_result_ids))
        if conversation_id:
            conditions.append(AttackResultEntry.conversation_id == conversation_id)
        if objective:
            conditions.append(AttackResultEntry.objective.contains(objective))

        if objective_sha256:
            conditions.append(AttackResultEntry.objective_sha256.in_(objective_sha256))
        if outcome:
            conditions.append(AttackResultEntry.outcome == outcome)

        if targeted_harm_categories:
            # construct query to ensure ALL categories must be present in the SAME conversation
            targeted_harm_categories_subquery = exists().where(
                and_(
                    PromptMemoryEntry.conversation_id == AttackResultEntry.conversation_id,
                    # Exclude empty strings, None, and empty lists
                    PromptMemoryEntry.targeted_harm_categories.isnot(None),
                    PromptMemoryEntry.targeted_harm_categories != "",
                    PromptMemoryEntry.targeted_harm_categories != "[]",
                    and_(
                        *[
                            func.json_extract(PromptMemoryEntry.targeted_harm_categories, "$").like(f'%"{category}"%')
                            for category in targeted_harm_categories
                        ]
                    ),
                )
            )
            conditions.append(targeted_harm_categories_subquery)
        if labels:
            # ALL labels must be present in the SAME conversation
            labels_subquery = exists().where(
                and_(
                    PromptMemoryEntry.conversation_id == AttackResultEntry.conversation_id,
                    PromptMemoryEntry.labels.isnot(None),
                    and_(
                        *[
                            func.json_extract(PromptMemoryEntry.labels, f"$.{key}") == value
                            for key, value in labels.items()
                        ]
                    ),
                )
            )
            conditions.append(labels_subquery)
        try:
            entries: Sequence[AttackResultEntry] = self._query_entries(
                AttackResultEntry, conditions=and_(*conditions) if conditions else None
            )
            return [entry.get_attack_result() for entry in entries]
        except Exception as e:
            logger.exception(f"Failed to retrieve attack results with error {e}")
            return []

    def print_schema(self):
        """Prints the schema of all tables in the database."""
        metadata = MetaData()
        metadata.reflect(bind=self.engine)

        for table_name in metadata.tables:
            table = metadata.tables[table_name]
            print(f"Schema for {table_name}:")
            for column in table.columns:
                print(f"  Column {column.name} ({column.type})")<|MERGE_RESOLUTION|>--- conflicted
+++ resolved
@@ -323,11 +323,10 @@
         Returns:
             MutableSequence[Message]: A list of chat memory entries with the specified conversation ID.
         """
-<<<<<<< HEAD
-        request_pieces = self.get_prompt_request_pieces(conversation_id=conversation_id)
-        return group_conversation_request_pieces_by_sequence(request_pieces=request_pieces)
+        message_pieces = self.get_message_pieces(conversation_id=conversation_id)
+        return group_conversation_message_pieces_by_sequence(message_pieces=message_pieces)
     
-    def get_request_from_response(self, *, response: PromptRequestResponse) -> PromptRequestResponse:
+    def get_request_from_response(self, *, response: Message) -> Message:
         """
         Retrieves the request that produced the given response.
 
@@ -344,10 +343,6 @@
         
         conversation = self.get_conversation(conversation_id=response.conversation_id)
         return conversation[response.sequence - 1]
-=======
-        message_pieces = self.get_message_pieces(conversation_id=conversation_id)
-        return group_conversation_message_pieces_by_sequence(message_pieces=message_pieces)
->>>>>>> 403fd6f6
 
     def get_message_pieces(
         self,
