--- conflicted
+++ resolved
@@ -19,11 +19,7 @@
 
 from pyrit.common import default_values
 from pyrit.common.singleton import Singleton
-<<<<<<< HEAD
-from pyrit.memory.memory_models import Base, EmbeddingData, PromptEntry, PromptMemoryEntry, ScoreEntry
-=======
-from pyrit.memory.memory_models import EmbeddingDataEntry, Base, PromptMemoryEntry, ScoreEntry
->>>>>>> f4f2b92d
+from pyrit.memory.memory_models import Base, EmbeddingDataEntry, PromptEntry, PromptMemoryEntry, ScoreEntry
 from pyrit.memory.memory_interface import MemoryInterface
 from pyrit.models import AzureBlobStorageIO, Prompt, PromptGroup, PromptRequestPiece, PromptTemplate, Score
 
@@ -294,27 +290,7 @@
 
         return [entry.get_score() for entry in entries]
 
-<<<<<<< HEAD
-    # The following methods are not part of MemoryInterface, but seem
-    # common between SQLAlchemy-based implementations, regardless of engine.
-    # Perhaps we should find a way to refactor
-    def _insert_entries(self, *, entries: list[Base]) -> None:  # type: ignore
-        """Inserts multiple entries into the database."""
-        if not entries:
-            raise ValueError("No entries provided to insert.")
-        with closing(self.get_session()) as session:
-            try:
-                session.add_all(entries)
-                session.commit()
-            except SQLAlchemyError as e:
-                session.rollback()
-                logger.exception(f"Error inserting multiple entries into the table: {e}")
-                raise
-
-    def _insert_entry(self, entry: Base) -> None:  # type: ignore
-=======
     def insert_entry(self, entry: Base) -> None:  # type: ignore
->>>>>>> f4f2b92d
         """
         Inserts an entry into the Table.
 
