# Copyright (c) Microsoft Corporation.
# Licensed under the MIT license.

"""
Scenario class for grouping and executing multiple AtomicAttacks.

This module provides the Scenario class that orchestrates the execution of multiple
AtomicAttack instances sequentially, enabling comprehensive security testing campaigns.
"""

import asyncio
import logging
import textwrap
import uuid
from abc import ABC, abstractmethod
from typing import Dict, List, Optional, Sequence, Set, Type, Union

from tqdm.auto import tqdm

from pyrit.common import REQUIRED_VALUE, apply_defaults
from pyrit.executor.attack.single_turn.prompt_sending import PromptSendingAttack
from pyrit.memory import CentralMemory
from pyrit.memory.memory_models import ScenarioResultEntry
from pyrit.models import AttackResult
from pyrit.models.scenario_result import ScenarioIdentifier, ScenarioResult
from pyrit.prompt_target import PromptTarget
from pyrit.scenario.core.atomic_attack import AtomicAttack
from pyrit.scenario.core.scenario_strategy import (
    ScenarioCompositeStrategy,
    ScenarioStrategy,
)
from pyrit.score import Scorer

logger = logging.getLogger(__name__)


class Scenario(ABC):
    """
    Groups and executes multiple AtomicAttack instances sequentially.

    A Scenario represents a comprehensive testing campaign composed of multiple
    atomic attack tests (AtomicAttacks). It executes each AtomicAttack in sequence and
    aggregates the results into a ScenarioResult.
<<<<<<< HEAD
=======

    Example:
        >>> from pyrit.scenario import Scenario, AtomicAttack
        >>> from pyrit.executor.attack.single_turn.prompt_sending import PromptSendingAttack
        >>> from pyrit.prompt_target import OpenAIChatTarget
        >>> from pyrit.models import SeedGroup, SeedObjective
        >>>
        >>> target = OpenAIChatTarget()
        >>>
        >>> # Create a custom scenario subclass
        >>> class MyScenario(Scenario):
        ...     async def _get_atomic_attacks_async(self) -> List[AtomicAttack]:
        ...         base64_attack = PromptSendingAttack(
        ...             objective_target=target,
        ...         )
        ...         seed_groups = [SeedGroup(seeds=[SeedObjective(value="Tell me how to make a bomb")])]
        ...         return [
        ...             AtomicAttack(
        ...                 atomic_attack_name="base64_attack",
        ...                 attack=base64_attack,
        ...                 seed_groups=seed_groups
        ...             )
        ...         ]
        >>>
        >>> # Create and execute scenario
        >>> scenario = MyScenario(
        ...     name="Security Test Campaign",
        ...     version=1,
        ...     attack_strategies=["base64"]
        ... )
        >>> await scenario.initialize_async()
        >>> result = await scenario.run_async()
        >>> print(f"Completed {len(result.attack_results)} tests")
>>>>>>> defb46f8
    """

    def __init__(
        self,
        *,
        name: str,
        version: int,
        strategy_class: Type[ScenarioStrategy],
        objective_scorer: Scorer,
        include_default_baseline: bool = True,
        scenario_result_id: Optional[Union[uuid.UUID, str]] = None,
    ) -> None:
        """
        Initialize a scenario.

        Args:
            name (str): Descriptive name for the scenario.
            version (int): Version number of the scenario.
            strategy_class (Type[ScenarioStrategy]): The strategy enum class for this scenario.
            objective_scorer (Scorer): The objective scorer used to evaluate attack results.
            include_default_baseline (bool): Whether to include a baseline atomic attack that sends all objectives
                from the first atomic attack without modifications. Most scenarios should have some kind of
                baseline so users can understand the impact of strategies, but subclasses can optionally write
                their own custom baselines. Defaults to True.
            scenario_result_id (Optional[Union[uuid.UUID, str]]): Optional ID of an existing scenario result to resume.
                Can be either a UUID object or a string representation of a UUID.
                If provided and found in memory, the scenario will resume from prior progress.
                All other parameters must still match the stored scenario configuration.

        Note:
            Attack runs are populated by calling initialize_async(), which invokes the
            subclass's _get_atomic_attacks_async() method.

            The scenario description is automatically extracted from the class's docstring (__doc__)
            with whitespace normalized for display.
        """
        # Use the class docstring with normalized whitespace as description
        description = " ".join(self.__class__.__doc__.split()) if self.__class__.__doc__ else ""

        self._identifier = ScenarioIdentifier(
            name=type(self).__name__, scenario_version=version, description=description
        )

        # Store strategy configuration for use in initialize_async
        self._strategy_class = strategy_class

        # These will be set in initialize_async
        self._objective_target: Optional[PromptTarget] = None
        self._objective_target_identifier: Optional[Dict[str, str]] = None
        self._memory_labels: Dict[str, str] = {}
        self._max_concurrency: int = 1
        self._max_retries: int = 0

        self._objective_scorer = objective_scorer
        self._objective_scorer_identifier = objective_scorer.get_identifier()

        self._name = name
        self._memory = CentralMemory.get_memory_instance()
        self._atomic_attacks: List[AtomicAttack] = []
        self._scenario_result_id: Optional[str] = str(scenario_result_id) if scenario_result_id else None
        self._result_lock = asyncio.Lock()

        self._include_baseline = include_default_baseline

        # Store prepared strategy composites for use in _get_atomic_attacks_async
        self._scenario_composites: List[ScenarioCompositeStrategy] = []

        # Store original objectives for each atomic attack (before any mutations)
        # Key: atomic_attack_name, Value: tuple of original objectives
        self._original_objectives_map: Dict[str, tuple[str, ...]] = {}

    @property
    def name(self) -> str:
        """Get the name of the scenario."""
        return self._name

    @property
    def atomic_attack_count(self) -> int:
        """Get the number of atomic attacks in this scenario."""
        return len(self._atomic_attacks)

    @classmethod
    @abstractmethod
    def get_strategy_class(cls) -> Type[ScenarioStrategy]:
        """
        Get the strategy enum class for this scenario.

        This abstract method must be implemented by all scenario subclasses to return
        the ScenarioStrategy enum class that defines the available attack strategies
        for the scenario.

        Returns:
            Type[ScenarioStrategy]: The strategy enum class (e.g., FoundryStrategy, EncodingStrategy).
        """
        pass

    @classmethod
    @abstractmethod
    def get_default_strategy(cls) -> ScenarioStrategy:
        """
        Get the default strategy used when no strategies are specified.

        This abstract method must be implemented by all scenario subclasses to return
        the default aggregate strategy (like EASY, ALL) used when scenario_strategies
        parameter is None.

        Returns:
            ScenarioStrategy: The default aggregate strategy (e.g., FoundryStrategy.EASY, EncodingStrategy.ALL).
        """
        pass

    @classmethod
    @abstractmethod
    def required_datasets(cls) -> list[str]:
        """Return a list of dataset names required by this scenario."""
        pass

    @apply_defaults
    async def initialize_async(
        self,
        *,
        objective_target: PromptTarget = REQUIRED_VALUE,  # type: ignore
        scenario_strategies: Optional[Sequence[ScenarioStrategy | ScenarioCompositeStrategy]] = None,
        max_concurrency: int = 10,
        max_retries: int = 0,
        memory_labels: Optional[Dict[str, str]] = None,
    ) -> None:
        """
        Initialize the scenario by populating self._atomic_attacks and creating the ScenarioResult.

        This method allows scenarios to be initialized with atomic attacks after construction,
        which is useful when atomic attacks require async operations to be built.

        If a scenario_result_id was provided in __init__, this method will check if it exists
        in memory and validate that the stored scenario matches the current configuration.
        If it matches, the scenario will resume from prior progress. If it doesn't match or
        doesn't exist, a new scenario result will be created.

        Args:
            objective_target (PromptTarget): The target system to attack.
            scenario_strategies (Optional[Sequence[ScenarioStrategy | ScenarioCompositeStrategy]]):
                The strategies to execute. Can be a list of bare ScenarioStrategy enums or
                ScenarioCompositeStrategy instances for advanced composition. Bare enums are
                automatically wrapped into composites. If None, uses the default aggregate
                from the scenario's configuration.
            max_concurrency (int): Maximum number of concurrent attack executions. Defaults to 1.
            max_retries (int): Maximum number of automatic retries if the scenario raises an exception.
                Set to 0 (default) for no automatic retries. If set to a positive number,
                the scenario will automatically retry up to this many times after an exception.
                For example, max_retries=3 allows up to 4 total attempts (1 initial + 3 retries).
            memory_labels (Optional[Dict[str, str]]): Additional labels to apply to all
                attack runs in the scenario. These help track and categorize the scenario.

        Raises:
            ValueError: If no objective_target is provided.

        Example:
            >>> # New scenario
            >>> scenario = MyScenario(
            ...     name="Security Test",
            ...     version=1
            ... )
            >>> await scenario.initialize_async(
            ...     objective_target=target,
            ...     scenario_strategies=[MyStrategy.Base64, MyStrategy.ROT13]
            ... )
            >>> results = await scenario.run_async()
            >>>
            >>> # Resume existing scenario
            >>> scenario_id = results.id
            >>> resumed_scenario = MyScenario(
            ...     name="Security Test",
            ...     version=1,
            ...     scenario_result_id=str(scenario_id)
            ... )
            >>> await resumed_scenario.initialize_async(
            ...     objective_target=target,
            ...     scenario_strategies=[MyStrategy.Base64, MyStrategy.ROT13]
            ... )
            >>> results = await resumed_scenario.run_async()  # Resumes from progress
        """
        # Validate required parameters
        if objective_target is None:
            raise ValueError(
                "objective_target is required. "
                "Provide it either as a parameter or via set_default_value() in an initialization script."
            )

        # Set instance variables from parameters
        self._objective_target = objective_target
        self._objective_target_identifier = objective_target.get_identifier()
        self._max_concurrency = max_concurrency
        self._max_retries = max_retries
        self._memory_labels = memory_labels or {}

        # Prepare scenario strategies using the stored configuration
        self._scenario_composites = self._strategy_class.prepare_scenario_strategies(
            scenario_strategies, default_aggregate=self.get_default_strategy()
        )

        self._atomic_attacks = await self._get_atomic_attacks_async()

        if self._include_baseline:
            baseline_attack = self._get_baseline_from_first_attack()
            self._atomic_attacks.insert(0, baseline_attack)

        # Store original objectives for each atomic attack (before any mutations during execution)
        self._original_objectives_map = {
            atomic_attack.atomic_attack_name: tuple(atomic_attack.objectives) for atomic_attack in self._atomic_attacks
        }

        # Check if we're resuming an existing scenario
        if self._scenario_result_id:
            existing_results = self._memory.get_scenario_results(scenario_result_ids=[self._scenario_result_id])

            if existing_results:
                existing_result = existing_results[0]

                # Validate that the stored scenario matches current configuration
                if self._validate_stored_scenario(stored_result=existing_result):
                    return  # Valid match - skip creating new scenario result
                else:
                    # Validation failed - will create new scenario result
                    self._scenario_result_id = None
            else:
                logger.warning(
                    f"Scenario result ID {self._scenario_result_id} not found in memory. "
                    f"Creating new scenario result."
                )
                self._scenario_result_id = None

        # Create new scenario result
        attack_results: Dict[str, List[AttackResult]] = {
            atomic_attack.atomic_attack_name: [] for atomic_attack in self._atomic_attacks
        }

        result = ScenarioResult(
            scenario_identifier=self._identifier,
            objective_target_identifier=self._objective_target_identifier,
            objective_scorer=self._objective_scorer,
            objective_scorer_identifier=self._objective_scorer_identifier,
            labels=self._memory_labels,
            attack_results=attack_results,
            scenario_run_state="CREATED",
        )

        self._memory.add_scenario_results_to_memory(scenario_results=[result])
        self._scenario_result_id = str(result.id)
        logger.info(f"Created new scenario result with ID: {self._scenario_result_id}")

    def _get_baseline_from_first_attack(self) -> AtomicAttack:
        """
        Get a baseline AtomicAttack, which simply sends all the objectives without any modifications.

        Returns:
            AtomicAttack: The baseline AtomicAttack instance.

        Raises:
            ValueError: If no atomic attacks are available to derive baseline from.
        """
        if not self._atomic_attacks or len(self._atomic_attacks) == 0:
            raise ValueError("No atomic attacks available to derive baseline from.")

        first_attack = self._atomic_attacks[0]

        # Copy seed_groups, scoring, target from the first attack
        seed_groups = first_attack.seed_groups
        attack_scoring_config = first_attack._attack.get_attack_scoring_config()
        objective_target = first_attack._attack.get_objective_target()

        if not seed_groups or len(seed_groups) == 0:
            raise ValueError("First atomic attack must have seed_groups to create baseline.")

        if not objective_target:
            raise ValueError("Objective target is required to create baseline attack.")

        if not attack_scoring_config:
            raise ValueError("Attack scoring config is required to create baseline attack.")

        # Create baseline attack with no converters
        attack = PromptSendingAttack(
            objective_target=objective_target,
            attack_scoring_config=attack_scoring_config,
        )

        return AtomicAttack(
            atomic_attack_name="baseline",
            attack=attack,
            seed_groups=seed_groups,
            memory_labels=self._memory_labels,
        )

    def _raise_dataset_exception(self) -> None:
        error_msg = textwrap.dedent(
            f"""
            Dataset is not available or failed to load.
            Scenarios require datasets loaded in CentralMemory or to be passed explicitly.
            Either load the datasets into the database before running the scenario, or for
            example datasets, you can use the `load_default_datasets` initializer.

            Required datasets: {', '.join(self.required_datasets())}
            """
        )
        raise ValueError(error_msg)

    def _validate_stored_scenario(self, *, stored_result: ScenarioResult) -> bool:
        """
        Validate that a stored scenario result matches the current scenario configuration.

        Args:
            stored_result (ScenarioResult): The scenario result retrieved from memory.

        Returns:
            bool: True if the stored scenario matches current configuration, False otherwise.
        """
        stored_name = stored_result.scenario_identifier.name
        stored_version = stored_result.scenario_identifier.version

        if stored_name != self._identifier.name:
            logger.warning(
                f"Scenario result ID {self._scenario_result_id} has mismatched name: "
                f"stored='{stored_name}', current='{self._identifier.name}'. "
                f"Creating new scenario result."
            )
            return False

        if stored_version != self._identifier.version:
            logger.warning(
                f"Scenario result ID {self._scenario_result_id} has mismatched version: "
                f"stored={stored_version}, current={self._identifier.version}. "
                f"Creating new scenario result."
            )
            return False

        # Valid match - log resumption
        logger.info(
            f"Resuming scenario '{self._name}' from existing result "
            f"(ID: {self._scenario_result_id}, state: {stored_result.scenario_run_state})"
        )
        return True

    def _get_completed_objectives_for_attack(self, *, atomic_attack_name: str) -> Set[str]:
        """
        Get the set of objectives that have already been completed for a specific atomic attack.

        Args:
            atomic_attack_name (str): The name of the atomic attack to check.

        Returns:
            Set[str]: Set of objective strings that have been completed.
        """
        if not self._scenario_result_id:
            return set()

        completed_objectives: Set[str] = set()

        try:
            # Retrieve the scenario result from memory
            scenario_results = self._memory.get_scenario_results(scenario_result_ids=[self._scenario_result_id])

            if scenario_results:
                scenario_result = scenario_results[0]
                # Get completed objectives for this atomic attack name
                if atomic_attack_name in scenario_result.attack_results:
                    completed_objectives = {
                        result.objective for result in scenario_result.attack_results[atomic_attack_name]
                    }
        except Exception as e:
            logger.warning(
                f"Failed to retrieve completed objectives for atomic attack '{atomic_attack_name}': {str(e)}"
            )

        return completed_objectives

    async def _get_remaining_atomic_attacks_async(self) -> List[AtomicAttack]:
        """
        Get the list of atomic attacks that still have objectives to complete.

        This method filters out atomic attacks where all objectives have been completed,
        and updates the objectives list for atomic attacks that are partially complete.

        Returns:
            List[AtomicAttack]: List of atomic attacks with uncompleted objectives.
        """
        if not self._scenario_result_id:
            # No scenario result yet, return all atomic attacks
            return self._atomic_attacks

        remaining_attacks: List[AtomicAttack] = []

        for atomic_attack in self._atomic_attacks:
            # Get completed objectives for this atomic attack name
            completed_objectives = self._get_completed_objectives_for_attack(
                atomic_attack_name=atomic_attack.atomic_attack_name
            )

            # Get ORIGINAL objectives (before any mutations) from stored map
            original_objectives = self._original_objectives_map.get(atomic_attack.atomic_attack_name, ())

            # Calculate remaining objectives
            remaining_objectives = [obj for obj in original_objectives if obj not in completed_objectives]

            if remaining_objectives:
                # If there are remaining objectives, update the atomic attack
                if len(remaining_objectives) < len(original_objectives):
                    logger.info(
                        f"Atomic attack '{atomic_attack.atomic_attack_name}' has "
                        f"{len(remaining_objectives)}/{len(original_objectives)} objectives remaining"
                    )
                # Update the objectives for this atomic attack to only include remaining ones
                atomic_attack.filter_seed_groups_by_objectives(remaining_objectives=remaining_objectives)

                remaining_attacks.append(atomic_attack)
            else:
                logger.info(
                    f"Atomic attack '{atomic_attack.atomic_attack_name}' has all objectives completed, skipping"
                )

        return remaining_attacks

    async def _update_scenario_result_async(
        self, *, atomic_attack_name: str, attack_results: List[AttackResult]
    ) -> None:
        """
        Update the scenario result in memory with new attack results (thread-safe).

        This method is thread-safe and can be called from parallel executions.

        Args:
            atomic_attack_name (str): The name of the atomic attack.
            attack_results (List[AttackResult]): The list of new attack results to add.
        """
        if not self._scenario_result_id:
            logger.warning("Cannot update scenario result: no scenario result ID available")
            return

        async with self._result_lock:
            success = self._memory.add_attack_results_to_scenario(
                scenario_result_id=self._scenario_result_id,
                atomic_attack_name=atomic_attack_name,
                attack_results=attack_results,
            )

            if not success:
                logger.error(
                    f"Failed to update scenario result with {len(attack_results)} results "
                    f"for atomic attack '{atomic_attack_name}'"
                )

    @abstractmethod
    async def _get_atomic_attacks_async(self) -> List[AtomicAttack]:
        """
        Retrieve the list of AtomicAttack instances in this scenario.

        This method can be overridden by subclasses to perform async operations
        needed to build or fetch the atomic attacks.

        Returns:
            List[AtomicAttack]: The list of AtomicAttack instances in this scenario.
        """
        pass

    async def run_async(self) -> ScenarioResult:
        """
        Execute all atomic attacks in the scenario sequentially.

        Each AtomicAttack is executed in order, and all results are aggregated
        into a ScenarioResult containing the scenario metadata and all attack results.
        This method supports resumption - if the scenario raises an exception partway through,
        calling run_async again will skip already-completed objectives.

        If max_retries is set, the scenario will automatically retry after an exception up to
        the specified number of times. Each retry will resume from where it left off,
        skipping completed objectives.

        Returns:
            ScenarioResult: Contains scenario identifier and aggregated list of all
                attack results from all atomic attacks.

        Raises:
            ValueError: If the scenario has no atomic attacks configured. If your scenario
                requires initialization, call await scenario.initialize() first.
            ValueError: If the scenario raises an exception after exhausting all retry attempts.
            RuntimeError: If the scenario fails for any other reason while executing.

        Example:
            >>> result = await scenario.run_async()
            >>> print(f"Scenario: {result.scenario_identifier.name}")
            >>> print(f"Total results: {len(result.attack_results)}")
        """
        if not self._atomic_attacks:
            raise ValueError(
                "Cannot run scenario with no atomic attacks. Either supply them in initialization or "
                "call await scenario.initialize_async() first."
            )

        if not self._scenario_result_id:
            raise ValueError("Scenario not properly initialized. Call await scenario.initialize_async() first.")

        # Type narrowing: create local variable that type checker knows is non-None
        scenario_result_id: str = self._scenario_result_id

        # Implement retry logic
        last_exception = None
        for retry_attempt in range(self._max_retries + 1):  # +1 for initial attempt
            try:
                result = await self._execute_scenario_async()
                return result
            except Exception as e:
                last_exception = e

                # Get current scenario to check number of tries
                scenario_results = self._memory.get_scenario_results(scenario_result_ids=[scenario_result_id])
                current_tries = scenario_results[0].number_tries if scenario_results else retry_attempt + 1

                # Check if we have more retries available
                remaining_retries = self._max_retries - retry_attempt

                if remaining_retries > 0:
                    logger.error(
                        f"Scenario '{self._name}' failed on attempt {current_tries} with error: {str(e)}. "
                        f"Retrying... ({remaining_retries} retries remaining)",
                        exc_info=True,
                    )
                    # Continue to next iteration for retry
                    continue
                else:
                    # No more retries, log final failure
                    logger.error(
                        f"Scenario '{self._name}' failed after {current_tries} attempts "
                        f"(initial + {self._max_retries} retries) with error: {str(e)}. Giving up.",
                        exc_info=True,
                    )
                    raise

        # This should never be reached, but just in case
        if last_exception:
            raise last_exception
        raise RuntimeError(f"Scenario '{self._name}' completed unexpectedly without result")

    async def _execute_scenario_async(self) -> ScenarioResult:
        """
        Perform a single execution attempt of the scenario.

        This method contains the core execution logic and can be called multiple times
        for retry attempts. It increments the try counter, executes remaining atomic attacks,
        and returns the scenario result.

        Returns:
            ScenarioResult: The result of this execution attempt.

        Raises:
            Exception: Any exception that occurs during scenario execution.
            ValueError: If a lookup for a scenario for a given ID fails.
            ValueError: If atomic attack execution fails.
        """
        logger.info(f"Starting scenario '{self._name}' execution with {len(self._atomic_attacks)} atomic attacks")

        # Type narrowing: _scenario_result_id is guaranteed to be non-None at this point
        # (verified in run_async before calling this method)
        assert self._scenario_result_id is not None
        scenario_result_id: str = self._scenario_result_id

        # Increment number_tries at the start of each run
        scenario_results = self._memory.get_scenario_results(scenario_result_ids=[scenario_result_id])
        if scenario_results:
            current_scenario = scenario_results[0]
            current_scenario.number_tries += 1
            entry = ScenarioResultEntry(entry=current_scenario)
            self._memory._update_entry(entry)
            logger.info(f"Scenario '{self._name}' attempt #{current_scenario.number_tries}")
        else:
            raise ValueError(f"Scenario result with ID {scenario_result_id} not found")

        # Get remaining atomic attacks (filters out completed ones and updates objectives)
        remaining_attacks = await self._get_remaining_atomic_attacks_async()

        if not remaining_attacks:
            logger.info(f"Scenario '{self._name}' has no remaining objectives to execute")
            # Mark scenario as completed
            self._memory.update_scenario_run_state(
                scenario_result_id=scenario_result_id, scenario_run_state="COMPLETED"
            )
            # Retrieve and return the current scenario result
            scenario_results = self._memory.get_scenario_results(scenario_result_ids=[scenario_result_id])
            if scenario_results:
                return scenario_results[0]
            else:
                raise ValueError(f"Scenario result with ID {scenario_result_id} not found")

        logger.info(
            f"Scenario '{self._name}' has {len(remaining_attacks)} atomic attacks "
            f"with remaining objectives (out of {len(self._atomic_attacks)} total)"
        )

        # Mark scenario as in progress
        self._memory.update_scenario_run_state(scenario_result_id=scenario_result_id, scenario_run_state="IN_PROGRESS")

        # Calculate starting index based on completed attacks
        completed_count = len(self._atomic_attacks) - len(remaining_attacks)

        try:
            for i, atomic_attack in enumerate(
                tqdm(
                    remaining_attacks,
                    desc=f"Executing {self._name}",
                    unit="attack",
                    total=len(self._atomic_attacks),
                    initial=completed_count,
                ),
                start=completed_count + 1,
            ):
                logger.info(
                    f"Executing atomic attack {i}/{len(self._atomic_attacks)} "
                    f"('{atomic_attack.atomic_attack_name}') in scenario '{self._name}'"
                )

                try:
                    atomic_results = await atomic_attack.run_async(
                        max_concurrency=self._max_concurrency, return_partial_on_failure=True
                    )

                    # Always save completed results, even if some objectives didn't complete
                    if atomic_results.completed_results:
                        await self._update_scenario_result_async(
                            atomic_attack_name=atomic_attack.atomic_attack_name,
                            attack_results=atomic_results.completed_results,
                        )

                    # Check if there were any incomplete objectives
                    if atomic_results.has_incomplete:
                        incomplete_count = len(atomic_results.incomplete_objectives)
                        completed_count = len(atomic_results.completed_results)

                        logger.error(
                            f"Atomic attack {i}/{len(self._atomic_attacks)} "
                            f"('{atomic_attack.atomic_attack_name}') partially completed: "
                            f"{completed_count} completed, {incomplete_count} incomplete"
                        )

                        # Log details of each incomplete objective
                        for obj, exc in atomic_results.incomplete_objectives:
                            logger.error(f"  Incomplete objective '{obj[:50]}...': {str(exc)}")

                        # Mark scenario as failed
                        self._memory.update_scenario_run_state(
                            scenario_result_id=scenario_result_id, scenario_run_state="FAILED"
                        )

                        # Raise exception with detailed information
                        raise ValueError(
                            f"Failed to execute atomic attack {i} ('{atomic_attack.atomic_attack_name}') "
                            f"in scenario '{self._name}': {incomplete_count} of {incomplete_count + completed_count} "
                            f"objectives incomplete. First failure: {atomic_results.incomplete_objectives[0][1]}"
                        ) from atomic_results.incomplete_objectives[0][1]
                    else:
                        logger.info(
                            f"Atomic attack {i}/{len(self._atomic_attacks)} completed successfully with "
                            f"{len(atomic_results.completed_results)} results"
                        )

                except Exception as e:
                    # Exception was raised either by run_async or by our check above
                    logger.error(
                        f"Atomic attack {i}/{len(self._atomic_attacks)} "
                        f"('{atomic_attack.atomic_attack_name}') failed in scenario '{self._name}': {str(e)}"
                    )

                    # Mark scenario as failed if not already done
                    scenario_results = self._memory.get_scenario_results(scenario_result_ids=[scenario_result_id])
                    if scenario_results and scenario_results[0].scenario_run_state != "FAILED":
                        self._memory.update_scenario_run_state(
                            scenario_result_id=scenario_result_id, scenario_run_state="FAILED"
                        )

                    raise

            logger.info(f"Scenario '{self._name}' completed successfully")

            # Mark scenario as completed
            self._memory.update_scenario_run_state(
                scenario_result_id=scenario_result_id, scenario_run_state="COMPLETED"
            )

            # Retrieve and return final scenario result
            scenario_results = self._memory.get_scenario_results(scenario_result_ids=[scenario_result_id])
            if not scenario_results:
                raise ValueError(f"Scenario result with ID {self._scenario_result_id} not found")

            return scenario_results[0]

        except Exception as e:
            logger.error(f"Scenario '{self._name}' failed with error: {str(e)}")
            raise<|MERGE_RESOLUTION|>--- conflicted
+++ resolved
@@ -41,42 +41,6 @@
     A Scenario represents a comprehensive testing campaign composed of multiple
     atomic attack tests (AtomicAttacks). It executes each AtomicAttack in sequence and
     aggregates the results into a ScenarioResult.
-<<<<<<< HEAD
-=======
-
-    Example:
-        >>> from pyrit.scenario import Scenario, AtomicAttack
-        >>> from pyrit.executor.attack.single_turn.prompt_sending import PromptSendingAttack
-        >>> from pyrit.prompt_target import OpenAIChatTarget
-        >>> from pyrit.models import SeedGroup, SeedObjective
-        >>>
-        >>> target = OpenAIChatTarget()
-        >>>
-        >>> # Create a custom scenario subclass
-        >>> class MyScenario(Scenario):
-        ...     async def _get_atomic_attacks_async(self) -> List[AtomicAttack]:
-        ...         base64_attack = PromptSendingAttack(
-        ...             objective_target=target,
-        ...         )
-        ...         seed_groups = [SeedGroup(seeds=[SeedObjective(value="Tell me how to make a bomb")])]
-        ...         return [
-        ...             AtomicAttack(
-        ...                 atomic_attack_name="base64_attack",
-        ...                 attack=base64_attack,
-        ...                 seed_groups=seed_groups
-        ...             )
-        ...         ]
-        >>>
-        >>> # Create and execute scenario
-        >>> scenario = MyScenario(
-        ...     name="Security Test Campaign",
-        ...     version=1,
-        ...     attack_strategies=["base64"]
-        ... )
-        >>> await scenario.initialize_async()
-        >>> result = await scenario.run_async()
-        >>> print(f"Completed {len(result.attack_results)} tests")
->>>>>>> defb46f8
     """
 
     def __init__(
