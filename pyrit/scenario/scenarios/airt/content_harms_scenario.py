--- conflicted
+++ resolved
@@ -178,13 +178,9 @@
                 chat_target=OpenAIChatTarget(
                     endpoint=os.environ.get("AZURE_OPENAI_GPT4O_UNSAFE_CHAT_ENDPOINT"),
                     api_key=os.environ.get("AZURE_OPENAI_GPT4O_UNSAFE_CHAT_KEY"),
-<<<<<<< HEAD
-                    model_name="gpt-4o",
+                    model_name=os.environ.get("AZURE_OPENAI_GPT4O_UNSAFE_CHAT_MODEL"),
                     temperature=0.9,
                     custom_metadata={"safety": "unsafe"},
-=======
-                    model_name=os.environ.get("AZURE_OPENAI_GPT4O_UNSAFE_CHAT_MODEL"),
->>>>>>> 7ff47ebd
                 )
             ),
         )
