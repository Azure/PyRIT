# Copyright (c) Microsoft Corporation.
# Licensed under the MIT license.

from typing import Optional
from uuid import uuid4

from pyrit.memory import MemoryInterface, FileMemory
from pyrit.prompt_normalizer import Prompt, PromptNormalizer
from pyrit.prompt_target import PromptTarget
from pyrit.prompt_converter import PromptConverter, NoOpConverter


class PromptSendingOrchestrator:
    """
    This orchestrator takes a set of prompts, converts them using the list of PromptConverters,
    and sends them to a target.
    """

    def __init__(
        self,
        prompt_target: PromptTarget,
        prompt_converters: Optional[list[PromptConverter]] = None,
        memory: MemoryInterface = None,
        batch_size: int = 10,
        include_original_prompts: bool = False,
    ) -> None:
<<<<<<< HEAD
        self._prompt_converters = prompt_converters if prompt_converters else [NoOpConverter()]
        self._memory = memory if memory else FileMemory()
        self._prompt_normalizer = PromptNormalizer(memory=self._memory)
=======
        """
        Initialize the PromptSendingOrchestrator.

        Args:
            prompt_target (PromptTarget): The target for sending prompts.
            prompt_converters (list[PromptConverter], optional): List of prompt converters. These are stacked in
                                    the order they are provided. E.g. the output of converter1 is the input of
                                    converter2.
            memory (MemoryInterface, optional): The memory interface. Defaults to None.
            batch_size (int, optional): The (max) batch size for sending prompts. Defaults to 10.
            include_original_prompts (bool, optional): Whether to include original prompts to send to the target
                                    before converting. This does not include intermediate steps from converters.
                                    Defaults to False.
        """
        self.prompts = list[str]
        self.prompt_target = prompt_target
        self.batch_size = batch_size
>>>>>>> 5d3de2cf

        self._prompt_target = prompt_target
        self._prompt_target._memory = self._memory
        self._include_original_prompts = include_original_prompts

    def send_prompts(self, prompts: list[str]):
        """
        Sends the prompt to the prompt target.
        """
<<<<<<< HEAD
        responses = []
=======

        normalized_prompts = self._coalesce_prompts(prompts)

        for prompt in normalized_prompts:
            self.prompt_normalizer.send_prompt(prompt)

    async def send_prompts_batch_async(self, prompts: list[str]):
        """
        Sends the prompt to the prompt target.
        """

        normalized_prompts = self._coalesce_prompts(prompts)

        await self.prompt_normalizer.send_prompt_batch_async(normalized_prompts, batch_size=self.batch_size)

    def get_memory(self):
        """
        Retrieves the memory associated with the prompt normalizer.
        """
        id = self.prompt_normalizer.id
        return self.memory.get_memories_with_normalizer_id(normalizer_id=id)

    def _coalesce_prompts(self, prompts):
        normalized_prompts = []

>>>>>>> 5d3de2cf
        for prompt_text in prompts:
            if self._include_original_prompts:
                original_prompt = Prompt(
                    prompt_target=self._prompt_target,
                    prompt_converters=[NoOpConverter()],
                    prompt_text=prompt_text,
                    conversation_id=str(uuid4()),
                )

<<<<<<< HEAD
                self._prompt_normalizer.send_prompt(prompt=original_prompt)
=======
                normalized_prompts.append(original_prompt)
>>>>>>> 5d3de2cf

            converted_prompt = Prompt(
                prompt_target=self._prompt_target,
                prompt_converters=self._prompt_converters,
                prompt_text=prompt_text,
                conversation_id=str(uuid4()),
            )

<<<<<<< HEAD
            responses.append(
                self._prompt_normalizer.send_prompt(prompt=converted_prompt))

        return responses

    def get_memory(self):
        """
        Retrieves the memory associated with the prompt normalizer.
        """
        id = self._prompt_normalizer.id
        return self._memory.get_memories_with_normalizer_id(normalizer_id=id)
=======
            normalized_prompts.append(converted_prompt)
        return normalized_prompts
>>>>>>> 5d3de2cf
<|MERGE_RESOLUTION|>--- conflicted
+++ resolved
@@ -24,14 +24,7 @@
         batch_size: int = 10,
         include_original_prompts: bool = False,
     ) -> None:
-<<<<<<< HEAD
-        self._prompt_converters = prompt_converters if prompt_converters else [NoOpConverter()]
-        self._memory = memory if memory else FileMemory()
-        self._prompt_normalizer = PromptNormalizer(memory=self._memory)
-=======
         """
-        Initialize the PromptSendingOrchestrator.
-
         Args:
             prompt_target (PromptTarget): The target for sending prompts.
             prompt_converters (list[PromptConverter], optional): List of prompt converters. These are stacked in
@@ -43,27 +36,30 @@
                                     before converting. This does not include intermediate steps from converters.
                                     Defaults to False.
         """
-        self.prompts = list[str]
-        self.prompt_target = prompt_target
-        self.batch_size = batch_size
->>>>>>> 5d3de2cf
+        self._prompt_converters = prompt_converters if prompt_converters else [NoOpConverter()]
+        self._memory = memory if memory else FileMemory()
+        self._prompt_normalizer = PromptNormalizer(memory=self._memory)
 
         self._prompt_target = prompt_target
         self._prompt_target._memory = self._memory
         self._include_original_prompts = include_original_prompts
 
+        self.batch_size = batch_size
+
+
     def send_prompts(self, prompts: list[str]):
         """
         Sends the prompt to the prompt target.
         """
-<<<<<<< HEAD
         responses = []
-=======
 
         normalized_prompts = self._coalesce_prompts(prompts)
 
         for prompt in normalized_prompts:
-            self.prompt_normalizer.send_prompt(prompt)
+            responses.append(
+                self._prompt_normalizer.send_prompt(prompt=prompt))
+
+        return responses
 
     async def send_prompts_batch_async(self, prompts: list[str]):
         """
@@ -74,17 +70,9 @@
 
         await self.prompt_normalizer.send_prompt_batch_async(normalized_prompts, batch_size=self.batch_size)
 
-    def get_memory(self):
-        """
-        Retrieves the memory associated with the prompt normalizer.
-        """
-        id = self.prompt_normalizer.id
-        return self.memory.get_memories_with_normalizer_id(normalizer_id=id)
-
     def _coalesce_prompts(self, prompts):
         normalized_prompts = []
 
->>>>>>> 5d3de2cf
         for prompt_text in prompts:
             if self._include_original_prompts:
                 original_prompt = Prompt(
@@ -94,11 +82,7 @@
                     conversation_id=str(uuid4()),
                 )
 
-<<<<<<< HEAD
-                self._prompt_normalizer.send_prompt(prompt=original_prompt)
-=======
                 normalized_prompts.append(original_prompt)
->>>>>>> 5d3de2cf
 
             converted_prompt = Prompt(
                 prompt_target=self._prompt_target,
@@ -106,20 +90,12 @@
                 prompt_text=prompt_text,
                 conversation_id=str(uuid4()),
             )
-
-<<<<<<< HEAD
-            responses.append(
-                self._prompt_normalizer.send_prompt(prompt=converted_prompt))
-
-        return responses
+            normalized_prompts.append(converted_prompt)
+        return normalized_prompts
 
     def get_memory(self):
         """
         Retrieves the memory associated with the prompt normalizer.
         """
         id = self._prompt_normalizer.id
-        return self._memory.get_memories_with_normalizer_id(normalizer_id=id)
-=======
-            normalized_prompts.append(converted_prompt)
-        return normalized_prompts
->>>>>>> 5d3de2cf
+        return self._memory.get_memories_with_normalizer_id(normalizer_id=id)