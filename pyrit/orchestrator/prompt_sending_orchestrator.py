# Copyright (c) Microsoft Corporation.
# Licensed under the MIT license.

from uuid import uuid4

from pyrit.memory import MemoryInterface, FileMemory
from pyrit.prompt_normalizer import Prompt, PromptNormalizer
from pyrit.prompt_target import PromptTarget
from pyrit.prompt_converter import PromptConverter, NoOpConverter


class PromptSendingOrchestrator:
    """
    This orchestrator takes a set of prompts, converts them using the list of PromptConverters,
    and sends them to a target.
    """

    def __init__(
        self,
        prompt_target: PromptTarget,
        prompt_converters: list[PromptConverter] = None,
        memory: MemoryInterface = None,
        include_original_prompts: bool = False,
    ) -> None:
<<<<<<< HEAD
        self._prompt_converter = prompt_converter if prompt_converter else NoOpConverter()
        self._memory = memory if memory else FileMemory()
        self._prompt_normalizer = PromptNormalizer(memory=self._memory)

        self._prompt_target = prompt_target
        self._prompt_target._memory = self._memory
=======
        """
        Initialize the PromptSendingOrchestrator.

        Args:
            prompt_target (PromptTarget): The target for sending prompts.
            prompt_converters (list[PromptConverter], optional): List of prompt converters. These are stacked in
                                    the order they are provided. E.g. the output of converter1 is the input of
                                    converter2.
            memory (MemoryInterface, optional): The memory interface. Defaults to None.
            include_original_prompts (bool, optional): Whether to include original prompts to send to the target
                                    before converting. This does not include intermediate steps from converters.
                                    Defaults to False.
        """
        self.prompts = list[str]
        self.prompt_target = prompt_target

        self.prompt_converters = prompt_converters if prompt_converters else [NoOpConverter()]
        self.memory = memory if memory else file_memory.FileMemory()
        self.prompt_normalizer = PromptNormalizer(memory=self.memory)

        self.prompt_target.memory = self.memory
        self.include_original_prompts = include_original_prompts
>>>>>>> 6d3ab3a4

    def send_prompts(self, prompts: list[str]):
        """
        Sends the prompt to the prompt target.
        """
<<<<<<< HEAD
        responses = []
        for prompt_text in prompts:
            prompt = Prompt(
                prompt_target=self._prompt_target,
                prompt_converter=self._prompt_converter,
=======

        for prompt_text in prompts:
            if self.include_original_prompts:
                original_prompt = Prompt(
                    prompt_target=self.prompt_target,
                    prompt_converters=[NoOpConverter()],
                    prompt_text=prompt_text,
                    conversation_id=str(uuid4()),
                )

                self.prompt_normalizer.send_prompt(prompt=original_prompt)

            converted_prompt = Prompt(
                prompt_target=self.prompt_target,
                prompt_converters=self.prompt_converters,
>>>>>>> 6d3ab3a4
                prompt_text=prompt_text,
                conversation_id=str(uuid4()),
            )

<<<<<<< HEAD
            responses.append(self._prompt_normalizer.send_prompt(prompt=prompt))
        return responses

    def get_memory(self):
        return self._memory.get_memories_with_normalizer_id(normalizer_id=self._prompt_normalizer.id)
=======
            self.prompt_normalizer.send_prompt(prompt=converted_prompt)

    def get_memory(self):
        """
        Retrieves the memory associated with the prompt normalizer.
        """
        id = self.prompt_normalizer.id
        return self.memory.get_memories_with_normalizer_id(normalizer_id=id)
>>>>>>> 6d3ab3a4
<|MERGE_RESOLUTION|>--- conflicted
+++ resolved
@@ -22,82 +22,45 @@
         memory: MemoryInterface = None,
         include_original_prompts: bool = False,
     ) -> None:
-<<<<<<< HEAD
-        self._prompt_converter = prompt_converter if prompt_converter else NoOpConverter()
+        self._prompt_converters = prompt_converters if prompt_converters else [NoOpConverter()]
         self._memory = memory if memory else FileMemory()
         self._prompt_normalizer = PromptNormalizer(memory=self._memory)
 
         self._prompt_target = prompt_target
         self._prompt_target._memory = self._memory
-=======
-        """
-        Initialize the PromptSendingOrchestrator.
-
-        Args:
-            prompt_target (PromptTarget): The target for sending prompts.
-            prompt_converters (list[PromptConverter], optional): List of prompt converters. These are stacked in
-                                    the order they are provided. E.g. the output of converter1 is the input of
-                                    converter2.
-            memory (MemoryInterface, optional): The memory interface. Defaults to None.
-            include_original_prompts (bool, optional): Whether to include original prompts to send to the target
-                                    before converting. This does not include intermediate steps from converters.
-                                    Defaults to False.
-        """
-        self.prompts = list[str]
-        self.prompt_target = prompt_target
-
-        self.prompt_converters = prompt_converters if prompt_converters else [NoOpConverter()]
-        self.memory = memory if memory else file_memory.FileMemory()
-        self.prompt_normalizer = PromptNormalizer(memory=self.memory)
-
-        self.prompt_target.memory = self.memory
-        self.include_original_prompts = include_original_prompts
->>>>>>> 6d3ab3a4
+        self._include_original_prompts = include_original_prompts
 
     def send_prompts(self, prompts: list[str]):
         """
         Sends the prompt to the prompt target.
         """
-<<<<<<< HEAD
         responses = []
         for prompt_text in prompts:
-            prompt = Prompt(
-                prompt_target=self._prompt_target,
-                prompt_converter=self._prompt_converter,
-=======
-
-        for prompt_text in prompts:
-            if self.include_original_prompts:
+            if self._include_original_prompts:
                 original_prompt = Prompt(
-                    prompt_target=self.prompt_target,
+                    prompt_target=self._prompt_target,
                     prompt_converters=[NoOpConverter()],
                     prompt_text=prompt_text,
                     conversation_id=str(uuid4()),
                 )
 
-                self.prompt_normalizer.send_prompt(prompt=original_prompt)
+                self._prompt_normalizer.send_prompt(prompt=original_prompt)
 
             converted_prompt = Prompt(
-                prompt_target=self.prompt_target,
-                prompt_converters=self.prompt_converters,
->>>>>>> 6d3ab3a4
+                prompt_target=self._prompt_target,
+                prompt_converters=self._prompt_converters,
                 prompt_text=prompt_text,
                 conversation_id=str(uuid4()),
             )
 
-<<<<<<< HEAD
-            responses.append(self._prompt_normalizer.send_prompt(prompt=prompt))
+            responses.append(
+                self._prompt_normalizer.send_prompt(prompt=converted_prompt))
+
         return responses
-
-    def get_memory(self):
-        return self._memory.get_memories_with_normalizer_id(normalizer_id=self._prompt_normalizer.id)
-=======
-            self.prompt_normalizer.send_prompt(prompt=converted_prompt)
 
     def get_memory(self):
         """
         Retrieves the memory associated with the prompt normalizer.
         """
-        id = self.prompt_normalizer.id
-        return self.memory.get_memories_with_normalizer_id(normalizer_id=id)
->>>>>>> 6d3ab3a4
+        id = self._prompt_normalizer.id
+        return self._memory.get_memories_with_normalizer_id(normalizer_id=id)