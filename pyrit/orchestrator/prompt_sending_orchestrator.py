--- conflicted
+++ resolved
@@ -19,7 +19,6 @@
 from pyrit.prompt_target import PromptTarget
 from pyrit.prompt_converter import PromptConverter
 from pyrit.score import Scorer
-
 
 
 logger = logging.getLogger(__name__)
@@ -98,36 +97,6 @@
             batch_size=self._batch_size,
         )
 
-<<<<<<< HEAD
-    # TODO: By Volkan
-    def import_examples(self, source: str, source_type: str = 'repository') -> List[Dict[str, str]]:
-        """
-        Import examples from a specified source.
-
-        Args:
-            source (str): The source from which to import examples.
-            source_type (str): The type of source ('repository' or 'user'). Defaults to 'repository'.
-
-        Returns:
-            List[Dict[str, str]]: A list of examples.
-        """
-        if source_type == 'repository':
-            # Fetch examples from an external repository (e.g., via an API call)
-            response = requests.get(source)
-            if response.status_code == 200:
-                examples = response.json()
-                print("Examples fetched from repository:")
-            else:
-                raise Exception(f"Failed to fetch examples from repository. Status code: {response.status_code}")
-        elif source_type == 'user':
-            # Load examples from a user-provided file (e.g., JSON format)
-            with open(source, 'r') as file:
-                examples = json.load(file)
-        else:
-            raise ValueError("Invalid source_type. Expected 'repository' or 'user'.")
-
-        return examples
-=======
         if self._scorers:
             response_ids = []
             for response in responses:
@@ -151,4 +120,29 @@
                     prompt_ids=prompt_ids,
                     responses_only=True,
                 )
->>>>>>> e76a45e0
+
+        if self._scorers:
+            response_ids = []
+            for response in responses:
+                for piece in response.request_pieces:
+                    id = str(piece.id)
+                    response_ids.append(id)
+
+            await self._score_responses_async(response_ids)
+
+        return responses
+
+    async def _score_responses_async(self, prompt_ids: list[str]):
+        with ScoringOrchestrator(
+            memory=self._memory,
+            batch_size=self._batch_size,
+            verbose=self._verbose,
+        ) as scoring_orchestrator:
+            for scorer in self._scorers:
+                await scoring_orchestrator.score_prompts_by_request_id_async(
+                    scorer=scorer,
+                    prompt_ids=prompt_ids,
+                    responses_only=True,
+                )
+
+   