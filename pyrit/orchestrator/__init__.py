--- conflicted
+++ resolved
@@ -6,15 +6,11 @@
 from pyrit.orchestrator.red_teaming_orchestrator import RedTeamingOrchestrator
 from pyrit.orchestrator.end_token_red_teaming_orchestrator import EndTokenRedTeamingOrchestrator
 from pyrit.orchestrator.scoring_red_teaming_orchestrator import ScoringRedTeamingOrchestrator
-<<<<<<< HEAD
 from pyrit.orchestrator.xpia_orchestrator import (
     XPIATestOrchestrator,
     XPIAOrchestrator,
     XPIAManualProcessingOrchestrator,
 )
-=======
-from pyrit.orchestrator.xpia_orchestrator import XPIATestOrchestrator
->>>>>>> 350fb6c3
 from pyrit.orchestrator.crescendo_orchestrator import CrescendoOrchestrator
 
 __all__ = [
@@ -24,10 +20,8 @@
     "EndTokenRedTeamingOrchestrator",
     "ScoringRedTeamingOrchestrator",
     "XPIATestOrchestrator",
-<<<<<<< HEAD
     "XPIAOrchestrator",
     "XPIAManualProcessingOrchestrator",
-=======
->>>>>>> 350fb6c3
+    "CrescendoOrchestrator",
     "CrescendoOrchestrator",
 ]