--- conflicted
+++ resolved
@@ -1,227 +1,222 @@
-# Copyright (c) Microsoft Corporation.
-# Licensed under the MIT license.
-
-import asyncio
-from aioconsole import ainput
-import concurrent.futures
-import logging
-from typing import Callable, Optional, Union, Awaitable
-from uuid import uuid4
-
-from pyrit.score import Scorer
-<<<<<<< HEAD
-from pyrit.score import Score
-=======
-from pyrit.memory import MemoryInterface
-from pyrit.models import Score
->>>>>>> d656b7b9
-from pyrit.orchestrator import Orchestrator
-from pyrit.prompt_normalizer import PromptNormalizer
-from pyrit.prompt_target import PromptTarget
-from pyrit.prompt_converter import PromptConverter
-
-logger = logging.getLogger(__name__)
-
-
-class XPIAOrchestrator(Orchestrator):
-    
-    def __init__(
-        self,
-        *,
-        attack_content: str,
-        attack_setup_target: PromptTarget,
-        processing_callback: Callable[[], Awaitable[str]],
-        scorer: Optional[Scorer] = None,
-        prompt_converters: Optional[list[PromptConverter]] = None,
-        memory_labels: dict[str, str] = {},
-        verbose: bool = False,
-        attack_setup_target_conversation_id: Optional[str] = None,
-    ) -> None:
-        """Creates an orchestrator to set up a cross-domain prompt injection attack (XPIA) on a processing target.
-
-        The attack_setup_target creates the attack prompt using the attack_content,
-        applies converters (if any), and puts it into the attack location.
-        Then, the processing_callback is executed.
-        The scorer scores the processing response to determine the success of the attack.
-
-        Args:
-            attack_content: The content to attack the processing target with, e.g., a jailbreak.
-            attack_setup_target: The target that generates the attack prompt and gets it into the attack location.
-            processing_callback: The callback to execute after the attack prompt is positioned in the attack location.
-                This is generic on purpose to allow for flexibility.
-                The callback should return the processing response.
-            scorer: The scorer to use to score the processing response. This is optional.
-                If no scorer is provided the orchestrator will skip scoring.
-            prompt_converters: The converters to apply to the attack content before sending it to the prompt target.
-            memory_labels (dict[str, str], optional): A free-form dictionary for tagging prompts with custom labels.
-            These labels can be used to track all prompts sent as part of an operation, score prompts based on
-            the operation ID (op_id), and tag each prompt with the relevant Responsible AI (RAI) harm category.
-            Users can define any key-value pairs according to their needs. Defaults to an empty dictionary.
-            verbose: Whether to print debug information.
-            attack_setup_target_conversation_id: The conversation ID to use for the prompt target.
-                If not provided, a new one will be generated.
-        """
-        super().__init__(
-            prompt_converters=prompt_converters, memory_labels=memory_labels, verbose=verbose
-        )
-
-        self._attack_setup_target = attack_setup_target
-        self._processing_callback = processing_callback
-
-        self._scorer = scorer
-        self._prompt_normalizer = PromptNormalizer()
-        self._attack_setup_target_conversation_id = attack_setup_target_conversation_id or str(uuid4())
-        self._processing_conversation_id = str(uuid4())
-        self._attack_content = str(attack_content)
-
-    async def execute_async(self) -> Union[Score, None]:
-        """Executes the entire XPIA operation.
-
-        This method sends the attack content to the prompt target, processes the response
-        using the processing callback, and scores the processing response using the scorer.
-        If no scorer was provided, the method will skip scoring.
-        """
-        logger.info(
-            "Sending the following prompt to the prompt target (after applying prompt "
-            f'converter operations) "{self._attack_content}"',
-        )
-
-        target_request = self._create_normalizer_request(
-            converters=self._prompt_converters, prompt_text=self._attack_content, prompt_type="text"
-        )
-
-        response = await self._prompt_normalizer.send_prompt_async(
-            normalizer_request=target_request,
-            target=self._attack_setup_target,
-            labels=self._global_memory_labels,
-            orchestrator_identifier=self.get_identifier(),
-        )
-
-        logger.info(f'Received the following response from the prompt target "{response}"')
-
-        processing_response = await self._processing_callback()
-
-        logger.info(f'Received the following response from the processing target "{processing_response}"')
-
-        if not self._scorer:
-            logger.info("No scorer provided, skipping scoring")
-            return None
-
-        pool = concurrent.futures.ThreadPoolExecutor()
-        score = pool.submit(asyncio.run, self._scorer.score_text_async(processing_response)).result()[0]
-
-        logger.info(f"Score of the processing response: {score}")
-        return score
-
-
-class XPIATestOrchestrator(XPIAOrchestrator):
-    def __init__(
-        self,
-        *,
-        attack_content: str,
-        processing_prompt: str,
-        processing_target: PromptTarget,
-        attack_setup_target: PromptTarget,
-        scorer: Scorer,
-        prompt_converters: Optional[list[PromptConverter]] = None,
-        memory_labels: Optional[dict[str, str]] = None,
-        verbose: bool = False,
-        attack_setup_target_conversation_id: Optional[str] = None,
-    ) -> None:
-        """Creates an orchestrator to set up a cross-domain prompt injection attack (XPIA) on a processing target.
-
-        The attack_setup_target creates the attack prompt using the attack_content,
-        applies converters (if any), and puts it into the attack location.
-        The processing_target processes the processing_prompt which should include
-        a reference to the attack prompt to allow it to retrieve the attack prompt.
-        The scorer scores the processing response to determine the success of the attack.
-
-        Args:
-            attack_content: The content to attack the processing target with, e.g., a jailbreak.
-            processing_prompt: The prompt to send to the processing target. This should include
-                placeholders to invoke plugins (if any).
-            processing_target: The target of the attack which processes the processing prompt.
-            attack_setup_target: The target that generates the attack prompt and gets it into the attack location.
-            scorer: The scorer to use to score the processing response.
-            prompt_converters: The converters to apply to the attack content before sending it to the prompt target.
-            memory_labels (dict[str, str], optional): A free-form dictionary for tagging prompts with custom labels.
-            These labels can be used to track all prompts sent as part of an operation, score prompts based on
-            the operation ID (op_id), and tag each prompt with the relevant Responsible AI (RAI) harm category.
-            Users can define any key-value pairs according to their needs. Defaults to None.
-            verbose: Whether to print debug information.
-            attack_setup_target_conversation_id: The conversation ID to use for the prompt target.
-                If not provided, a new one will be generated.
-        """
-        super().__init__(
-            attack_content=attack_content,
-            attack_setup_target=attack_setup_target,
-            scorer=scorer,
-            processing_callback=self._process_async,  # type: ignore
-            prompt_converters=prompt_converters,
-            memory_labels=memory_labels,
-            verbose=verbose,
-            attack_setup_target_conversation_id=attack_setup_target_conversation_id,
-        )
-
-        self._processing_target = processing_target
-        self._processing_conversation_id = str(uuid4())
-        self._processing_prompt = processing_prompt
-
-    async def _process_async(self) -> str:
-        processing_prompt_req = self._create_normalizer_request(
-            converters=[], prompt_text=self._processing_prompt, prompt_type="text"
-        )
-
-        processing_response = await self._prompt_normalizer.send_prompt_async(
-            normalizer_request=processing_prompt_req,
-            target=self._processing_target,
-            labels=self._global_memory_labels,
-            orchestrator_identifier=self.get_identifier(),
-        )
-
-        return processing_response.request_pieces[0].converted_value
-
-
-class XPIAManualProcessingOrchestrator(XPIAOrchestrator):
-    def __init__(
-        self,
-        *,
-        attack_content: str,
-        attack_setup_target: PromptTarget,
-        scorer: Scorer,
-        prompt_converters: Optional[list[PromptConverter]] = None,
-        memory_labels: Optional[dict[str, str]] = {},
-        verbose: bool = False,
-        attack_setup_target_conversation_id: Optional[str] = None,
-    ) -> None:
-        """Creates an orchestrator to set up a cross-domain prompt injection attack (XPIA) on a processing target.
-
-        The attack_setup_target creates the attack prompt using the attack_content,
-        applies converters (if any), and puts it into the attack location.
-        Then, the orchestrator stops to wait for the operator to trigger the processing target's execution.
-        The operator should paste the output of the processing target into the console.
-        Finally, the scorer scores the processing response to determine the success of the attack.
-
-        Args:
-            attack_content: The content to attack the processing target with, e.g., a jailbreak.
-            attack_setup_target: The target that generates the attack prompt and gets it into the attack location.
-            scorer: The scorer to use to score the processing response.
-            prompt_converters: The converters to apply to the attack content before sending it to the prompt target.
-            memory_labels: The labels to use for the memory. This is useful to identify the bot messages in the memory.
-            verbose: Whether to print debug information.
-            attack_setup_target_conversation_id: The conversation ID to use for the prompt target.
-                If not provided, a new one will be generated.
-        """
-        super().__init__(
-            attack_content=attack_content,
-            attack_setup_target=attack_setup_target,
-            scorer=scorer,
-            processing_callback=self._input_async,
-            prompt_converters=prompt_converters,
-            memory_labels=memory_labels,
-            verbose=verbose,
-            attack_setup_target_conversation_id=attack_setup_target_conversation_id,
-        )
-
-    async def _input_async(self):
-        return await ainput("Please trigger the processing target's execution and paste the output here: ")
+# Copyright (c) Microsoft Corporation.
+# Licensed under the MIT license.
+
+import asyncio
+from aioconsole import ainput
+import concurrent.futures
+import logging
+from typing import Callable, Optional, Union, Awaitable
+from uuid import uuid4
+
+from pyrit.score import Scorer
+from pyrit.models import Score
+from pyrit.orchestrator import Orchestrator
+from pyrit.prompt_normalizer import PromptNormalizer
+from pyrit.prompt_target import PromptTarget
+from pyrit.prompt_converter import PromptConverter
+
+logger = logging.getLogger(__name__)
+
+
+class XPIAOrchestrator(Orchestrator):
+    
+    def __init__(
+        self,
+        *,
+        attack_content: str,
+        attack_setup_target: PromptTarget,
+        processing_callback: Callable[[], Awaitable[str]],
+        scorer: Optional[Scorer] = None,
+        prompt_converters: Optional[list[PromptConverter]] = None,
+        memory_labels: dict[str, str] = {},
+        verbose: bool = False,
+        attack_setup_target_conversation_id: Optional[str] = None,
+    ) -> None:
+        """Creates an orchestrator to set up a cross-domain prompt injection attack (XPIA) on a processing target.
+
+        The attack_setup_target creates the attack prompt using the attack_content,
+        applies converters (if any), and puts it into the attack location.
+        Then, the processing_callback is executed.
+        The scorer scores the processing response to determine the success of the attack.
+
+        Args:
+            attack_content: The content to attack the processing target with, e.g., a jailbreak.
+            attack_setup_target: The target that generates the attack prompt and gets it into the attack location.
+            processing_callback: The callback to execute after the attack prompt is positioned in the attack location.
+                This is generic on purpose to allow for flexibility.
+                The callback should return the processing response.
+            scorer: The scorer to use to score the processing response. This is optional.
+                If no scorer is provided the orchestrator will skip scoring.
+            prompt_converters: The converters to apply to the attack content before sending it to the prompt target.
+            memory_labels (dict[str, str], optional): A free-form dictionary for tagging prompts with custom labels.
+            These labels can be used to track all prompts sent as part of an operation, score prompts based on
+            the operation ID (op_id), and tag each prompt with the relevant Responsible AI (RAI) harm category.
+            Users can define any key-value pairs according to their needs. Defaults to an empty dictionary.
+            verbose: Whether to print debug information.
+            attack_setup_target_conversation_id: The conversation ID to use for the prompt target.
+                If not provided, a new one will be generated.
+        """
+        super().__init__(
+            prompt_converters=prompt_converters, memory_labels=memory_labels, verbose=verbose
+        )
+
+        self._attack_setup_target = attack_setup_target
+        self._processing_callback = processing_callback
+
+        self._scorer = scorer
+        self._prompt_normalizer = PromptNormalizer()
+        self._attack_setup_target_conversation_id = attack_setup_target_conversation_id or str(uuid4())
+        self._processing_conversation_id = str(uuid4())
+        self._attack_content = str(attack_content)
+
+    async def execute_async(self) -> Union[Score, None]:
+        """Executes the entire XPIA operation.
+
+        This method sends the attack content to the prompt target, processes the response
+        using the processing callback, and scores the processing response using the scorer.
+        If no scorer was provided, the method will skip scoring.
+        """
+        logger.info(
+            "Sending the following prompt to the prompt target (after applying prompt "
+            f'converter operations) "{self._attack_content}"',
+        )
+
+        target_request = self._create_normalizer_request(
+            converters=self._prompt_converters, prompt_text=self._attack_content, prompt_type="text"
+        )
+
+        response = await self._prompt_normalizer.send_prompt_async(
+            normalizer_request=target_request,
+            target=self._attack_setup_target,
+            labels=self._global_memory_labels,
+            orchestrator_identifier=self.get_identifier(),
+        )
+
+        logger.info(f'Received the following response from the prompt target "{response}"')
+
+        processing_response = await self._processing_callback()
+
+        logger.info(f'Received the following response from the processing target "{processing_response}"')
+
+        if not self._scorer:
+            logger.info("No scorer provided, skipping scoring")
+            return None
+
+        pool = concurrent.futures.ThreadPoolExecutor()
+        score = pool.submit(asyncio.run, self._scorer.score_text_async(processing_response)).result()[0]
+
+        logger.info(f"Score of the processing response: {score}")
+        return score
+
+
+class XPIATestOrchestrator(XPIAOrchestrator):
+    def __init__(
+        self,
+        *,
+        attack_content: str,
+        processing_prompt: str,
+        processing_target: PromptTarget,
+        attack_setup_target: PromptTarget,
+        scorer: Scorer,
+        prompt_converters: Optional[list[PromptConverter]] = None,
+        memory_labels: Optional[dict[str, str]] = None,
+        verbose: bool = False,
+        attack_setup_target_conversation_id: Optional[str] = None,
+    ) -> None:
+        """Creates an orchestrator to set up a cross-domain prompt injection attack (XPIA) on a processing target.
+
+        The attack_setup_target creates the attack prompt using the attack_content,
+        applies converters (if any), and puts it into the attack location.
+        The processing_target processes the processing_prompt which should include
+        a reference to the attack prompt to allow it to retrieve the attack prompt.
+        The scorer scores the processing response to determine the success of the attack.
+
+        Args:
+            attack_content: The content to attack the processing target with, e.g., a jailbreak.
+            processing_prompt: The prompt to send to the processing target. This should include
+                placeholders to invoke plugins (if any).
+            processing_target: The target of the attack which processes the processing prompt.
+            attack_setup_target: The target that generates the attack prompt and gets it into the attack location.
+            scorer: The scorer to use to score the processing response.
+            prompt_converters: The converters to apply to the attack content before sending it to the prompt target.
+            memory_labels (dict[str, str], optional): A free-form dictionary for tagging prompts with custom labels.
+            These labels can be used to track all prompts sent as part of an operation, score prompts based on
+            the operation ID (op_id), and tag each prompt with the relevant Responsible AI (RAI) harm category.
+            Users can define any key-value pairs according to their needs. Defaults to None.
+            verbose: Whether to print debug information.
+            attack_setup_target_conversation_id: The conversation ID to use for the prompt target.
+                If not provided, a new one will be generated.
+        """
+        super().__init__(
+            attack_content=attack_content,
+            attack_setup_target=attack_setup_target,
+            scorer=scorer,
+            processing_callback=self._process_async,  # type: ignore
+            prompt_converters=prompt_converters,
+            memory_labels=memory_labels,
+            verbose=verbose,
+            attack_setup_target_conversation_id=attack_setup_target_conversation_id,
+        )
+
+        self._processing_target = processing_target
+        self._processing_conversation_id = str(uuid4())
+        self._processing_prompt = processing_prompt
+
+    async def _process_async(self) -> str:
+        processing_prompt_req = self._create_normalizer_request(
+            converters=[], prompt_text=self._processing_prompt, prompt_type="text"
+        )
+
+        processing_response = await self._prompt_normalizer.send_prompt_async(
+            normalizer_request=processing_prompt_req,
+            target=self._processing_target,
+            labels=self._global_memory_labels,
+            orchestrator_identifier=self.get_identifier(),
+        )
+
+        return processing_response.request_pieces[0].converted_value
+
+
+class XPIAManualProcessingOrchestrator(XPIAOrchestrator):
+    def __init__(
+        self,
+        *,
+        attack_content: str,
+        attack_setup_target: PromptTarget,
+        scorer: Scorer,
+        prompt_converters: Optional[list[PromptConverter]] = None,
+        memory_labels: Optional[dict[str, str]] = {},
+        verbose: bool = False,
+        attack_setup_target_conversation_id: Optional[str] = None,
+    ) -> None:
+        """Creates an orchestrator to set up a cross-domain prompt injection attack (XPIA) on a processing target.
+
+        The attack_setup_target creates the attack prompt using the attack_content,
+        applies converters (if any), and puts it into the attack location.
+        Then, the orchestrator stops to wait for the operator to trigger the processing target's execution.
+        The operator should paste the output of the processing target into the console.
+        Finally, the scorer scores the processing response to determine the success of the attack.
+
+        Args:
+            attack_content: The content to attack the processing target with, e.g., a jailbreak.
+            attack_setup_target: The target that generates the attack prompt and gets it into the attack location.
+            scorer: The scorer to use to score the processing response.
+            prompt_converters: The converters to apply to the attack content before sending it to the prompt target.
+            memory_labels: The labels to use for the memory. This is useful to identify the bot messages in the memory.
+            verbose: Whether to print debug information.
+            attack_setup_target_conversation_id: The conversation ID to use for the prompt target.
+                If not provided, a new one will be generated.
+        """
+        super().__init__(
+            attack_content=attack_content,
+            attack_setup_target=attack_setup_target,
+            scorer=scorer,
+            processing_callback=self._input_async,
+            prompt_converters=prompt_converters,
+            memory_labels=memory_labels,
+            verbose=verbose,
+            attack_setup_target_conversation_id=attack_setup_target_conversation_id,
+        )
+
+    async def _input_async(self):
+        return await ainput("Please trigger the processing target's execution and paste the output here: ")