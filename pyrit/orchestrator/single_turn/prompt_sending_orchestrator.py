# Copyright (c) Microsoft Corporation.
# Licensed under the MIT license.

import logging
import uuid
from typing import Optional

from colorama import Fore, Style

from pyrit.common.display_response import display_image_response
from pyrit.common.utils import combine_dict
from pyrit.models import PromptDataType, PromptRequestResponse
from pyrit.orchestrator import Orchestrator
from pyrit.prompt_converter import PromptConverter
from pyrit.prompt_normalizer import NormalizerRequest, PromptNormalizer
from pyrit.prompt_target import PromptTarget
from pyrit.score import Scorer

logger = logging.getLogger(__name__)


class PromptSendingOrchestrator(Orchestrator):
    """
    This orchestrator takes a set of prompts, converts them using the list of PromptConverters,
    sends them to a target, and scores the resonses with scorers (if provided).
    """

    def __init__(
        self,
        objective_target: PromptTarget,
        prompt_converters: Optional[list[PromptConverter]] = None,
        scorers: Optional[list[Scorer]] = None,
        batch_size: int = 10,
        verbose: bool = False,
    ) -> None:
        """
        Args:
            objective_target (PromptTarget): The target for sending prompts.
            prompt_converters (list[PromptConverter], Optional): List of prompt converters. These are stacked in
                the order they are provided. E.g. the output of converter1 is the input of converter2.
            scorers (list[Scorer], Optional): List of scorers to use for each prompt request response, to be
                scored immediately after receiving response. Default is None.
            batch_size (int, Optional): The (max) batch size for sending prompts. Defaults to 10.
                Note: If providing max requests per minute on the prompt_target, this should be set to 1 to
                ensure proper rate limit management.
        """
        super().__init__(prompt_converters=prompt_converters, verbose=verbose)

        self._prompt_normalizer = PromptNormalizer()
        self._scorers = scorers or []

        self._prompt_target = objective_target

        self._batch_size = batch_size
        self._prepended_conversation: list[PromptRequestResponse] = None

    def set_prepended_conversation(self, *, prepended_conversation: list[PromptRequestResponse]):
        """
        Prepends a conversation to the prompt target.
        """
        self._prepended_conversation = prepended_conversation

    async def send_normalizer_requests_async(
        self,
        *,
        prompt_request_list: list[NormalizerRequest],
        memory_labels: Optional[dict[str, str]] = None,
    ) -> list[PromptRequestResponse]:
        """
        Sends the normalized prompts to the prompt target.
        """
        for request in prompt_request_list:
            request.validate()

        # Normalizer is responsible for storing the requests in memory
        # The labels parameter may allow me to stash class information for each kind of prompt.
        responses: list[PromptRequestResponse] = await self._prompt_normalizer.send_prompt_batch_to_target_async(
            requests=prompt_request_list,
            target=self._prompt_target,
            labels=combine_dict(existing_dict=self._global_memory_labels, new_dict=memory_labels),
            orchestrator_identifier=self.get_identifier(),
            batch_size=self._batch_size,
        )

        if self._scorers:
            response_pieces = PromptRequestResponse.flatten_to_prompt_request_pieces(responses)

            for scorer in self._scorers:
                await scorer.score_responses_inferring_tasks_batch_async(
                    request_responses=response_pieces, batch_size=self._batch_size
                )

        return responses

    async def send_prompts_async(
        self,
        *,
        prompt_list: list[str],
        prompt_type: PromptDataType = "text",
        memory_labels: Optional[dict[str, str]] = None,
        metadata: Optional[str] = None,
    ) -> list[PromptRequestResponse]:
        """
        Sends the prompts to the prompt target.

        Args:
            prompt_list (list[str]): The list of prompts to be sent.
            prompt_type (PromptDataType): The type of prompt data. Defaults to "text".
            memory_labels (dict[str, str], Optional): A free-form dictionary of additional labels to apply to the
                prompts. Any labels passed in will be combined with self._global_memory_labels (from the
                GLOBAL_MEMORY_LABELS environment variable) into one dictionary. In the case of collisions,
                the passed-in labels take precedence. Defaults to None.
            metadata: Any additional information to be added to the memory entry corresponding to the prompts sent.

        Returns:
            list[PromptRequestResponse]: The responses from sending the prompts.
        """

        if isinstance(prompt_list, str):
            prompt_list = [prompt_list]

        requests: list[NormalizerRequest] = []
        for prompt in prompt_list:
            conversation_id = self._prepare_conversation()

            requests.append(
                self._create_normalizer_request(
                    prompt_text=prompt,
                    prompt_type=prompt_type,
                    converters=self._prompt_converters,
                    metadata=metadata,
                    conversation_id=conversation_id,
                )
            )

        return await self.send_normalizer_requests_async(
            prompt_request_list=requests,
            memory_labels=combine_dict(existing_dict=self._global_memory_labels, new_dict=memory_labels),
        )

    async def print_conversations_async(self):
        """Prints the conversation between the objective target and the red teaming bot."""
        messages = self.get_memory()

        for message in messages:
            if message.role == "user" or message.role == "system":
                print(f"{Style.BRIGHT}{Fore.BLUE}{message.role}: {message.converted_value}")
            else:
                print(f"{Style.NORMAL}{Fore.YELLOW}{message.role}: {message.converted_value}")
                await display_image_response(message)

            for score in message.scores:
                print(f"{Style.RESET_ALL}score: {score} : {score.score_rationale}")

    def _prepare_conversation(self):
        """
        Adds the conversation to memory if there is a prepended conversation, and return the conversation ID.
        """
        conversation_id = None
        if self._prepended_conversation:
            conversation_id = uuid.uuid4()
            for request in self._prepended_conversation:
                for piece in request.request_pieces:
                    piece.conversation_id = conversation_id
                    piece.orchestrator_identifier = self.get_identifier()

                    # if the piece is retrieved from somewhere else, it needs to be unique
                    # and if not, this won't hurt anything
                    piece.id = uuid.uuid4()

                self._memory.add_request_response_to_memory(request=request)
<<<<<<< HEAD
        return conversation_id

    async def _score_responses_async(self, prompt_ids: list[str]):
        scoring_orchestrator = ScoringOrchestrator(
            batch_size=self._batch_size,
            verbose=self._verbose,
        )

        for scorer in self._scorers:
            await scoring_orchestrator.score_prompts_by_request_id_async(
                scorer=scorer,
                prompt_ids=prompt_ids,
                responses_only=True,
            )
=======
        return conversation_id
>>>>>>> 08102e6e
<|MERGE_RESOLUTION|>--- conflicted
+++ resolved
@@ -169,21 +169,4 @@
                     piece.id = uuid.uuid4()
 
                 self._memory.add_request_response_to_memory(request=request)
-<<<<<<< HEAD
-        return conversation_id
-
-    async def _score_responses_async(self, prompt_ids: list[str]):
-        scoring_orchestrator = ScoringOrchestrator(
-            batch_size=self._batch_size,
-            verbose=self._verbose,
-        )
-
-        for scorer in self._scorers:
-            await scoring_orchestrator.score_prompts_by_request_id_async(
-                scorer=scorer,
-                prompt_ids=prompt_ids,
-                responses_only=True,
-            )
-=======
-        return conversation_id
->>>>>>> 08102e6e
+        return conversation_id