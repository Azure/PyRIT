# Copyright (c) Microsoft Corporation.
# Licensed under the MIT license.

import abc
import logging

from typing import Optional

from pyrit.memory import MemoryInterface, DuckDBMemory
from pyrit.models import PromptDataType, Identifier
from pyrit.prompt_converter import PromptConverter
from pyrit.prompt_normalizer.normalizer_request import NormalizerRequest, NormalizerRequestPiece

logger = logging.getLogger(__name__)


class Orchestrator(abc.ABC, Identifier):

    _memory: MemoryInterface

    def __init__(
        self,
        *,
        prompt_converters: Optional[list[PromptConverter]] = None,
        memory: Optional[MemoryInterface] = None,
        memory_labels: dict[str, str] = {},
        verbose: bool = False,
    ):
        self._prompt_converters = prompt_converters if prompt_converters else []
        self._memory = memory or DuckDBMemory()
        self._verbose = verbose

        self._global_memory_labels = memory_labels if memory_labels else {}

        if self._verbose:
            logging.basicConfig(level=logging.INFO)

    def __enter__(self):
        """Enter the runtime context related to this object."""
        return self  # You can return self or another object that should be used in the with-statement.

    def __exit__(self, exc_type, exc_val, exc_tb):
        """Exit the runtime context and perform any cleanup actions."""
        self.dispose_db_engine()

    def dispose_db_engine(self) -> None:
        """
        Dispose DuckDB database engine to release database connections and resources.
        """
        self._memory.dispose_engine()

    def _create_normalizer_request(
        self, prompt_text: str, prompt_type: PromptDataType = "text", converters=None, metadata=None
    ):

        if converters is None:
            converters = self._prompt_converters

        request_piece = NormalizerRequestPiece(
            prompt_converters=converters,
            prompt_text=prompt_text,
            prompt_data_type=prompt_type,
            metadata=metadata,
        )

        request = NormalizerRequest([request_piece])
        return request

    def get_memory(self):
        """
        Retrieves the memory associated with this orchestrator.
        """
<<<<<<< HEAD
        return self._memory._get_prompt_pieces_by_orchestrator(orchestrator_id=int(id(self)))
=======
        return self._memory.get_prompt_entries_by_orchestrator(orchestrator_id=int(id(self)))
>>>>>>> e8ab7c66

    def get_identifier(self):
        orchestrator_dict = {}
        orchestrator_dict["__type__"] = self.__class__.__name__
        orchestrator_dict["__module__"] = self.__class__.__module__
        orchestrator_dict["id"] = str(id(self))
        return orchestrator_dict<|MERGE_RESOLUTION|>--- conflicted
+++ resolved
@@ -70,11 +70,7 @@
         """
         Retrieves the memory associated with this orchestrator.
         """
-<<<<<<< HEAD
-        return self._memory._get_prompt_pieces_by_orchestrator(orchestrator_id=int(id(self)))
-=======
-        return self._memory.get_prompt_entries_by_orchestrator(orchestrator_id=int(id(self)))
->>>>>>> e8ab7c66
+        return self._memory.get_orchestrator_conversations(orchestrator_id=id(self))
 
     def get_identifier(self):
         orchestrator_dict = {}
