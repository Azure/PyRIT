--- conflicted
+++ resolved
@@ -6,11 +6,7 @@
 import uuid
 
 from abc import abstractmethod
-<<<<<<< HEAD
 from colorama import Fore, Style
-from dataclasses import dataclass
-=======
->>>>>>> 9bad63b7
 from pathlib import Path
 from typing import Optional, Union
 
@@ -149,6 +145,14 @@
             )
         return seed_prompt
 
+    def _get_adversarial_chat_seed_prompt(self, seed_prompt):
+        if isinstance(seed_prompt, str):
+            return SeedPrompt(
+                value=seed_prompt,
+                data_type="text",
+            )
+        return seed_prompt
+
     @abstractmethod
     async def run_attack_async(self, *, objective: str) -> MultiTurnAttackResult:
         """
