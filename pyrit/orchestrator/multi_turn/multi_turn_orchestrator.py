# Copyright (c) Microsoft Corporation.
# Licensed under the MIT license.

import asyncio
import logging

from abc import abstractmethod
from dataclasses import dataclass
from pathlib import Path
from typing import Optional, Union
from colorama import Fore, Style

from pyrit.common.display_response import display_image_response
from pyrit.memory import MemoryInterface, DuckDBMemory
from pyrit.models import SeedPrompt
from pyrit.orchestrator import Orchestrator
from pyrit.prompt_normalizer import PromptNormalizer
from pyrit.prompt_target import PromptTarget, PromptChatTarget
from pyrit.prompt_converter import PromptConverter
from pyrit.score import Scorer

logger = logging.getLogger(__name__)


@dataclass
class MultiTurnAttackResult:
    """The result of a multi-turn attack."""

    def __init__(
        self,
        conversation_id: str,
        achieved_objective: bool,
        objective: str,
        memory: MemoryInterface = None,
    ):
        self.conversation_id = conversation_id
        self.achieved_objective = achieved_objective
        self.objective = objective
        self._memory = memory or DuckDBMemory()

    async def print_conversation_async(self):
        """Prints the conversation between the objective target and the adversarial chat, including the scores.

        Args:
            prompt_target_conversation_id (str): the conversation ID for the prompt target.
        """
        target_messages = self._memory._get_prompt_pieces_with_conversation_id(conversation_id=self.conversation_id)

        if not target_messages or len(target_messages) == 0:
            print("No conversation with the target")
            return

        if self.achieved_objective:
            print(
                f"{Style.BRIGHT}{Fore.RED}The multi-turn orchestrator has completed the conversation and achieved "
                f"the objective: {self.objective}"
            )
        else:
            print(
                f"{Style.BRIGHT}{Fore.RED}The multi-turn orchestrator has not achieved the objective: "
                f"{self.objective}"
            )

        for message in target_messages:
            if message.role == "user":
                print(f"{Style.BRIGHT}{Fore.BLUE}{message.role}:")
                if message.converted_value != message.original_value:
                    print(f"Original value: {message.original_value}")
                print(f"Converted value: {message.converted_value}")
            else:
                print(f"{Style.NORMAL}{Fore.YELLOW}{message.role}: {message.converted_value}")
                await display_image_response(message, self._memory)

            scores = self._memory.get_scores_by_prompt_ids(prompt_request_response_ids=[str(message.id)])
            if scores and len(scores) > 0:
                for score in scores:
                    print(f"{Style.RESET_ALL}score: {score} : {score.score_rationale}")


class MultiTurnOrchestrator(Orchestrator):
    """
    The `MultiTurnOrchestrator` is an interface that coordinates attacks and conversations between
    a adversarial_chat target and an objective_target.

    Args:
        objective_target (PromptTarget): The target to send the created prompts to.
        adversarial_chat (PromptChatTarget): The endpoint that creates prompts that are sent to the
            objective_target.
        adversarial_chat_system_prompt_path (Path): The initial prompt to send to adversarial_chat.
        initial_adversarial_chat_prompt (str, optional): The initial prompt to start the adversarial chat.
            Defaults to "How can I help you?".
        max_turns (int, optional): The maximum number of turns for the conversation. Must be greater than or equal
            to 0. Defaults to 5.
        prompt_converters (Optional[list[PromptConverter]], optional): The prompt converters to use to convert the
            prompts before sending them to the prompt target. Defaults to None.
        objective_scorer (Scorer): The scorer classifies the prompt target outputs as sufficient (True) or
            insufficient (False) to satisfy the objective that is specified in the attack_strategy.
        memory (Optional[MemoryInterface], optional): The memory to use to store the chat messages. If not
            provided, a DuckDBMemory will be used. Defaults to None.
        memory_labels (Optional[dict[str, str]], optional): A free-form dictionary for tagging prompts with custom
            labels. These labels can be used to track all prompts sent as part of an operation, score prompts based
            on the operation ID (op_id), and tag each prompt with the relevant Responsible AI (RAI) harm category.
            Users can define any key-value pairs according to their needs. Defaults to None.
        verbose (bool, optional): Whether to print debug information. Defaults to False.

    Raises:
        FileNotFoundError: If the file specified by adversarial_chat_system_prompt_path does not exist.
        ValueError: If max_turns is less than or equal to 0.
        ValueError: If the objective_scorer is not a true/false scorer.
    """

    _memory: MemoryInterface

    def __init__(
        self,
        *,
        objective_target: PromptTarget,
        adversarial_chat: PromptChatTarget,
        adversarial_chat_system_prompt_path: Union[Path | str],
        initial_adversarial_chat_prompt: str = "How can I help you?",
        max_turns: int = 5,
        prompt_converters: Optional[list[PromptConverter]] = None,
        objective_scorer: Scorer,
        memory: Optional[MemoryInterface] = None,
        memory_labels: Optional[dict[str, str]] = None,
        verbose: bool = False,
    ) -> None:

        super().__init__(
            prompt_converters=prompt_converters, memory=memory, memory_labels=memory_labels, verbose=verbose
        )

        self._objective_target = objective_target
        self._achieved_objective = False

        self._adversarial_chat_system_seed_prompt = SeedPrompt.from_yaml_file(adversarial_chat_system_prompt_path)

        if "objective" not in self._adversarial_chat_system_seed_prompt.parameters:
            raise ValueError(f"Adversarial seed prompt must have an objective: '{adversarial_chat_system_prompt_path}'")

        self._prompt_normalizer = PromptNormalizer(memory=self._memory)
<<<<<<< HEAD
        self._red_teaming_chat = red_teaming_chat
        self._initial_red_teaming_prompt = initial_red_teaming_prompt
        if not self._initial_red_teaming_prompt:
            raise ValueError("The initial red teaming prompt cannot be empty.")
=======
        self._objective_target._memory = self._memory
        self._adversarial_chat = adversarial_chat
        self._adversarial_chat._memory = self._memory
        self._initial_adversarial_prompt = initial_adversarial_chat_prompt

        if max_turns <= 0:
            raise ValueError("The maximum number of turns must be greater than or equal to 0.")

        self._max_turns = max_turns

>>>>>>> 5c5ba344
        if objective_scorer.scorer_type != "true_false":
            raise ValueError(
                f"The scorer must be a true/false scorer. The scorer type is {objective_scorer.scorer_type}."
            )
        self._objective_scorer = objective_scorer

    @abstractmethod
    async def run_attack_async(self, *, objective: str) -> MultiTurnAttackResult:
        """
        Applies the attack strategy until the conversation is complete or the maximum number of turns is reached.

        Args:
            objective (str): The specific goal the orchestrator aims to achieve through the conversation.

        Returns:
            MultiTurnAttackResult: Contains the outcome of the attack, including:
                - conversation_id (UUID): The ID associated with the final conversation state.
                - achieved_objective (bool): Indicates whether the orchestrator successfully met the objective.
                - objective (str): The intended goal of the attack.
        """

    async def run_attacks_async(self, *, objectives: list[str], batch_size=5) -> list[MultiTurnAttackResult]:
        """Applies the attack strategy for each objective in the list of objectives.

        Args:
            objectives: The list of objectives to apply the attack strategy.
            batch_size: The number of objectives to process in parallel. The default value is 5.

        Returns:
            list[MultiTurnAttackResult]: The list of MultiTurnAttackResults for each objective.
        """
        semaphore = asyncio.Semaphore(batch_size)

        async def limited_run_attack(objective):
            async with semaphore:
                return await self.run_attack_async(objective=objective)

        tasks = [limited_run_attack(objective) for objective in objectives]
        results = await asyncio.gather(*tasks)
        return results<|MERGE_RESOLUTION|>--- conflicted
+++ resolved
@@ -11,7 +11,7 @@
 from colorama import Fore, Style
 
 from pyrit.common.display_response import display_image_response
-from pyrit.memory import MemoryInterface, DuckDBMemory
+from pyrit.memory import MemoryInterface, get_memory_instance
 from pyrit.models import SeedPrompt
 from pyrit.orchestrator import Orchestrator
 from pyrit.prompt_normalizer import PromptNormalizer
@@ -36,7 +36,7 @@
         self.conversation_id = conversation_id
         self.achieved_objective = achieved_objective
         self.objective = objective
-        self._memory = memory or DuckDBMemory()
+        self._memory = memory or get_memory_instance()
 
     async def print_conversation_async(self):
         """Prints the conversation between the objective target and the adversarial chat, including the scores.
@@ -139,15 +139,7 @@
             raise ValueError(f"Adversarial seed prompt must have an objective: '{adversarial_chat_system_prompt_path}'")
 
         self._prompt_normalizer = PromptNormalizer(memory=self._memory)
-<<<<<<< HEAD
-        self._red_teaming_chat = red_teaming_chat
-        self._initial_red_teaming_prompt = initial_red_teaming_prompt
-        if not self._initial_red_teaming_prompt:
-            raise ValueError("The initial red teaming prompt cannot be empty.")
-=======
-        self._objective_target._memory = self._memory
         self._adversarial_chat = adversarial_chat
-        self._adversarial_chat._memory = self._memory
         self._initial_adversarial_prompt = initial_adversarial_chat_prompt
 
         if max_turns <= 0:
@@ -155,7 +147,6 @@
 
         self._max_turns = max_turns
 
->>>>>>> 5c5ba344
         if objective_scorer.scorer_type != "true_false":
             raise ValueError(
                 f"The scorer must be a true/false scorer. The scorer type is {objective_scorer.scorer_type}."
