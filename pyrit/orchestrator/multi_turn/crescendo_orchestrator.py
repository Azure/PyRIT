--- conflicted
+++ resolved
@@ -102,7 +102,6 @@
 
         self._max_backtracks = max_backtracks
 
-<<<<<<< HEAD
     def _handle_last_prepended_assistant_message(self) -> tuple[str, Score | None]:
         """
         Handle the last message in the prepended conversation if it is from an assistant.
@@ -151,12 +150,9 @@
 
         return attack_prompt
 
-    async def run_attack_async(self, *, objective: str) -> MultiTurnAttackResult:
-=======
     async def run_attack_async(
         self, *, objective: str, memory_labels: Optional[dict[str, str]] = None
     ) -> MultiTurnAttackResult:
->>>>>>> 6acb058f
         """
         Executes the Crescendo Attack asynchronously.
 
@@ -219,7 +215,6 @@
 
             logger.info(f"TURN {turn_num}\n-----------")
 
-<<<<<<< HEAD
             if not attack_prompt:
                 logger.info("Getting Attack Prompt from RED_TEAMING_CHAT")
                 attack_prompt = await self._get_attack_prompt(
@@ -229,19 +224,8 @@
                     turn_num=turn_num,
                     max_turns=self._max_turns,
                     objective_score=objective_score,
+                    memory_labels=updated_memory_labels,
                 )
-=======
-            logger.info("Getting Attack Prompt from RED_TEAMING_CHAT")
-            attack_prompt = await self._get_attack_prompt(
-                adversarial_chat_conversation_id=adversarial_chat_conversation_id,
-                refused_text=refused_text,
-                objective=objective,
-                turn_num=turn_num,
-                max_turns=self._max_turns,
-                objective_score=objective_score,
-                memory_labels=updated_memory_labels,
-            )
->>>>>>> 6acb058f
 
             refused_text = ""
             logger.info("Sending attack prompt to TARGET")
