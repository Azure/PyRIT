--- conflicted
+++ resolved
@@ -356,29 +356,17 @@
                 orchestrator_identifier=self.get_identifier(),
                 labels=memory_labels,
             )
-<<<<<<< HEAD
-            .request_pieces[0]
-            .converted_value
-        )
-        response_text = extract_json_from_response(response_text)
-=======
         ).get_value()
-        response_text = remove_markdown_json(response_text)
->>>>>>> d8dbe033
+        parsed_output = extract_json_from_response(response_text)
 
         expected_output = ["generated_question", "rationale_behind_jailbreak", "last_response_summary"]
-        try:
-            parsed_output = json.loads(response_text)
-            for key in expected_output:
-                if key not in parsed_output:
-                    raise InvalidJsonException(
-                        message=f"Expected key '{key}' not found in JSON response: {response_text}"
-                    )
-
-            attack_prompt = parsed_output["generated_question"]
-
-        except json.JSONDecodeError:
-            raise InvalidJsonException(message=f"Invalid JSON encountered: {response_text}")
+        for key in expected_output:
+            if key not in parsed_output:
+                raise InvalidJsonException(
+                    message=f"Expected key '{key}' not found in JSON response: {response_text}"
+                )
+
+        attack_prompt = parsed_output["generated_question"]
 
         if len(parsed_output.keys()) != len(expected_output):
             raise InvalidJsonException(message=f"Unexpected keys found in JSON response: {response_text}")
