--- conflicted
+++ resolved
@@ -197,21 +197,17 @@
                 objective=objective,
                 score=str(score),
             )
-<<<<<<< HEAD
-
-
-        seed_prompt_group=SeedPromptGroup(prompts=[SeedPrompt(value=prompt_text, data_type="text")])
-=======
-        prompt_metadata = {"response_format": "json"}
+
         adversarial_chat_request = NormalizerRequest(
             request_pieces=[
-                NormalizerRequestPiece(
-                    request_converters=[], prompt_value=prompt_text, prompt_data_type="text", metadata=prompt_metadata
-                )
+                NormalizerRequestPiece(request_converters=[], prompt_value=prompt_text, prompt_data_type="text")
             ],
             conversation_id=self.adversarial_chat_conversation_id,
         )
->>>>>>> a74c3e0f
+
+                seed_prompt_group=SeedPromptGroup(prompts=[SeedPrompt(value=prompt_text, data_type="text")])
+        
+        atsasdf
 
         adversarial_chat_response = (
             (
