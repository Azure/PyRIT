--- conflicted
+++ resolved
@@ -4,14 +4,9 @@
 import logging
 import uuid
 from dataclasses import dataclass, field
-<<<<<<< HEAD
-from typing import TYPE_CHECKING, Dict, List, Optional
-=======
 from typing import Dict, List, Optional, Sequence
->>>>>>> 698d8482
 
 from pyrit.memory import CentralMemory
-from pyrit.message_normalizer import ConversationContextNormalizer, MessageStringNormalizer
 from pyrit.models import ChatMessageRole, Message, MessagePiece, Score
 from pyrit.prompt_normalizer.prompt_converter_configuration import (
     PromptConverterConfiguration,
@@ -20,22 +15,9 @@
 from pyrit.prompt_target import PromptTarget
 from pyrit.prompt_target.common.prompt_chat_target import PromptChatTarget
 
-if TYPE_CHECKING:
-    from pyrit.executor.attack.core.attack_strategy import AttackContext
-    from pyrit.executor.attack.core.prepended_conversation_configuration import (
-        PrependedConversationConfiguration,
-    )
-
 logger = logging.getLogger(__name__)
 
 
-<<<<<<< HEAD
-async def build_conversation_context_string_async(
-    messages: List[Message],
-    *,
-    normalizer: Optional[MessageStringNormalizer] = None,
-) -> str:
-=======
 def mark_messages_as_simulated(messages: Sequence[Message]) -> List[Message]:
     """
     Mark assistant messages as simulated_assistant for traceability.
@@ -60,7 +42,6 @@
 
 
 def format_conversation_context(messages: List[Message]) -> str:
->>>>>>> 698d8482
     """
     Format a list of messages into a context string for adversarial chat system prompts.
 
@@ -73,8 +54,6 @@
 
     Args:
         messages: The conversation messages to format.
-        normalizer: Optional normalizer to use. If not provided, a new
-            MessageStringNormalizer instance is created.
 
     Returns:
         A formatted string representing the conversation context.
@@ -82,11 +61,6 @@
     """
     if not messages:
         return ""
-<<<<<<< HEAD
-    if normalizer is None:
-        normalizer = ConversationContextNormalizer()
-    return await normalizer.normalize_string_async(messages)
-=======
 
     context_parts: List[str] = []
     turn_number = 0
@@ -148,7 +122,17 @@
         return f"{converted} (original: {original})"
     else:
         return converted
->>>>>>> 698d8482
+        else:
+            return f"[{data_type.capitalize()}]"
+
+    # For text pieces, include both original and converted if different
+    original = piece.original_value
+    converted = piece.converted_value
+
+    if original != converted:
+        return f"{converted} (original: {original})"
+    else:
+        return converted
 
 
 @dataclass
@@ -475,7 +459,6 @@
                 If None, applies to all roles.
         """
         for piece in request.message_pieces:
-<<<<<<< HEAD
             # If apply_to_roles is specified, only apply to those roles
             # If None, apply to all roles (no filtering)
             if apply_to_roles is not None and piece.role not in apply_to_roles:
@@ -517,24 +500,6 @@
             normalizer = ConversationContextNormalizer()
 
         return await normalizer.normalize_string_async(prepended_conversation)
-=======
-            applicable_converters: Optional[List[PromptConverterConfiguration]] = None
-
-            if piece.api_role == "user" and request_converters:
-                applicable_converters = request_converters
-            elif piece.api_role == "assistant" and response_converters:
-                applicable_converters = response_converters
-            # System messages get no converters (applicable_converters remains None)
-
-            # Apply the determined converters
-            if applicable_converters:
-                # Create a temporary request with just this piece for conversion
-                temp_request = Message(message_pieces=[piece])
-                await self._prompt_normalizer.convert_values(
-                    message=temp_request,
-                    converter_configurations=applicable_converters,
-                )
->>>>>>> 698d8482
 
     async def _process_prepended_message_async(
         self,
@@ -638,17 +603,10 @@
         if not prepended_conversation:
             return  # Nothing to extract from empty history
 
-<<<<<<< HEAD
         # If last message is a user message that was excluded, preserve the original Message
-        if last_message.role == "user" and last_user_message is not None:
+        if last_message.api_role == "user" and last_user_message is not None:
             conversation_state.last_unanswered_user_message = last_user_message
             logger.debug(f"Preserved last unanswered user message: {last_message.converted_value[:50]}...")
-=======
-        # Extract the last user message and assistant message scores from the last message
-        if last_message.api_role == "user":
-            conversation_state.last_user_message = last_message.converted_value
-            logger.debug(f"Extracted last user message: {conversation_state.last_user_message[:50]}...")
->>>>>>> 698d8482
 
         elif last_message.api_role == "assistant":
             # Get scores for the last assistant message based off of the original id
@@ -660,16 +618,11 @@
                 logger.debug("No scores found for last assistant message")
                 return
 
-<<<<<<< HEAD
-            # Validate that there's a user message preceding the assistant message
-            if len(prepended_conversation) < 2 or prepended_conversation[-2].get_piece().role != "user":
-=======
             # Check assumption that there will be a user message preceding the assistant message
             if len(prepended_conversation) > 1 and prepended_conversation[-2].get_piece().api_role == "user":
                 conversation_state.last_user_message = prepended_conversation[-2].get_value()
                 logger.debug(f"Extracted preceding user message: {conversation_state.last_user_message[:50]}...")
             else:
->>>>>>> 698d8482
                 raise ValueError(
                     "There must be a user message preceding the assistant message in prepended conversations."
                 )
@@ -768,12 +721,8 @@
                 if piece.api_role == "system":
                     continue
 
-<<<<<<< HEAD
-                swapped_role = role_swap.get(piece.role, piece.role)
-=======
                 # Create a new piece with swapped role for adversarial chat
                 swapped_role = role_swap.get(piece.api_role, piece.api_role)
->>>>>>> 698d8482
 
                 adversarial_piece = MessagePiece(
                     id=uuid.uuid4(),
