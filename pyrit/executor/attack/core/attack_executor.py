# Copyright (c) Microsoft Corporation.
# Licensed under the MIT license.

import asyncio
from dataclasses import dataclass
from typing import Any, Dict, Generic, List, Optional, TypeVar, Union

from pyrit.executor.attack.core import (
    AttackStrategy,
    AttackStrategyContextT,
    AttackStrategyResultT,
)
from pyrit.executor.attack.multi_turn.multi_turn_attack_strategy import (
    MultiTurnAttackContext,
)
from pyrit.executor.attack.single_turn.single_turn_attack_strategy import (
    SingleTurnAttackContext,
)
from pyrit.models import Message, SeedGroup

<<<<<<< HEAD
ResultT = TypeVar("ResultT")


@dataclass
class AttackExecutorResult(Generic[ResultT]):
=======
AttackResultT = TypeVar("AttackResultT")


@dataclass
class AttackExecutorResult(Generic[AttackResultT]):
>>>>>>> edf08210
    """
    Result container for attack execution, supporting both full and partial completion.

    This class holds results from parallel attack execution. It is iterable and
    behaves like a list in the common case where all objectives complete successfully.

    When some objectives don't complete (throw exceptions), access incomplete_objectives
    to retrieve the failures, or use raise_if_incomplete() to raise the first exception.

    Note: "completed" means the execution finished, not that the attack objective was achieved.
    """

<<<<<<< HEAD
    completed_results: List[ResultT]
=======
    completed_results: List[AttackResultT]
>>>>>>> edf08210
    incomplete_objectives: List[tuple[str, BaseException]]

    def __iter__(self):
        """Iterate over completed results."""
        return iter(self.completed_results)

    def __len__(self) -> int:
        """Return number of completed results."""
        return len(self.completed_results)

<<<<<<< HEAD
    def __getitem__(self, index: int) -> ResultT:
=======
    def __getitem__(self, index: int) -> AttackResultT:
>>>>>>> edf08210
        """Access completed results by index."""
        return self.completed_results[index]

    @property
    def has_incomplete(self) -> bool:
        """Check if any objectives didn't complete execution."""
        return len(self.incomplete_objectives) > 0

    @property
    def all_completed(self) -> bool:
        """Check if all objectives completed execution."""
        return len(self.incomplete_objectives) == 0

<<<<<<< HEAD
=======
    @property
    def exceptions(self) -> List[BaseException]:
        """
        Get all exceptions from incomplete objectives.

        Returns:
            List[BaseException]: List of exceptions that caused objectives to fail.
        """
        return [exception for _, exception in self.incomplete_objectives]

>>>>>>> edf08210
    def raise_if_incomplete(self) -> None:
        """
        Raise the first exception if any objectives are incomplete.

        Raises:
            BaseException: The first exception from incomplete objectives.
        """
        if self.incomplete_objectives:
            raise self.incomplete_objectives[0][1]

<<<<<<< HEAD
    def get_results(self) -> List[ResultT]:
=======
    def get_results(self) -> List[AttackResultT]:
>>>>>>> edf08210
        """
        Get completed results, raising if any incomplete.

        Returns:
<<<<<<< HEAD
            List[ResultT]: All completed results.
=======
            List[AttackResultT]: All completed results.
>>>>>>> edf08210

        Raises:
            BaseException: The first exception from incomplete objectives.
        """
        self.raise_if_incomplete()
        return self.completed_results


class AttackExecutor:
    """
    Manages the execution of attack strategies with support for different execution patterns.

    The AttackExecutor provides controlled execution of attack strategies with features like
    concurrency limiting and parallel execution. It can handle multiple objectives against
    the same target or execute different strategies concurrently.
    """

    _SingleTurnContextT = TypeVar("_SingleTurnContextT", bound=SingleTurnAttackContext)
    _MultiTurnContextT = TypeVar("_MultiTurnContextT", bound=MultiTurnAttackContext)

    def __init__(self, *, max_concurrency: int = 1):
        """
        Initialize the attack executor with configurable concurrency control.

        Args:
            max_concurrency (int): Maximum number of concurrent attack executions allowed.
                Must be a positive integer (defaults to 1).

        Raises:
            ValueError: If max_concurrency is not a positive integer.
        """
        if max_concurrency <= 0:
            raise ValueError(f"max_concurrency must be a positive integer, got {max_concurrency}")
        self._max_concurrency = max_concurrency

    async def execute_multi_objective_attack_async(
        self,
        *,
        attack: AttackStrategy[AttackStrategyContextT, AttackStrategyResultT],
        objectives: List[str],
        prepended_conversation: Optional[List[Message]] = None,
        memory_labels: Optional[Dict[str, str]] = None,
        return_partial_on_failure: bool = False,
        **attack_params,
    ) -> AttackExecutorResult[AttackStrategyResultT]:
        """
        Execute the same attack strategy with multiple objectives against the same target in parallel.

        This method provides a simplified interface for executing multiple objectives without
        requiring users to create context objects. It uses the attack's execute_async method
        which accepts parameters directly.

        Args:
            attack (AttackStrategy[ContextT, AttackStrategyResultT]): The attack strategy to use for all objectives.
            objectives (List[str]): List of attack objectives to test.
            prepended_conversation (Optional[List[Message]]): Conversation to prepend to the target model.
            memory_labels (Optional[Dict[str, str]]): Additional labels that can be applied to the prompts.
            return_partial_on_failure (bool): If True, returns AttackExecutorResult with completed results
                even when some objectives don't complete execution. If False, raises the first exception encountered.
                Defaults to False (raise on failure).
            **attack_params: Additional parameters specific to the attack strategy.

        Returns:
            AttackExecutorResult[AttackStrategyResultT]: Result container with completed results and
                any incomplete objectives. The result is iterable and behaves like a list of completed results.
                Use .has_incomplete or .raise_if_incomplete() to handle failures.

        Raises:
            BaseException: If return_partial_on_failure=False and any objective doesn't complete execution.

        Example:
            >>> executor = AttackExecutor(max_concurrency=3)
            >>> results = await executor.execute_multi_objective_attack_async(
            ...     attack=red_teaming_attack,
            ...     objectives=["how to make a Molotov cocktail", "how to escalate privileges"],
            ... )
            >>> # Iterate directly over results
            >>> for result in results:
            ...     print(result)
        """
        semaphore = asyncio.Semaphore(self._max_concurrency)

        async def execute_with_semaphore(objective: str) -> AttackStrategyResultT:
            async with semaphore:
                return await attack.execute_async(
                    objective=objective,
                    prepended_conversation=prepended_conversation,
                    memory_labels=memory_labels,
                    **attack_params,
                )

        tasks = [execute_with_semaphore(obj) for obj in objectives]
        results_or_exceptions = await asyncio.gather(*tasks, return_exceptions=True)

        return self._process_execution_results(
            objectives=objectives,
            results_or_exceptions=results_or_exceptions,
            return_partial_on_failure=return_partial_on_failure,
        )

    async def execute_single_turn_attacks_async(
        self,
        *,
        attack: AttackStrategy[_SingleTurnContextT, AttackStrategyResultT],
        objectives: List[str],
        seed_groups: Optional[List[SeedGroup]] = None,
        prepended_conversations: Optional[List[List[Message]]] = None,
        memory_labels: Optional[Dict[str, str]] = None,
        return_partial_on_failure: bool = False,
    ) -> AttackExecutorResult[AttackStrategyResultT]:
        """
        Execute a batch of single-turn attacks with multiple objectives.

        This method is specifically designed for single-turn attacks, allowing you to
        execute multiple objectives in parallel while managing the contexts and prompts.

        Args:
            attack (AttackStrategy[_SingleTurnContextT, AttackStrategyResultT]): The single-turn attack strategy to use,
                the context must be a SingleTurnAttackContext or a subclass of it.
            objectives (List[str]): List of attack objectives to test.
            seed_groups (Optional[List[SeedGroup]]): List of seed groups to use for this execution.
                If provided, must match the length of objectives. Seed group will be sent along the objective
                with the same list index.
            prepended_conversations (Optional[List[List[Message]]]): Conversations to prepend to each
                objective. If provided, must match the length of objectives. Conversation will be sent along the
                objective with the same list index.
            memory_labels (Optional[Dict[str, str]]): Additional labels that can be applied to the prompts.
                The labels will be the same across all executions.
            return_partial_on_failure (bool): If True, returns AttackExecutorResult with completed results
                even when some objectives don't complete execution. If False, raises the first exception encountered.
                Defaults to False (raise on failure).

        Returns:
            AttackExecutorResult[AttackStrategyResultT]: Result container with completed results and
                any incomplete objectives. The result is iterable and behaves like a list of completed results.

        Raises:
            BaseException: If return_partial_on_failure=False and any objective doesn't complete execution.

        Example:
            >>> executor = AttackExecutor(max_concurrency=3)
            >>> results = await executor.execute_single_turn_attacks_async(
            ...     attack=single_turn_attack,
            ...     objectives=["how to make a Molotov cocktail", "how to escalate privileges"],
            ...     seed_groups=[SeedGroup(...), SeedGroup(...)]
            ... )
        """

        # Validate that the attack uses SingleTurnAttackContext
        if hasattr(attack, "_context_type") and not issubclass(attack._context_type, SingleTurnAttackContext):
            raise TypeError(
                f"Attack strategy {attack.__class__.__name__} must use SingleTurnAttackContext or a subclass of it."
            )

        # Validate input parameters using shared validation logic
        self._validate_attack_batch_parameters(
            objectives=objectives,
            optional_list=seed_groups,
            optional_list_name="seed_groups",
            prepended_conversations=prepended_conversations,
        )

        # Create semaphore for concurrency control
        semaphore = asyncio.Semaphore(self._max_concurrency)

        async def execute_with_semaphore(
            objective: str,
            seed_group: Optional[SeedGroup],
            prepended_conversation: Optional[List[Message]],
        ) -> AttackStrategyResultT:
            async with semaphore:
                return await attack.execute_async(
                    objective=objective,
                    prepended_conversation=prepended_conversation,
                    seed_group=seed_group,
                    memory_labels=memory_labels or {},
                )

        # Create tasks for each objective with its corresponding parameters
        tasks = []
        for i, objective in enumerate(objectives):
            seed_group = seed_groups[i] if seed_groups else None
            prepended_conversation = prepended_conversations[i] if prepended_conversations else []

            task = execute_with_semaphore(
                objective=objective, seed_group=seed_group, prepended_conversation=prepended_conversation
            )
            tasks.append(task)

        # Execute all tasks in parallel with concurrency control
        results_or_exceptions = await asyncio.gather(*tasks, return_exceptions=True)

        return self._process_execution_results(
            objectives=objectives,
            results_or_exceptions=results_or_exceptions,
            return_partial_on_failure=return_partial_on_failure,
        )

    async def execute_multi_turn_attacks_async(
        self,
        *,
        attack: AttackStrategy[_MultiTurnContextT, AttackStrategyResultT],
        objectives: List[str],
        custom_prompts: Optional[List[str]] = None,
        prepended_conversations: Optional[List[List[Message]]] = None,
        memory_labels: Optional[Dict[str, str]] = None,
        return_partial_on_failure: bool = False,
    ) -> AttackExecutorResult[AttackStrategyResultT]:
        """
        Execute a batch of multi-turn attacks with multiple objectives.

        This method is specifically designed for multi-turn attacks, allowing you to
        execute multiple objectives in parallel while managing the contexts and custom prompts.

        Args:
            attack (AttackStrategy[_MultiTurnContextT, AttackStrategyResultT]): The multi-turn attack strategy to use,
                the context must be a MultiTurnAttackContext or a subclass of it.
            objectives (List[str]): List of attack objectives to test.
            custom_prompts (Optional[List[str]]): List of custom prompts to use for this execution.
                If provided, must match the length of objectives. custom prompts will be sent along the objective
                with the same list index.
            prepended_conversations (Optional[List[List[Message]]]): Conversations to prepend to each
                objective. If provided, must match the length of objectives. Conversation will be sent along the
                objective with the same list index.
            memory_labels (Optional[Dict[str, str]]): Additional labels that can be applied to the prompts.
                The labels will be the same across all executions.
            return_partial_on_failure (bool): If True, returns AttackExecutorResult with completed results
                even when some objectives don't complete execution. If False, raises the first exception encountered.
                Defaults to False (raise on failure).

        Returns:
            AttackExecutorResult[AttackStrategyResultT]: Result container with completed results and
                any incomplete objectives. The result is iterable and behaves like a list of completed results.

        Raises:
            BaseException: If return_partial_on_failure=False and any objective doesn't complete execution.

        Example:
            >>> executor = AttackExecutor(max_concurrency=3)
            >>> results = await executor.execute_multi_turn_attacks_async(
            ...     attack=multi_turn_attack,
            ...     objectives=["how to make a Molotov cocktail", "how to escalate privileges"],
            ...     custom_prompts=["Tell me about chemistry", "Explain system administration"]
            ... )
        """

        # Validate that the attack uses MultiTurnAttackContext
        if hasattr(attack, "_context_type") and not issubclass(attack._context_type, MultiTurnAttackContext):
            raise TypeError(
                f"Attack strategy {attack.__class__.__name__} must use MultiTurnAttackContext or a subclass of it."
            )

        # Validate input parameters using shared validation logic
        self._validate_attack_batch_parameters(
            objectives=objectives,
            optional_list=custom_prompts,
            optional_list_name="custom_prompts",
            prepended_conversations=prepended_conversations,
        )

        # Create semaphore for concurrency control
        semaphore = asyncio.Semaphore(self._max_concurrency)

        async def execute_with_semaphore(
            objective: str, custom_prompt: Optional[str], prepended_conversation: Optional[List[Message]]
        ) -> AttackStrategyResultT:
            async with semaphore:
                return await attack.execute_async(
                    objective=objective,
                    prepended_conversation=prepended_conversation,
                    custom_prompt=custom_prompt,
                    memory_labels=memory_labels or {},
                )

        # Create tasks for each objective with its corresponding parameters
        tasks = []
        for i, objective in enumerate(objectives):
            custom_prompt = custom_prompts[i] if custom_prompts else None
            prepended_conversation = prepended_conversations[i] if prepended_conversations else []

            task = execute_with_semaphore(
                objective=objective, custom_prompt=custom_prompt, prepended_conversation=prepended_conversation
            )
            tasks.append(task)

        # Execute all tasks in parallel with concurrency control
        results_or_exceptions = await asyncio.gather(*tasks, return_exceptions=True)

        return self._process_execution_results(
            objectives=objectives,
            results_or_exceptions=results_or_exceptions,
            return_partial_on_failure=return_partial_on_failure,
        )

    def _validate_attack_batch_parameters(
        self,
        *,
        objectives: List[str],
        optional_list: Optional[List[Any]] = None,
        optional_list_name: str = "optional_list",
        prepended_conversations: Optional[List[List[Message]]] = None,
    ) -> None:
        """
        Validate common parameters for batch attack execution methods.

        Args:
            objectives (List[str]): List of attack objectives to test.
            optional_list (Optional[List[any]]): Optional list parameter to validate length against objectives.
            optional_list_name (str): Name of the optional list parameter for error messages.
            prepended_conversations (Optional[List[List[Message]]]): Conversations to prepend.

        Raises:
            ValueError: If validation fails.
        """
        # Validate input parameters
        if not objectives:
            raise ValueError("At least one objective must be provided")

        # Validate optional_list length if provided
        if optional_list is not None and len(optional_list) != len(objectives):
            raise ValueError(
                f"Number of {optional_list_name} ({len(optional_list)}) must"
                f" match number of objectives ({len(objectives)})"
            )

        # Validate prepended_conversations length if provided
        if prepended_conversations is not None and len(prepended_conversations) != len(objectives):
            raise ValueError(
                f"Number of prepended_conversations ({len(prepended_conversations)}) must match "
                f"number of objectives ({len(objectives)})"
            )

    async def execute_multi_objective_attack_with_context_async(
        self,
        *,
        attack: AttackStrategy[AttackStrategyContextT, AttackStrategyResultT],
        context_template: AttackStrategyContextT,
        objectives: List[str],
        return_partial_on_failure: bool = False,
    ) -> AttackExecutorResult[AttackStrategyResultT]:
        """
        Execute the same attack strategy with multiple objectives using context objects.

        This method works with context objects directly, duplicating the template context
        for each objective. Use this when you need fine-grained control over the context
        or have an existing context template to reuse.

        Args:
            attack (AttackStrategy[AttackStrategyContextT, AttackStrategyResultT]): The attack strategy to use for
                all objectives.
            context_template (AttackStrategyContextT): Template context that will be duplicated for each objective.
                Must have a 'duplicate()' method and an 'objective' attribute.
            objectives (List[str]): List of attack objectives to test. Each objective will be
                executed as a separate attack using a copy of the context template.
            return_partial_on_failure (bool): If True, returns AttackExecutorResult with completed results
                even when some objectives don't complete execution. If False, raises the first exception encountered.
                Defaults to False (raise on failure).

        Returns:
            AttackExecutorResult[AttackStrategyResultT]: Result container with completed results and
                any incomplete objectives. The result is iterable and behaves like a list of completed results.
                Use .has_incomplete or .raise_if_incomplete() to handle failures.

        Raises:
            AttributeError: If the context_template doesn't have required 'duplicate()' method
                or 'objective' attribute.
            BaseException: If return_partial_on_failure=False and any objective doesn't complete execution.

        Example:
            >>> executor = AttackExecutor(max_concurrency=3)
            >>> context = MultiTurnAttackContext(max_turns=5, ...)
            >>> results = await executor.execute_multi_objective_attack_with_context_async(
            ...     attack=prompt_injection_attack,
            ...     context_template=context,
            ...     objectives=["how to make a Molotov cocktail", "how to escalate privileges"]
            ... )
            >>> # Iterate directly over results
            >>> for result in results:
            ...     print(result)
        """
        semaphore = asyncio.Semaphore(self._max_concurrency)

        async def execute_with_semaphore(ctx: AttackStrategyContextT) -> AttackStrategyResultT:
            async with semaphore:
                return await attack.execute_with_context_async(context=ctx)

        contexts = []
        for objective in objectives:
            # Create a deep copy of the context using its duplicate method
            context = context_template.duplicate()
            # Set the new objective (all attack contexts have objectives)
            context.objective = objective
            contexts.append(context)

        # Execute all tasks in parallel with concurrency control
        tasks = [execute_with_semaphore(ctx) for ctx in contexts]
        results_or_exceptions = await asyncio.gather(*tasks, return_exceptions=True)

        return self._process_execution_results(
            objectives=objectives,
            results_or_exceptions=results_or_exceptions,
            return_partial_on_failure=return_partial_on_failure,
        )

    def _process_execution_results(
<<<<<<< HEAD
        self,
        *,
        objectives: List[str],
        results_or_exceptions: List[Union[AttackStrategyResultT, BaseException]],
        return_partial_on_failure: bool,
    ) -> AttackExecutorResult[AttackStrategyResultT]:
        """
        Process results from parallel execution, separating completed from incomplete objectives.

        Args:
            objectives (List[str]): List of objectives that were executed.
            results_or_exceptions (List[Union[AttackStrategyResultT, BaseException]]): Results from asyncio.gather
                with return_exceptions=True.
            return_partial_on_failure (bool): If True, returns AttackExecutorResult even when some objectives
                don't complete. If False, raises the first exception encountered.

        Returns:
            AttackExecutorResult[AttackStrategyResultT]: Result container with completed results and
                any incomplete objectives. Always returns this type regardless of success/failure status.

        Raises:
            BaseException: If return_partial_on_failure=False and any objective doesn't complete execution.
        """
        # Separate completed results from exceptions
        completed_results: List[AttackStrategyResultT] = []
        incomplete_objectives: List[tuple[str, BaseException]] = []

        for objective, result_or_exception in zip(objectives, results_or_exceptions):
            if isinstance(result_or_exception, BaseException):
                incomplete_objectives.append((objective, result_or_exception))
            else:
                completed_results.append(result_or_exception)  # type: ignore[arg-type]

        # If some incomplete and return_partial_on_failure is False, raise the first exception
        if incomplete_objectives and not return_partial_on_failure:
            raise incomplete_objectives[0][1]

        # Always return AttackExecutorResult (even when all succeeded)
        return AttackExecutorResult(completed_results=completed_results, incomplete_objectives=incomplete_objectives)

    async def _execute_parallel_async(
=======
>>>>>>> edf08210
        self,
        *,
        objectives: List[str],
        results_or_exceptions: List[Union[AttackStrategyResultT, BaseException]],
        return_partial_on_failure: bool,
    ) -> AttackExecutorResult[AttackStrategyResultT]:
        """
        Process results from parallel execution, separating completed from incomplete objectives.

        Args:
            objectives (List[str]): List of objectives that were executed.
            results_or_exceptions (List[Union[AttackStrategyResultT, BaseException]]): Results from asyncio.gather
                with return_exceptions=True.
            return_partial_on_failure (bool): If True, returns AttackExecutorResult even when some objectives
                don't complete. If False, raises the first exception encountered.

        Returns:
            AttackExecutorResult[AttackStrategyResultT]: Result container with completed results and
                any incomplete objectives. Always returns this type regardless of success/failure status.

        Raises:
            BaseException: If return_partial_on_failure=False and any objective doesn't complete execution.
        """
        # Separate completed results from exceptions
        completed_results: List[AttackStrategyResultT] = []
        incomplete_objectives: List[tuple[str, BaseException]] = []

        for objective, result_or_exception in zip(objectives, results_or_exceptions):
            if isinstance(result_or_exception, BaseException):
                incomplete_objectives.append((objective, result_or_exception))
            else:
                completed_results.append(result_or_exception)  # type: ignore[arg-type]

        # If some incomplete and return_partial_on_failure is False, raise the first exception
        if incomplete_objectives and not return_partial_on_failure:
            raise incomplete_objectives[0][1]

        return AttackExecutorResult(completed_results=completed_results, incomplete_objectives=incomplete_objectives)<|MERGE_RESOLUTION|>--- conflicted
+++ resolved
@@ -18,19 +18,11 @@
 )
 from pyrit.models import Message, SeedGroup
 
-<<<<<<< HEAD
 ResultT = TypeVar("ResultT")
 
 
 @dataclass
 class AttackExecutorResult(Generic[ResultT]):
-=======
-AttackResultT = TypeVar("AttackResultT")
-
-
-@dataclass
-class AttackExecutorResult(Generic[AttackResultT]):
->>>>>>> edf08210
     """
     Result container for attack execution, supporting both full and partial completion.
 
@@ -43,11 +35,7 @@
     Note: "completed" means the execution finished, not that the attack objective was achieved.
     """
 
-<<<<<<< HEAD
     completed_results: List[ResultT]
-=======
-    completed_results: List[AttackResultT]
->>>>>>> edf08210
     incomplete_objectives: List[tuple[str, BaseException]]
 
     def __iter__(self):
@@ -58,11 +46,7 @@
         """Return number of completed results."""
         return len(self.completed_results)
 
-<<<<<<< HEAD
     def __getitem__(self, index: int) -> ResultT:
-=======
-    def __getitem__(self, index: int) -> AttackResultT:
->>>>>>> edf08210
         """Access completed results by index."""
         return self.completed_results[index]
 
@@ -76,19 +60,6 @@
         """Check if all objectives completed execution."""
         return len(self.incomplete_objectives) == 0
 
-<<<<<<< HEAD
-=======
-    @property
-    def exceptions(self) -> List[BaseException]:
-        """
-        Get all exceptions from incomplete objectives.
-
-        Returns:
-            List[BaseException]: List of exceptions that caused objectives to fail.
-        """
-        return [exception for _, exception in self.incomplete_objectives]
-
->>>>>>> edf08210
     def raise_if_incomplete(self) -> None:
         """
         Raise the first exception if any objectives are incomplete.
@@ -99,20 +70,12 @@
         if self.incomplete_objectives:
             raise self.incomplete_objectives[0][1]
 
-<<<<<<< HEAD
     def get_results(self) -> List[ResultT]:
-=======
-    def get_results(self) -> List[AttackResultT]:
->>>>>>> edf08210
         """
         Get completed results, raising if any incomplete.
 
         Returns:
-<<<<<<< HEAD
             List[ResultT]: All completed results.
-=======
-            List[AttackResultT]: All completed results.
->>>>>>> edf08210
 
         Raises:
             BaseException: The first exception from incomplete objectives.
@@ -467,19 +430,16 @@
                 Must have a 'duplicate()' method and an 'objective' attribute.
             objectives (List[str]): List of attack objectives to test. Each objective will be
                 executed as a separate attack using a copy of the context template.
-            return_partial_on_failure (bool): If True, returns AttackExecutorResult with completed results
-                even when some objectives don't complete execution. If False, raises the first exception encountered.
-                Defaults to False (raise on failure).
 
         Returns:
-            AttackExecutorResult[AttackStrategyResultT]: Result container with completed results and
-                any incomplete objectives. The result is iterable and behaves like a list of completed results.
-                Use .has_incomplete or .raise_if_incomplete() to handle failures.
+            List[AttackStrategyResultT]: List of attack results in the same order as the objectives list.
+                Each result corresponds to the execution of the strategy with the objective
+                at the same index.
 
         Raises:
             AttributeError: If the context_template doesn't have required 'duplicate()' method
                 or 'objective' attribute.
-            BaseException: If return_partial_on_failure=False and any objective doesn't complete execution.
+            Any exceptions raised during strategy execution will be propagated.
 
         Example:
             >>> executor = AttackExecutor(max_concurrency=3)
@@ -489,10 +449,11 @@
             ...     context_template=context,
             ...     objectives=["how to make a Molotov cocktail", "how to escalate privileges"]
             ... )
-            >>> # Iterate directly over results
-            >>> for result in results:
-            ...     print(result)
-        """
+        """
+        if not objectives:
+            # Return an empty AttackExecutorResult if no objectives
+            return AttackExecutorResult(completed_results=[], incomplete_objectives=[])
+
         semaphore = asyncio.Semaphore(self._max_concurrency)
 
         async def execute_with_semaphore(ctx: AttackStrategyContextT) -> AttackStrategyResultT:
@@ -518,7 +479,6 @@
         )
 
     def _process_execution_results(
-<<<<<<< HEAD
         self,
         *,
         objectives: List[str],
@@ -557,46 +517,4 @@
             raise incomplete_objectives[0][1]
 
         # Always return AttackExecutorResult (even when all succeeded)
-        return AttackExecutorResult(completed_results=completed_results, incomplete_objectives=incomplete_objectives)
-
-    async def _execute_parallel_async(
-=======
->>>>>>> edf08210
-        self,
-        *,
-        objectives: List[str],
-        results_or_exceptions: List[Union[AttackStrategyResultT, BaseException]],
-        return_partial_on_failure: bool,
-    ) -> AttackExecutorResult[AttackStrategyResultT]:
-        """
-        Process results from parallel execution, separating completed from incomplete objectives.
-
-        Args:
-            objectives (List[str]): List of objectives that were executed.
-            results_or_exceptions (List[Union[AttackStrategyResultT, BaseException]]): Results from asyncio.gather
-                with return_exceptions=True.
-            return_partial_on_failure (bool): If True, returns AttackExecutorResult even when some objectives
-                don't complete. If False, raises the first exception encountered.
-
-        Returns:
-            AttackExecutorResult[AttackStrategyResultT]: Result container with completed results and
-                any incomplete objectives. Always returns this type regardless of success/failure status.
-
-        Raises:
-            BaseException: If return_partial_on_failure=False and any objective doesn't complete execution.
-        """
-        # Separate completed results from exceptions
-        completed_results: List[AttackStrategyResultT] = []
-        incomplete_objectives: List[tuple[str, BaseException]] = []
-
-        for objective, result_or_exception in zip(objectives, results_or_exceptions):
-            if isinstance(result_or_exception, BaseException):
-                incomplete_objectives.append((objective, result_or_exception))
-            else:
-                completed_results.append(result_or_exception)  # type: ignore[arg-type]
-
-        # If some incomplete and return_partial_on_failure is False, raise the first exception
-        if incomplete_objectives and not return_partial_on_failure:
-            raise incomplete_objectives[0][1]
-
         return AttackExecutorResult(completed_results=completed_results, incomplete_objectives=incomplete_objectives)