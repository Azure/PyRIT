# Copyright (c) Microsoft Corporation.
# Licensed under the MIT license.

"""
AttackRun class for executing single attack configurations against datasets.

This module provides the AttackRun class that represents an atomic test combining
an attack, a dataset, and execution parameters. Multiple AttackRuns can be grouped
together into larger test scenarios for comprehensive security testing.

Eventually it's a good goal to unify attacks as much as we can. But there are
times when that may not be possible or make sense. So this class exists to
have a common interface for scenarios.
"""

import logging
from typing import Any, Dict, List, Literal, Optional

from pyrit.executor.attack import AttackExecutor, AttackStrategy
from pyrit.executor.attack.multi_turn.multi_turn_attack_strategy import (
    MultiTurnAttackContext,
)
from pyrit.executor.attack.single_turn.single_turn_attack_strategy import (
    SingleTurnAttackContext,
)
from pyrit.models import AttackResult, Message, SeedPromptGroup

logger = logging.getLogger(__name__)


class AttackRun:
    """
    Represents a single atomic attack test combining an attack strategy and dataset.

    An AttackRun is an executable unit that executes a configured attack against
    all objectives in a dataset. Multiple AttackRuns can be grouped together into
    larger test scenarios for comprehensive security testing and evaluation.

    The AttackRun automatically detects whether the attack is single-turn or multi-turn
    and calls the appropriate executor method. For single-turn attacks, you can provide
    seed_prompt_groups. For multi-turn attacks, you can provide custom_prompts.

    Example:
        >>> from pyrit.scenarios import AttackRun
        >>> from pyrit.attacks import PromptAttack
        >>> from pyrit.prompt_target import OpenAIChatTarget
        >>>
        >>> target = OpenAIChatTarget()
        >>> attack = PromptAttack(objective_target=target)
        >>> objectives = ["how to make a bomb", "how to hack a system"]
        >>>
        >>> attack_run = AttackRun(
        ...     attack=attack,
        ...     objectives=objectives,
        ...     memory_labels={"test": "run1"}
        ... )
        >>> results = await attack_run.run_async(max_concurrency=5)
        >>>
        >>> # With prepended conversations
        >>> from pyrit.models import Message
        >>> conversation = [Message(...)]
        >>> attack_run = AttackRun(
        ...     attack=attack,
        ...     objectives=objectives,
        ...     prepended_conversations=[conversation]
        ... )
        >>> results = await attack_run.run_async(max_concurrency=5)
        >>>
        >>> # Single-turn attack with seed prompts
        >>> from pyrit.models import SeedPromptGroup
        >>> seed_prompts = [SeedPromptGroup(...), SeedPromptGroup(...)]
        >>> attack_run = AttackRun(
        ...     attack=single_turn_attack,
        ...     objectives=objectives,
        ...     seed_prompt_groups=seed_prompts
        ... )
        >>> results = await attack_run.run_async(max_concurrency=3)
        >>>
        >>> # Multi-turn attack with custom prompts
        >>> custom_prompts = ["Tell me about chemistry", "Explain system administration"]
        >>> attack_run = AttackRun(
        ...     attack=multi_turn_attack,
        ...     objectives=objectives,
        ...     custom_prompts=custom_prompts
        ... )
        >>> results = await attack_run.run_async(max_concurrency=3)
    """

    def __init__(
        self,
        *,
        attack: AttackStrategy,
        objectives: List[str],
        prepended_conversations: Optional[List[List[Message]]] = None,
        seed_prompt_groups: Optional[List[SeedPromptGroup]] = None,
        custom_prompts: Optional[List[str]] = None,
        memory_labels: Optional[Dict[str, str]] = None,
        **attack_execute_params: Any,
    ) -> None:
        """
        Initialize an attack run with an attack strategy and dataset parameters.

        Args:
            attack (AttackStrategy): The configured attack strategy to execute.
            objectives (List[str]): List of attack objectives to test against.
            prepended_conversations (Optional[List[List[Message]]]): Optional
                list of conversation histories to prepend to each attack execution. This will be
                used for all objectives.
            seed_prompt_groups (Optional[List[SeedPromptGroup]]): List of seed prompt groups
<<<<<<< HEAD
                for single-turn attacks. Must match the length of objectives if provided.
                Only valid for single-turn attacks.
            custom_prompts (Optional[List[str]]): List of custom prompts for multi-turn attacks.
                Must match the length of objectives if provided. Only valid for multi-turn attacks.
=======
                for single-turn attacks. Only valid for single-turn attacks.
            custom_prompts (Optional[List[str]]): List of custom prompts for multi-turn attacks.
                Only valid for multi-turn attacks.
>>>>>>> 7d08cda6
            memory_labels (Optional[Dict[str, str]]): Additional labels to apply to prompts.
                These labels help track and categorize the attack run in memory.
            **attack_execute_params (Any): Additional parameters to pass to the attack
                execution method (e.g., batch_size).

        Raises:
<<<<<<< HEAD
            ValueError: If objectives list is empty, or if parameters don't match requirements.
            TypeError: If seed_prompt_groups is provided for multi-turn attacks or
            custom_prompts (Optional[List[str]]): List of custom prompts for multi-turn attacks.
                Must match the length of objectives if provided. Only valid for multi-turn attacks.
            memory_labels (Optional[Dict[str, str]]): Additional labels to apply to prompts.
                These labels help track and categorize the attack run in memory.
            **attack_execute_params (Any): Additional parameters to pass to the attack
                execution method (e.g., batch_size).

        Raises:
            ValueError: If objectives list is empty, or if parameters don't match requirements.
=======
            ValueError: If objectives list is empty.
>>>>>>> 7d08cda6
            TypeError: If seed_prompt_groups is provided for multi-turn attacks or
                custom_prompts is provided for single-turn attacks.
        """
        if not objectives:
            raise ValueError("objectives list cannot be empty")

        # Store attack first so we can use it in helper methods
        self._attack = attack

        # Determine context type once during initialization
        self._context_type: Literal["single_turn", "multi_turn", "unknown"] = self._determine_context_type(attack)

        # Validate attack context type and parameters
        self._validate_parameters(
            seed_prompt_groups=seed_prompt_groups,
            custom_prompts=custom_prompts,
        )

        self._objectives = objectives
        self._prepended_conversations = prepended_conversations
        self._seed_prompt_groups = seed_prompt_groups
        self._custom_prompts = custom_prompts
        self._memory_labels = memory_labels or {}
        self._attack_execute_params = attack_execute_params

        logger.info(
            f"Initialized attack run with {len(self._objectives)} objectives, "
            f"attack type: {type(attack).__name__}, context type: {self._context_type}"
        )

    def _determine_context_type(self, attack: AttackStrategy) -> Literal["single_turn", "multi_turn", "unknown"]:
        """
        Determine the context type of the attack strategy.

        Args:
            attack (AttackStrategy): The attack strategy to check.

        Returns:
            Literal["single_turn", "multi_turn", "unknown"]: The context type of the attack.
        """
        if hasattr(attack, "_context_type"):
            if issubclass(attack._context_type, SingleTurnAttackContext):
                return "single_turn"
            elif issubclass(attack._context_type, MultiTurnAttackContext):
                return "multi_turn"
        return "unknown"

    def _validate_parameters(
        self,
        *,
        seed_prompt_groups: Optional[List[SeedPromptGroup]],
        custom_prompts: Optional[List[str]],
    ) -> None:
        """
        Validate that parameters match the attack context type.

        Args:
            seed_prompt_groups (Optional[List[SeedPromptGroup]]): Seed prompt groups parameter.
            custom_prompts (Optional[List[str]]): Custom prompts parameter.

        Raises:
            TypeError: If parameters don't match the attack context type.
        """
        # Validate seed_prompt_groups is only used with single-turn attacks
        if seed_prompt_groups is not None and self._context_type != "single_turn":
            raise TypeError(
                f"seed_prompt_groups can only be used with single-turn attacks. "
                f"Attack {self._attack.__class__.__name__} uses {self._context_type} context"
            )

        # Validate custom_prompts is only used with multi-turn attacks
        if custom_prompts is not None and self._context_type != "multi_turn":
            raise TypeError(
                f"custom_prompts can only be used with multi-turn attacks. "
                f"Attack {self._attack.__class__.__name__} uses {self._context_type} context"
            )

    async def run_async(self, *, max_concurrency: int = 1) -> List[AttackResult]:
        """
        Execute the attack run against all objectives in the dataset.

        This method uses AttackExecutor to run the configured attack against
        all objectives from the dataset. It automatically detects whether to use
        single-turn or multi-turn execution based on the attack's context type.

        Args:
            max_concurrency (int): Maximum number of concurrent attack executions.
                Defaults to 1 for sequential execution.

        Returns:
            List[AttackResult]: List of attack results, one for each objective.

        Raises:
            ValueError: If the attack execution fails.
        """
        # Create the executor with the specified concurrency
        executor = AttackExecutor(max_concurrency=max_concurrency)

        # Merge memory labels from initialization and execution parameters
        merged_memory_labels = {**self._memory_labels}

        # Determine prepended_conversations to use
        prepended_conversations = self._prepended_conversations

        logger.info(
            f"Starting attack run execution with {len(self._objectives)} objectives "
            f"and max_concurrency={max_concurrency}"
        )

        try:
<<<<<<< HEAD
            # Execute based on context type
=======
            # Execute based on context type with common parameters
            results: List[AttackResult]
>>>>>>> 7d08cda6
            if self._context_type == "single_turn":
                results = await executor.execute_single_turn_attacks_async(
                    attack=self._attack,
                    objectives=self._objectives,
                    seed_prompt_groups=self._seed_prompt_groups,
                    prepended_conversations=prepended_conversations,
                    memory_labels=merged_memory_labels,
                )
            elif self._context_type == "multi_turn":
                results = await executor.execute_multi_turn_attacks_async(
                    attack=self._attack,
                    objectives=self._objectives,
                    custom_prompts=self._custom_prompts,
                    prepended_conversations=prepended_conversations,
                    memory_labels=merged_memory_labels,
                )
            else:
                # Fall back to generic execute_multi_objective_attack_async
<<<<<<< HEAD
                execute_params = {
                    "objectives": self._objectives,
                    "prepended_conversations": self._prepended_conversations,
                    "memory_labels": merged_memory_labels,
                    **self._attack_execute_params,
                }
                results = await executor.execute_multi_objective_attack_async(
                    attack=self._attack,
                    **execute_params,
=======
                # Note: This method uses prepended_conversation (singular) instead of prepended_conversations
                results = await executor.execute_multi_objective_attack_async(
                    attack=self._attack,
                    objectives=self._objectives,
                    prepended_conversation=prepended_conversations[0] if prepended_conversations else None,
                    memory_labels=merged_memory_labels,
                    **self._attack_execute_params,
>>>>>>> 7d08cda6
                )

            logger.info(f"Attack run execution completed successfully with {len(results)} results")
            return results

        except Exception as e:
            logger.error(f"Attack run execution failed: {str(e)}")
            raise ValueError(f"Failed to execute attack run: {str(e)}") from e<|MERGE_RESOLUTION|>--- conflicted
+++ resolved
@@ -107,37 +107,16 @@
                 list of conversation histories to prepend to each attack execution. This will be
                 used for all objectives.
             seed_prompt_groups (Optional[List[SeedPromptGroup]]): List of seed prompt groups
-<<<<<<< HEAD
-                for single-turn attacks. Must match the length of objectives if provided.
-                Only valid for single-turn attacks.
-            custom_prompts (Optional[List[str]]): List of custom prompts for multi-turn attacks.
-                Must match the length of objectives if provided. Only valid for multi-turn attacks.
-=======
                 for single-turn attacks. Only valid for single-turn attacks.
             custom_prompts (Optional[List[str]]): List of custom prompts for multi-turn attacks.
                 Only valid for multi-turn attacks.
->>>>>>> 7d08cda6
             memory_labels (Optional[Dict[str, str]]): Additional labels to apply to prompts.
                 These labels help track and categorize the attack run in memory.
             **attack_execute_params (Any): Additional parameters to pass to the attack
                 execution method (e.g., batch_size).
 
         Raises:
-<<<<<<< HEAD
-            ValueError: If objectives list is empty, or if parameters don't match requirements.
-            TypeError: If seed_prompt_groups is provided for multi-turn attacks or
-            custom_prompts (Optional[List[str]]): List of custom prompts for multi-turn attacks.
-                Must match the length of objectives if provided. Only valid for multi-turn attacks.
-            memory_labels (Optional[Dict[str, str]]): Additional labels to apply to prompts.
-                These labels help track and categorize the attack run in memory.
-            **attack_execute_params (Any): Additional parameters to pass to the attack
-                execution method (e.g., batch_size).
-
-        Raises:
-            ValueError: If objectives list is empty, or if parameters don't match requirements.
-=======
             ValueError: If objectives list is empty.
->>>>>>> 7d08cda6
             TypeError: If seed_prompt_groups is provided for multi-turn attacks or
                 custom_prompts is provided for single-turn attacks.
         """
@@ -248,12 +227,8 @@
         )
 
         try:
-<<<<<<< HEAD
-            # Execute based on context type
-=======
             # Execute based on context type with common parameters
             results: List[AttackResult]
->>>>>>> 7d08cda6
             if self._context_type == "single_turn":
                 results = await executor.execute_single_turn_attacks_async(
                     attack=self._attack,
@@ -272,17 +247,6 @@
                 )
             else:
                 # Fall back to generic execute_multi_objective_attack_async
-<<<<<<< HEAD
-                execute_params = {
-                    "objectives": self._objectives,
-                    "prepended_conversations": self._prepended_conversations,
-                    "memory_labels": merged_memory_labels,
-                    **self._attack_execute_params,
-                }
-                results = await executor.execute_multi_objective_attack_async(
-                    attack=self._attack,
-                    **execute_params,
-=======
                 # Note: This method uses prepended_conversation (singular) instead of prepended_conversations
                 results = await executor.execute_multi_objective_attack_async(
                     attack=self._attack,
@@ -290,7 +254,6 @@
                     prepended_conversation=prepended_conversations[0] if prepended_conversations else None,
                     memory_labels=merged_memory_labels,
                     **self._attack_execute_params,
->>>>>>> 7d08cda6
                 )
 
             logger.info(f"Attack run execution completed successfully with {len(results)} results")
