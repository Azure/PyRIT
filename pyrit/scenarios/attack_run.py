--- conflicted
+++ resolved
@@ -13,17 +13,13 @@
 from typing import Any, Dict, List, Literal, Optional
 
 from pyrit.executor.attack import AttackExecutor, AttackStrategy
-<<<<<<< HEAD
 from pyrit.executor.attack.multi_turn.multi_turn_attack_strategy import (
     MultiTurnAttackContext,
 )
 from pyrit.executor.attack.single_turn.single_turn_attack_strategy import (
     SingleTurnAttackContext,
 )
-from pyrit.models import AttackResult, PromptRequestResponse, SeedPromptGroup
-=======
-from pyrit.models import AttackResult, Message
->>>>>>> 403fd6f6
+from pyrit.models import AttackResult, Message, SeedPromptGroup
 
 logger = logging.getLogger(__name__)
 
@@ -91,14 +87,9 @@
         *,
         attack: AttackStrategy,
         objectives: List[str],
-<<<<<<< HEAD
-        prepended_conversation: Optional[List[PromptRequestResponse]] = None,
-        prepended_conversations: Optional[List[List[PromptRequestResponse]]] = None,
+        prepended_conversations: Optional[List[List[Message]]] = None,
         seed_prompt_groups: Optional[List[SeedPromptGroup]] = None,
         custom_prompts: Optional[List[str]] = None,
-=======
-        prepended_conversation: Optional[List[Message]] = None,
->>>>>>> 403fd6f6
         memory_labels: Optional[Dict[str, str]] = None,
         **attack_execute_params: Any,
     ) -> None:
@@ -108,22 +99,24 @@
         Args:
             attack (AttackStrategy): The configured attack strategy to execute.
             objectives (List[str]): List of attack objectives to test against.
-<<<<<<< HEAD
-            prepended_conversation (Optional[List[PromptRequestResponse]]): Optional
-                conversation history to prepend to each attack execution. This will be
+            prepended_conversations (Optional[List[List[Message]]]): Optional
+                list of conversation histories to prepend to each attack execution. This will be
                 used for all objectives.
-            prepended_conversations (Optional[List[List[PromptRequestResponse]]]): Optional
-                list of conversation histories, one per objective. Must match the length
-                of objectives if provided.
             seed_prompt_groups (Optional[List[SeedPromptGroup]]): List of seed prompt groups
                 for single-turn attacks. Must match the length of objectives if provided.
                 Only valid for single-turn attacks.
             custom_prompts (Optional[List[str]]): List of custom prompts for multi-turn attacks.
                 Must match the length of objectives if provided. Only valid for multi-turn attacks.
-=======
-            prepended_conversation (Optional[List[Message]]): Optional
-                conversation history to prepend to each attack execution.
->>>>>>> 403fd6f6
+            memory_labels (Optional[Dict[str, str]]): Additional labels to apply to prompts.
+                These labels help track and categorize the attack run in memory.
+            **attack_execute_params (Any): Additional parameters to pass to the attack
+                execution method (e.g., batch_size).
+
+        Raises:
+            ValueError: If objectives list is empty, or if parameters don't match requirements.
+            TypeError: If seed_prompt_groups is provided for multi-turn attacks or
+            custom_prompts (Optional[List[str]]): List of custom prompts for multi-turn attacks.
+                Must match the length of objectives if provided. Only valid for multi-turn attacks.
             memory_labels (Optional[Dict[str, str]]): Additional labels to apply to prompts.
                 These labels help track and categorize the attack run in memory.
             **attack_execute_params (Any): Additional parameters to pass to the attack
