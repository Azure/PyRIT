--- conflicted
+++ resolved
@@ -261,15 +261,9 @@
                 and SelfAsk Refusal scorers.
             memory_labels (Optional[Dict[str, str]]): Additional labels to apply to all
                 attack runs for tracking and categorization.
-<<<<<<< HEAD
-            max_retries (int): Maximum number of automatic retries if the scenario fails.
-                Set to 0 (default) for no automatic retries. If set to a positive number,
-                the scenario will automatically retry up to this many times after a failure.
-=======
             max_retries (int): Maximum number of automatic retries if the scenario raises an exception.
                 Set to 0 (default) for no automatic retries. If set to a positive number,
                 the scenario will automatically retry up to this many times after an exception.
->>>>>>> edf08210
                 For example, max_retries=3 allows up to 4 total attempts (1 initial + 3 retries).
 
         Raises:
@@ -321,7 +315,7 @@
         return OpenAIChatTarget(
             endpoint=os.environ.get("AZURE_OPENAI_GPT4O_UNSAFE_ENDPOINT"),
             api_key=os.environ.get("AZURE_OPENAI_GPT4O_UNSAFE_CHAT_KEY"),
-            temperature=1.2,
+            temperature=0.7,
         )
 
     def _get_default_scorer(self) -> TrueFalseCompositeScorer:
@@ -334,7 +328,6 @@
                         chat_target=OpenAIChatTarget(
                             endpoint=os.environ.get("AZURE_OPENAI_GPT4O_UNSAFE_ENDPOINT"),
                             api_key=os.environ.get("AZURE_OPENAI_GPT4O_UNSAFE_CHAT_KEY"),
-                            temperature=0.9,
                         )
                     ),
                 ),
