--- conflicted
+++ resolved
@@ -169,11 +169,7 @@
     Connect to an AOAI endpoint via default Azure credential.
 
     Returns:
-<<<<<<< HEAD
-        Authentication token provider (synchronous)
-=======
         Callable[[], str]: Authentication token provider
->>>>>>> 080b102b
     """
     try:
         token_provider = get_bearer_token_provider(DefaultAzureCredential(), scope)
