--- conflicted
+++ resolved
@@ -3,12 +3,9 @@
 
 import logging
 import base64
-<<<<<<< HEAD
-=======
 import asyncio
 import string
 from typing import Optional
->>>>>>> a586baad
 
 from PIL import Image, ImageDraw, ImageFont
 import textwrap
@@ -58,9 +55,6 @@
         self._y_pos = y_pos
         self._output_name = output_filename
 
-<<<<<<< HEAD
-    def convert(self, *, prompt: str, input_type: PromptDataType = "image_path") -> ConverterResult:
-=======
     def _load_font(self):
         """
         Load the font for a given font name and font size
@@ -116,7 +110,6 @@
         return image
 
     async def convert_async(self, *, prompt: str, input_type: PromptDataType = "image_path") -> ConverterResult:
->>>>>>> a586baad
         """
         Converter that adds text to an image
 
@@ -138,43 +131,6 @@
         # Add text to the image
         updated_img = self._add_text_to_image(image=original_img)
 
-<<<<<<< HEAD
-        # Splits prompt into list[int] representation needed for augly
-        for line in self._text_to_add:  # Each line of text to add is stored as a list
-            """
-            Converts each character to an integer representation
-            this is the ascii encoding of the character subtracting 32,
-            the numerical variance between uppercase (A -> 65) and lowercase characters (a -> 97)
-            """
-            text_to_int_line = list(ord(c) - 32 for c in line)
-            text_ascii_int_list.append(text_to_int_line)
-
-        try:
-            overlay_text = OverlayText(
-                text=text_ascii_int_list,
-                font_file=self._font,
-                color=self._color,
-                font_size=self._font_size,
-                x_pos=self._x,
-                y_pos=self._y,
-            )
-
-            image_bytes = BytesIO()
-            mime_type = data.get_mime_type(prompt)
-            image_type = mime_type.split("/")[-1]
-
-            new_img = overlay_text.apply_transform(image=original_img)
-            new_img.save(image_bytes, format=image_type)
-            image_str = base64.b64encode(image_bytes.getvalue())
-            new_serializer = data_serializer_factory(data_type="image_path")
-            new_serializer.save_b64_image(data=image_str, output_filename=self._output_name)
-
-        except Exception as e:
-            logger.error(f"Encountered an error while adding text '{self._text_to_add}' to the input image: {e}")
-            raise
-
-        return ConverterResult(output_text=new_serializer.value, output_type="image_path")
-=======
         image_bytes = BytesIO()
         mime_type = img_serializer.get_mime_type(prompt)
         image_type = mime_type.split("/")[-1]
@@ -183,7 +139,6 @@
         img_serializer.save_b64_image(data=image_str, output_filename=self._output_name)
         await asyncio.sleep(0)
         return ConverterResult(output_text=img_serializer.value, output_type="image_path")
->>>>>>> a586baad
 
     def input_supported(self, input_type: PromptDataType) -> bool:
         return input_type == "image_path"