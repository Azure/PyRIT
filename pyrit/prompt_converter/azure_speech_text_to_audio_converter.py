--- conflicted
+++ resolved
@@ -37,29 +37,17 @@
         synthesis_voice_name: str = "en-US-AvaNeural",
         output_format: AzureSpeachAudioFormat = "wav",
     ) -> None:
-<<<<<<< HEAD
-        """Initialize the AzureSpeechTextToAudioConverter.
-
-        For more details see the following link for synthesis language and synthesis voice:
-        https://learn.microsoft.com/en-us/azure/ai-services/speech-service/language-support
-=======
         """
         Initializes the converter with Azure Speech service credentials, synthesis language, and voice name.
->>>>>>> c3ce70a7
 
         Args:
             azure_speech_region (str, Optional): The name of the Azure region.
             azure_speech_key (str, Optional): The API key for accessing the service.
-<<<<<<< HEAD
-            synthesis_language (str): Synthesis voice language
-            synthesis_voice_name (str): Synthesis voice name, see URL
-=======
             synthesis_language (str): Synthesis voice language.
             synthesis_voice_name (str): Synthesis voice name, see URL.
                 For more details see the following link for synthesis language and synthesis voice:
                 https://learn.microsoft.com/en-us/azure/ai-services/speech-service/language-support
             filename (str): File name to be generated. Please include either .wav or .mp3.
->>>>>>> c3ce70a7
             output_format (str): Either wav or mp3. Must match the file prefix.
         """
         self._azure_speech_region: str = default_values.get_required_value(
