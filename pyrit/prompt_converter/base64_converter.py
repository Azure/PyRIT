--- conflicted
+++ resolved
@@ -8,7 +8,6 @@
 
 
 class Base64Converter(PromptConverter):
-<<<<<<< HEAD
     """Converter that encodes text to base64 format.
 
     This converter takes input text and converts it to base64 encoding,
@@ -17,7 +16,7 @@
     """
 
     async def convert_async(self, *, prompt: str, input_type: PromptDataType = "text") -> ConverterResult:
-        """Convert the given prompt to base64 encoding.
+        """Converts the given prompt to base64 encoding.
 
         Args:
             prompt: The prompt to be converted.
@@ -29,14 +28,6 @@
         Raises:
             ValueError: If the input type is not supported.
         """
-=======
-    """
-    Converts text prompts into Base64 encoded strings.
-    """
-
-    async def convert_async(self, *, prompt: str, input_type: PromptDataType = "text") -> ConverterResult:
-        """Converts the given prompt into Base64 encoded string."""
->>>>>>> c3ce70a7
         if not self.input_supported(input_type):
             raise ValueError("Input type not supported")
 
