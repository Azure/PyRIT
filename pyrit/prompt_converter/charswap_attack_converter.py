--- conflicted
+++ resolved
@@ -6,18 +6,11 @@
 import string
 from typing import List, Optional, Union
 
-<<<<<<< HEAD
-from pyrit.common.utils import get_random_indices
-from pyrit.models import PromptDataType
-from pyrit.prompt_converter import ConverterResult, PromptConverter
-
-=======
 from pyrit.prompt_converter.word_level_converter import WordLevelConverter
 
 
 class CharSwapConverter(WordLevelConverter):
     """Applies character swapping to words in the prompt to test adversarial textual robustness."""
->>>>>>> 5fe425af
 
     def __init__(
         self,
@@ -71,40 +64,4 @@
                 idx_elements[idx1],
             )
             return "".join(idx_elements)
-<<<<<<< HEAD
-        return word
-
-    async def convert_async(self, *, prompt: str, input_type="text") -> ConverterResult:
-        """
-        Converts the given prompt by applying character swaps.
-        Args:
-            prompt (str): The prompt to be converted.
-        Returns:
-            ConverterResult: The result containing the perturbed prompts.
-        """
-        if not self.input_supported(input_type):
-            raise ValueError("Input type not supported")
-
-        # Tokenize the prompt into words and punctuation using regex
-        words = re.findall(r"\w+|\S+", prompt)
-
-        # Copy the original word list for perturbation
-        perturbed_word_list = words.copy()
-
-        # Get random indices of words to undergo swapping
-        random_words_idx = get_random_indices(0, len(words), self.word_swap_ratio)
-
-        # Apply perturbation by swapping characters in the selected words
-        for idx in random_words_idx:
-            perturbed_word_list[idx] = self._perturb_word(perturbed_word_list[idx])
-
-        # Join the perturbed words back into a prompt
-        new_prompt = " ".join(perturbed_word_list)
-
-        # Clean up spaces around punctuation
-        output_text = re.sub(r'\s([?.!,\'"])', r"\1", new_prompt).strip()
-
-        return ConverterResult(output_text=output_text, output_type="text")
-=======
-        return word
->>>>>>> 5fe425af
+        return word