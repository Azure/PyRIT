--- conflicted
+++ resolved
@@ -27,10 +27,13 @@
 __all__ = [
     "AddTextImageConverter",
     "AsciiArtConverter",
+    "AtbashConverter",
     "Base64Converter",
+    "CaesarConverter",
     "CodeChameleonConverter",
     "ConverterResult",
     "LeetspeakConverter",
+    "MorseConverter",
     "PromptConverter",
     "RandomCapitalLettersConverter",
     "RepeatTokenConverter",
@@ -43,11 +46,4 @@
     "VariationConverter",
     "AzureSpeechTextToAudioConverter",
     "SuffixAppendConverter",
-<<<<<<< HEAD
-=======
-    "AtbashConverter",
-    "CaesarConverter",
-    "MorseConverter",
-    "RepeatTokenConverter",
->>>>>>> fae9fc3a
 ]