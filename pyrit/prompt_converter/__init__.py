# Copyright (c) Microsoft Corporation.
# Licensed under the MIT license.

from pyrit.prompt_converter.prompt_converter import ConverterResult, PromptConverter

from pyrit.prompt_converter.add_text_image_converter import AddTextImageConverter
from pyrit.prompt_converter.ascii_art_converter import AsciiArtConverter
from pyrit.prompt_converter.base64_converter import Base64Converter
from pyrit.prompt_converter.search_replace_converter import SearchReplaceConverter
from pyrit.prompt_converter.leetspeak_converter import LeetspeakConverter
from pyrit.prompt_converter.random_capital_letters_converter import RandomCapitalLettersConverter
from pyrit.prompt_converter.rot13_converter import ROT13Converter
from pyrit.prompt_converter.string_join_converter import StringJoinConverter
from pyrit.prompt_converter.translation_converter import TranslationConverter
from pyrit.prompt_converter.unicode_confusable_converter import UnicodeConfusableConverter
from pyrit.prompt_converter.unicode_sub_converter import UnicodeSubstitutionConverter
from pyrit.prompt_converter.variation_converter import VariationConverter
from pyrit.prompt_converter.azure_speech_text_to_audio_converter import AzureSpeechTextToAudioConverter
from pyrit.prompt_converter.suffix_append_converter import SuffixAppendConverter
from pyrit.prompt_converter.atbash_converter import AtbashConverter
from pyrit.prompt_converter.caesar_converter import CaesarConverter
from pyrit.prompt_converter.morse_converter import MorseConverter
from pyrit.prompt_converter.repeat_token_converter import RepeatTokenConverter
<<<<<<< HEAD
from pyrit.prompt_converter.codechameleon_converter import CodeChameleonConverter
=======
from pyrit.prompt_converter.shorten_converter import ShortenConverter
from pyrit.prompt_converter.expand_converter import ExpandConverter
>>>>>>> 2c6994c0


__all__ = [
    "AddTextImageConverter",
    "AsciiArtConverter",
    "AtbashConverter",
    "Base64Converter",
    "CaesarConverter",
<<<<<<< HEAD
    "CodeChameleonConverter",
=======
>>>>>>> 2c6994c0
    "ConverterResult",
    "ExpandConverter",
    "LeetspeakConverter",
    "MorseConverter",
    "PromptConverter",
    "RandomCapitalLettersConverter",
    "RepeatTokenConverter",
    "ROT13Converter",
    "SearchReplaceConverter",
    "ShortenConverter",
    "StringJoinConverter",
    "TranslationConverter",
    "UnicodeConfusableConverter",
    "UnicodeSubstitutionConverter",
    "VariationConverter",
    "AzureSpeechTextToAudioConverter",
    "SuffixAppendConverter",
]<|MERGE_RESOLUTION|>--- conflicted
+++ resolved
@@ -21,12 +21,9 @@
 from pyrit.prompt_converter.caesar_converter import CaesarConverter
 from pyrit.prompt_converter.morse_converter import MorseConverter
 from pyrit.prompt_converter.repeat_token_converter import RepeatTokenConverter
-<<<<<<< HEAD
 from pyrit.prompt_converter.codechameleon_converter import CodeChameleonConverter
-=======
 from pyrit.prompt_converter.shorten_converter import ShortenConverter
 from pyrit.prompt_converter.expand_converter import ExpandConverter
->>>>>>> 2c6994c0
 
 
 __all__ = [
@@ -35,10 +32,7 @@
     "AtbashConverter",
     "Base64Converter",
     "CaesarConverter",
-<<<<<<< HEAD
     "CodeChameleonConverter",
-=======
->>>>>>> 2c6994c0
     "ConverterResult",
     "ExpandConverter",
     "LeetspeakConverter",
