# Copyright (c) Microsoft Corporation.
# Licensed under the MIT license.

from pyrit.prompt_converter.prompt_converter import ConverterResult, PromptConverter

from pyrit.prompt_converter.add_image_text_converter import AddImageTextConverter
from pyrit.prompt_converter.add_image_to_video_converter import AddImageVideoConverter
from pyrit.prompt_converter.add_text_image_converter import AddTextImageConverter
from pyrit.prompt_converter.ansi_escape.ansi_attack_converter import AnsiAttackConverter
from pyrit.prompt_converter.ascii_art_converter import AsciiArtConverter
from pyrit.prompt_converter.token_smuggling import (
    AsciiSmugglerConverter,
    SneakyBitsSmugglerConverter,
    VariationSelectorSmugglerConverter,
)
from pyrit.prompt_converter.atbash_converter import AtbashConverter
from pyrit.prompt_converter.audio_frequency_converter import AudioFrequencyConverter
from pyrit.prompt_converter.azure_speech_audio_to_text_converter import AzureSpeechAudioToTextConverter
from pyrit.prompt_converter.azure_speech_text_to_audio_converter import AzureSpeechTextToAudioConverter
from pyrit.prompt_converter.base64_converter import Base64Converter
from pyrit.prompt_converter.binary_converter import BinaryConverter
from pyrit.prompt_converter.caesar_converter import CaesarConverter
from pyrit.prompt_converter.character_space_converter import CharacterSpaceConverter
from pyrit.prompt_converter.charswap_attack_converter import CharSwapGenerator
from pyrit.prompt_converter.codechameleon_converter import CodeChameleonConverter
from pyrit.prompt_converter.colloquial_wordswap_converter import ColloquialWordswapConverter
from pyrit.prompt_converter.diacritic_converter import DiacriticConverter
from pyrit.prompt_converter.emoji_converter import EmojiConverter
from pyrit.prompt_converter.flip_converter import FlipConverter
from pyrit.prompt_converter.fuzzer_converter import (
    FuzzerConverter,
    FuzzerCrossOverConverter,
    FuzzerExpandConverter,
    FuzzerRephraseConverter,
    FuzzerShortenConverter,
    FuzzerSimilarConverter,
)
from pyrit.prompt_converter.human_in_the_loop_converter import HumanInTheLoopConverter
from pyrit.prompt_converter.insert_punctuation_converter import InsertPunctuationConverter
from pyrit.prompt_converter.leetspeak_converter import LeetspeakConverter
from pyrit.prompt_converter.llm_generic_text_converter import LLMGenericTextConverter
from pyrit.prompt_converter.malicious_question_generator_converter import MaliciousQuestionGeneratorConverter
from pyrit.prompt_converter.math_prompt_converter import MathPromptConverter
from pyrit.prompt_converter.morse_converter import MorseConverter
from pyrit.prompt_converter.noise_converter import NoiseConverter
from pyrit.prompt_converter.pdf_converter import PDFConverter
from pyrit.prompt_converter.persuasion_converter import PersuasionConverter
from pyrit.prompt_converter.qr_code_converter import QRCodeConverter
from pyrit.prompt_converter.random_capital_letters_converter import RandomCapitalLettersConverter
from pyrit.prompt_converter.repeat_token_converter import RepeatTokenConverter
from pyrit.prompt_converter.rot13_converter import ROT13Converter
from pyrit.prompt_converter.search_replace_converter import SearchReplaceConverter
from pyrit.prompt_converter.string_join_converter import StringJoinConverter
from pyrit.prompt_converter.suffix_append_converter import SuffixAppendConverter
from pyrit.prompt_converter.tense_converter import TenseConverter
from pyrit.prompt_converter.text_to_hex_converter import TextToHexConverter
from pyrit.prompt_converter.tone_converter import ToneConverter
from pyrit.prompt_converter.translation_converter import TranslationConverter
from pyrit.prompt_converter.unicode_confusable_converter import UnicodeConfusableConverter
from pyrit.prompt_converter.unicode_replacement_converter import UnicodeReplacementConverter
from pyrit.prompt_converter.unicode_sub_converter import UnicodeSubstitutionConverter
from pyrit.prompt_converter.url_converter import UrlConverter
from pyrit.prompt_converter.variation_converter import VariationConverter
from pyrit.prompt_converter.zero_width_converter import ZeroWidthConverter


__all__ = [
    "AddImageTextConverter",
    "AddImageVideoConverter",
    "AddTextImageConverter",
    "AnsiAttackConverter",
    "AsciiArtConverter",
    "AsciiSmugglerConverter",
    "AtbashConverter",
    "AudioFrequencyConverter",
    "AzureSpeechAudioToTextConverter",
    "AzureSpeechTextToAudioConverter",
    "Base64Converter",
    "BinaryConverter",
    "CaesarConverter",
    "CharacterSpaceConverter",
    "CharSwapGenerator",
    "CodeChameleonConverter",
    "ColloquialWordswapConverter",
    "DiacriticConverter",
    "ConverterResult",
    "EmojiConverter",
    "FlipConverter",
    "FuzzerConverter",
    "FuzzerCrossOverConverter",
    "FuzzerExpandConverter",
    "FuzzerRephraseConverter",
    "FuzzerShortenConverter",
    "FuzzerSimilarConverter",
    "HumanInTheLoopConverter",
    "InsertPunctuationConverter",
    "LeetspeakConverter",
    "LLMGenericTextConverter",
    "MaliciousQuestionGeneratorConverter",
    "MathPromptConverter",
    "MorseConverter",
    "NoiseConverter",
    "PDFConverter",
    "PersuasionConverter",
    "PromptConverter",
    "QRCodeConverter",
    "RandomCapitalLettersConverter",
    "RepeatTokenConverter",
    "ROT13Converter",
    "SearchReplaceConverter",
    "SneakyBitsSmugglerConverter",
    "StringJoinConverter",
    "SuffixAppendConverter",
    "TextToHexConverter",
    "TenseConverter",
    "ToneConverter",
    "TranslationConverter",
    "UnicodeConfusableConverter",
    "UnicodeReplacementConverter",
    "UnicodeSubstitutionConverter",
    "UrlConverter",
    "VariationConverter",
<<<<<<< HEAD
    "VariationSelectorSmugglerConverter",
=======
    "ZeroWidthConverter",
>>>>>>> 2c9d7fc7
]<|MERGE_RESOLUTION|>--- conflicted
+++ resolved
@@ -120,9 +120,6 @@
     "UnicodeSubstitutionConverter",
     "UrlConverter",
     "VariationConverter",
-<<<<<<< HEAD
     "VariationSelectorSmugglerConverter",
-=======
     "ZeroWidthConverter",
->>>>>>> 2c9d7fc7
 ]