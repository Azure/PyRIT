--- conflicted
+++ resolved
@@ -2,13 +2,10 @@
 # Licensed under the MIT license.
 
 import ast
-<<<<<<< HEAD
+from io import BytesIO
+import ast
 from pathlib import Path
 from typing import Optional, List, Dict
-=======
-from io import BytesIO
-from typing import Optional
->>>>>>> 03424513
 
 from fpdf import FPDF
 from pypdf import PdfReader, PdfWriter, PageObject
