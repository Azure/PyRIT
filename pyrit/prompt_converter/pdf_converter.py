# Copyright (c) Microsoft Corporation.
# Licensed under the MIT license.

import ast
from io import BytesIO
from pathlib import Path
from typing import Dict, List, Optional

from fpdf import FPDF
from pypdf import PageObject, PdfReader, PdfWriter

from pyrit.common.logger import logger
from pyrit.models import PromptDataType, SeedPrompt, data_serializer_factory
from pyrit.prompt_converter import ConverterResult, PromptConverter


class PDFConverter(PromptConverter):
    """
<<<<<<< HEAD
    Converts a text prompt into a PDF file. Supports various modes:
    1. Template-Based Generation: If a `SeedPrompt` is provided, dynamic data can be injected into the
    template using the `SeedPrompt.render_template_value` method, and the resulting content is converted to a PDF.
    2. Direct Text-Based Generation: If no template is provided, the raw string prompt is converted directly
    into a PDF.
    3. Modify Existing PDFs (Overlay approach): Enables injecting text into existing PDFs at specified
    coordinates, merging a new "overlay layer" onto the original PDF.
=======
    Converts a text prompt into a PDF file.

    Supports various modes:
        - Template-Based Generation:
            If a ``SeedPrompt`` is provided, dynamic data can be injected into the template using
            the ``SeedPrompt.render_template_value`` method, and the resulting content is converted to a PDF.
        - Direct Text-Based Generation:
            If no template is provided, the raw string prompt is converted directly into a PDF.
        - Modify Existing PDFs (Overlay approach):
            Enables injecting text into existing PDFs at specified coordinates, merging a new "overlay layer"
            onto the original PDF.
>>>>>>> c3ce70a7
    """

    def __init__(
        self,
        prompt_template: Optional[SeedPrompt] = None,
        font_type: str = "Helvetica",
        font_size: int = 12,
        font_color: tuple = (255, 255, 255),
        page_width: int = 210,
        page_height: int = 297,
        column_width: int = 0,
        row_height: int = 10,
        existing_pdf: Optional[Path] = None,
        injection_items: Optional[List[Dict]] = None,
    ) -> None:
<<<<<<< HEAD
        """Initialize the PDFConverter.

        Args:
            prompt_template (Optional[SeedPrompt], optional): A `SeedPrompt` object representing a template.
=======
        """
        Initializes the converter with the specified parameters.

        Args:
            prompt_template (Optional[SeedPrompt], optional): A ``SeedPrompt`` object representing a template.
>>>>>>> c3ce70a7
            font_type (str): Font type for the PDF. Defaults to "Helvetica".
            font_size (int): Font size for the PDF. Defaults to 12.
            font_color (tuple): Font color for the PDF in RGB format. Defaults to (255, 255, 255).
            page_width (int): Width of the PDF page in mm. Defaults to 210 (A4 width).
            page_height (int): Height of the PDF page in mm. Defaults to 297 (A4 height).
            column_width (int): Width of each column in the PDF. Defaults to 0 (full page width).
            row_height (int): Height of each row in the PDF. Defaults to 10.
            existing_pdf (Optional[Path], optional): Path to an existing PDF file. Defaults to None.
            injection_items (Optional[List[Dict]], optional): A list of injection items for modifying an existing PDF.
<<<<<<< HEAD
=======

        Raises:
            ValueError: If the font color is invalid or the injection items are not provided as a list of dictionaries.
            FileNotFoundError: If the provided PDF file does not exist.
>>>>>>> c3ce70a7
        """
        self._prompt_template = prompt_template
        self._font_type = font_type
        self._font_size = font_size
        self._font_color = font_color
        self._page_width = page_width
        self._page_height = page_height
        self._column_width = column_width
        self._row_height = row_height

        # Keeping the user's path here
        self._existing_pdf_path: Optional[Path] = existing_pdf
        # We store the file data in a separate BytesIO because of a mypy error
        self._existing_pdf_bytes: Optional[BytesIO] = None

        self._injection_items = injection_items or []

        # Validate font color
        if not (isinstance(font_color, tuple) and len(font_color) == 3 and all(0 <= c <= 255 for c in font_color)):
            raise ValueError(f"Invalid font_color: {font_color}. Must be a tuple of three integers (0-255).")

        # If a valid path is provided, load it into memory as BytesIO
        if existing_pdf is not None:
            if not existing_pdf.is_file():
                raise FileNotFoundError(f"PDF file not found at: {existing_pdf}")

            # Read the file contents into a BytesIO stream
            with open(existing_pdf, "rb") as pdf_file:
                self._existing_pdf_bytes = BytesIO(pdf_file.read())
        else:
            # No existing PDF path was provided
            self._existing_pdf = None

        # Validate injection items
        if not all(isinstance(item, dict) for item in self._injection_items):
            raise ValueError("Each injection item must be a dictionary.")

    async def convert_async(self, *, prompt: str, input_type: PromptDataType = "text") -> ConverterResult:
        """
        Converts the given prompt into a PDF. If a template is provided, it injects the prompt into the template,
        otherwise, it generates a simple PDF with the prompt as the content. Further it can modify existing PDFs.

        Args:
            prompt (str): The prompt to be embedded in the PDF.
            input_type (PromptDataType): The type of input data.

        Returns:
            ConverterResult: The result containing the full file path to the generated PDF.
        """
        if not self.input_supported(input_type):
            raise ValueError("Input type not supported")

        # Step 1: Prepare content
        content = self._prepare_content(prompt)

        # Step 2: Generate or modify the PDF (Overlay, if existing PDF)
        if self._existing_pdf_bytes:
            pdf_bytes = self._modify_existing_pdf()
        else:
            pdf_bytes = self._generate_pdf(content)

        # Step 3: Serialize PDF
        pdf_serializer = await self._serialize_pdf(pdf_bytes, content)

        # Return the result
        return ConverterResult(output_text=pdf_serializer.value, output_type="url")

    def input_supported(self, input_type: PromptDataType) -> bool:
        return input_type == "text"

    def output_supported(self, output_type: PromptDataType) -> bool:
        return output_type == "url"

    def _prepare_content(self, prompt: str) -> str:
        """
        Prepares the content for the PDF, either from a template or directly from the prompt.

        Args:
            prompt (str): The input prompt.

        Returns:
            str: The prepared content.
        """
        if self._prompt_template:
            logger.debug(f"Preparing content with template: {self._prompt_template.value}")
            try:
                # Parse string prompt to dictionary
                dynamic_data = ast.literal_eval(prompt) if isinstance(prompt, str) else prompt
                logger.debug(f"Parsed dynamic data: {dynamic_data}")

                if not isinstance(dynamic_data, dict):
                    raise ValueError("Prompt must be a dictionary-compatible object after parsing.")

                # Use SeedPrompt's render_template_value for rendering
                rendered_content = self._prompt_template.render_template_value(**dynamic_data)
                logger.debug(f"Rendered content: {rendered_content}")
                return rendered_content

            except (ValueError, KeyError) as e:
                logger.error(f"Error rendering prompt: {e}")
                raise ValueError(f"Failed to render the prompt: {e}")

        # If no template is provided, return the raw prompt as content
        if isinstance(prompt, str):
            logger.debug("No template provided. Using raw prompt.")
            return prompt
        else:
            logger.error("Prompt must be a string when no template is provided.")
            raise ValueError("Prompt must be a string when no template is provided.")

    def _generate_pdf(self, content: str) -> bytes:
        """
        Generates a PDF with the given content.

        Args:
            content (str): The text content to include in the PDF.

        Returns:
            bytes: The generated PDF content in bytes.
        """
        pdf = FPDF(format=(self._page_width, self._page_height))  # Use custom page size
        pdf.add_page()
        pdf.set_font(self._font_type, size=self._font_size)  # Use custom font settings
        pdf.multi_cell(self._column_width, self._row_height, content)  # Use configurable cell dimensions

        pdf_bytes = BytesIO()
        pdf.output(pdf_bytes)
        return pdf_bytes.getvalue()

    def _modify_existing_pdf(self) -> bytes:
        """
        The method loops over each page, checks for matching injection items, and merges
        a small "overlay PDF" for each item.

        Returns:
            bytes: The modified PDF content in bytes.

        Raises:
            ValueError: If the existing PDF or injection items are not provided.
        """
        if not self._existing_pdf_bytes or not self._injection_items:
            raise ValueError("Existing PDF and injection items are required for modification.")

        reader = PdfReader(self._existing_pdf_bytes)
        writer = PdfWriter()

        # Keep a list of overlay buffers to close them after final write
        overlay_buffers = []

        for page_number, page in enumerate(reader.pages):
            # We know page_number is valid because enumerate() only provides indices in range(total_pages).
            # Therefore, no extra check needed here.

            logger.info(f"Processing page {page_number} with {len(self._injection_items)} injection items.")

            # Extract page dimensions for early coordinate checks
            page_width = float(page.mediabox[2] - page.mediabox[0])
            page_height = float(page.mediabox[3] - page.mediabox[1])

            # For each item that belongs on this page, create and merge an overlay
            for item in self._injection_items:
                if item.get("page", 0) == page_number:
                    # Default to a small offset (10 points) from the top-left corner if no coordinates are provided.
                    # This prevents injected text from starting at (0,0) and potentially running off the edges.
                    x = item.get("x", 10)
                    y = item.get("y", 10)
                    text = item.get("text", "")
                    font = item.get("font", self._font_type)
                    font_size = item.get("font_size", self._font_size)
                    font_color = item.get("font_color", self._font_color)

                    # Coordinate validation before calling _inject_text_into_page
                    if not (0 <= x <= page_width and 0 <= y <= page_height):
                        raise ValueError(f"Coordinates x={x}, y={y} out of bounds for page {page_number}.")

                    # (1) Build the overlay PageObject + buffer
                    overlay_page, overlay_buffer = self._inject_text_into_page(
                        page, x, y, text, font, font_size, font_color
                    )

                    # (2) Merge onto the page
                    page.merge_page(overlay_page)

                    # (3) Store overlay buffer to close later
                    overlay_buffers.append(overlay_buffer)

            # Add the modified page to the writer
            writer.add_page(page)

        # Finalize the PDF
        output_pdf = BytesIO()
        writer.write(output_pdf)
        output_pdf.seek(0)

        # Safe to close all overlays AFTER writing is finished
        for buf in overlay_buffers:
            buf.close()

        return output_pdf.getvalue()

    def _inject_text_into_page(
        self, page: PageObject, x: float, y: float, text: str, font: str, font_size: int, font_color: tuple
    ) -> tuple[PageObject, BytesIO]:
        """
        Generates an overlay PDF with the given text injected at the specified coordinates.

        Args:
            page (PageObject): The original PDF page to overlay on.
            x (float): The x-coordinate for the text.
            y (float): The y-coordinate for the text.
            text (str): The text to inject.
            font (str): The font type.
            font_size (int): The font size.
            font_color (tuple): The font color in RGB format.

        Returns:
            tuple[PageObject, BytesIO]: The overlay page object and its corresponding buffer.
        """
        # Determine page size from the original page's MediaBox
        page_width = float(page.mediabox[2] - page.mediabox[0])
        page_height = float(page.mediabox[3] - page.mediabox[1])

        # Out-of-Bounds Checks
        if x < 0:
            logger.error(f"x_pos is less than 0 and therefore out of bounds: x={x}")
            raise ValueError(f"x_pos is less than 0 and therefore out of bounds: x={x}")
        if x > page_width:
            logger.error(f"x_pos exceeds page width and is out of bounds: x={x}, page_width={page_width}")
            raise ValueError(f"x_pos exceeds page width and is out of bounds: x={x}, page_width={page_width}")
        if y < 0:
            logger.error(f"y_pos is less than 0 and therefore out of bounds: y={y}")
            raise ValueError(f"y_pos is less than 0 and therefore out of bounds: y={y}")
        if y > page_height:
            logger.error(f"y_pos exceeds page height and is out of bounds: y={y}, page_height={page_height}")
            raise ValueError(f"y_pos exceeds page height and is out of bounds: y={y}, page_height={page_height}")

        # Create a small overlay PDF in memory
        overlay_pdf = FPDF(unit="pt", format=(page_width, page_height))
        overlay_pdf.add_page()

        # Set font
        overlay_pdf.set_font(font, size=font_size)
        r, g, b = font_color
        overlay_pdf.set_text_color(r, g, b)

        # Position text: FPDF starts (0,0) at top-left, so (x, y) from bottom-left
        # means we do "set_xy(x, page_height - y)" if your coordinates assume bottom-left origin
        overlay_pdf.set_xy(x, page_height - y)

        # Insert the text
        overlay_pdf.cell(0, 0, text)

        # Convert overlay FPDF to bytes
        overlay_buffer = BytesIO()
        overlay_pdf.output(overlay_buffer)
        overlay_buffer.seek(0)

        # Create a pypdf PageObject from the overlay
        overlay_reader = PdfReader(overlay_buffer)
        overlay_page = overlay_reader.pages[0]

        return overlay_page, overlay_buffer

    async def _serialize_pdf(self, pdf_bytes: bytes, content: str):
        """
        Serializes the generated PDF using a data serializer.

        Args:
            pdf_bytes (bytes): The generated PDF content in bytes.
            content (str): The original content of the PDF.

        Returns:
            DataTypeSerializer: The serializer object containing metadata about the saved file.
        """
        original_filename_ending = self._existing_pdf_path.stem if self._existing_pdf_path else ""

        pdf_serializer = data_serializer_factory(
            category="prompt-memory-entries",
            data_type="url",
            value=content,
            extension=f"{original_filename_ending}.pdf",
        )
        await pdf_serializer.save_data(pdf_bytes)
        return pdf_serializer<|MERGE_RESOLUTION|>--- conflicted
+++ resolved
@@ -16,15 +16,6 @@
 
 class PDFConverter(PromptConverter):
     """
-<<<<<<< HEAD
-    Converts a text prompt into a PDF file. Supports various modes:
-    1. Template-Based Generation: If a `SeedPrompt` is provided, dynamic data can be injected into the
-    template using the `SeedPrompt.render_template_value` method, and the resulting content is converted to a PDF.
-    2. Direct Text-Based Generation: If no template is provided, the raw string prompt is converted directly
-    into a PDF.
-    3. Modify Existing PDFs (Overlay approach): Enables injecting text into existing PDFs at specified
-    coordinates, merging a new "overlay layer" onto the original PDF.
-=======
     Converts a text prompt into a PDF file.
 
     Supports various modes:
@@ -36,7 +27,6 @@
         - Modify Existing PDFs (Overlay approach):
             Enables injecting text into existing PDFs at specified coordinates, merging a new "overlay layer"
             onto the original PDF.
->>>>>>> c3ce70a7
     """
 
     def __init__(
@@ -52,18 +42,11 @@
         existing_pdf: Optional[Path] = None,
         injection_items: Optional[List[Dict]] = None,
     ) -> None:
-<<<<<<< HEAD
-        """Initialize the PDFConverter.
-
-        Args:
-            prompt_template (Optional[SeedPrompt], optional): A `SeedPrompt` object representing a template.
-=======
         """
         Initializes the converter with the specified parameters.
 
         Args:
             prompt_template (Optional[SeedPrompt], optional): A ``SeedPrompt`` object representing a template.
->>>>>>> c3ce70a7
             font_type (str): Font type for the PDF. Defaults to "Helvetica".
             font_size (int): Font size for the PDF. Defaults to 12.
             font_color (tuple): Font color for the PDF in RGB format. Defaults to (255, 255, 255).
@@ -73,13 +56,10 @@
             row_height (int): Height of each row in the PDF. Defaults to 10.
             existing_pdf (Optional[Path], optional): Path to an existing PDF file. Defaults to None.
             injection_items (Optional[List[Dict]], optional): A list of injection items for modifying an existing PDF.
-<<<<<<< HEAD
-=======
 
         Raises:
             ValueError: If the font color is invalid or the injection items are not provided as a list of dictionaries.
             FileNotFoundError: If the provided PDF file does not exist.
->>>>>>> c3ce70a7
         """
         self._prompt_template = prompt_template
         self._font_type = font_type
