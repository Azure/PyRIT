--- conflicted
+++ resolved
@@ -25,23 +25,15 @@
         Path: The resolved absolute Path object.
 
     Raises:
-<<<<<<< HEAD
-        ValueError: If the path is not a string or Path object, or if the path does not exist.
-=======
         ValueError: If the path is not a string or Path object.
         FileNotFoundError: If the path does not exist.
->>>>>>> 485be332
     """
     if not isinstance(path, (str, Path)):
         raise ValueError(f"Path must be a string or Path object. Got type: {type(path).__name__}")
 
     path_obj: Path = Path(path).resolve() if isinstance(path, str) else path.resolve()
     if not path_obj.exists():
-<<<<<<< HEAD
-        raise ValueError(f"Path not found: {str(path_obj)}")
-=======
         raise FileNotFoundError(f"Path not found: {str(path_obj)}")
->>>>>>> 485be332
     return path_obj
 
 
