--- conflicted
+++ resolved
@@ -20,40 +20,6 @@
 PostType = Literal["json", "data"]
 
 
-<<<<<<< HEAD
-@retry(stop=stop_after_attempt(2), wait=wait_fixed(1))
-def make_request_and_raise_if_error(
-    endpoint_uri: str,
-    method: str,
-    params: dict[str, str] = None,
-    request_body: dict[str, object] = None,
-    headers: dict[str, str] = None,
-    post_type: PostType = "json",
-    debug: bool = False,
-) -> httpx.Response:
-    """Make a request and raise an exception if it fails."""
-    headers = headers or {}
-    request_body = request_body or {}
-
-    params = params or {}
-
-    with get_httpx_client(debug=debug) as client:
-        response = client.request(
-            method=method,
-            params=params,
-            url=endpoint_uri,
-            json=request_body if request_body and post_type == "json" else None,
-            data=request_body if request_body and post_type != "json" else None,
-            headers=headers
-        )
-
-        response.raise_for_status()  # This will automatically raise an exception for 4xx and 5xx responses
-
-    return response
-
-
-=======
->>>>>>> 1d7c1275
 @retry(stop=stop_after_attempt(2), wait=wait_fixed(1), reraise=True)
 async def make_request_and_raise_if_error_async(
     endpoint_uri: str,
