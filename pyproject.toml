[project]
name = "pyrit"
version = "0.1.0"
description = "The Python Risk Identification Tool for LLMs (PyRIT) is a library used to assess the robustness of LLMs"
authors = [
    {name = "Microsoft AI Red Team", email = "airedteam@microsoft.com"},
    {name = "dlmgary"},
    {name = "amandajean119"},
    {name = "microsiska"},
    {name = "rdheekonda"},
    {name = "rlundeen2"},
    {name = "romanlutz"},
    {name = "jbolor21"},
    {name = "nina-msft"},
]
readme = "README.md"
license = {text = "MIT"}
keywords = [
    "llm",
    "ai-security",
    "ai-red-team",
    "ai-robustness",
    "ai-robustness-testing",
    "ai-risk-assessment"
]
classifiers = [
    "Development Status :: 3 - Alpha",
    "License :: OSI Approved :: MIT License",
    "Programming Language :: Python :: 3.10",
]
requires-python = ">=3.10, <3.11"
dependencies = [
    "azure-core>=1.26.1",
    "azure-identity>=1.12.0",
<<<<<<< HEAD
    "azure-ai-ml==1.13.0",
=======
    "ipykernel>=6.22.0",
>>>>>>> 80d9a54c
    "jsonpickle>=3.0.2",
    "jupyter>=1.0.0",
    "logzero>=1.7.0",
    "numpy>=1.26.2",
    "onnxruntime>=1.14.1",
    "onnx>=1.14.0",
    "openai>=1.5.0",
    "pydantic>2",
    "python-dotenv>=1.0.0",
    "scikit-learn>=1.3.2",
    "termcolor>=2.3.0",
    "tenacity>=8.2.2",
    "tokenizers>=0.15.0",
    "torch==2.1.2",
    "transformers>=4.36.0",
    "types-requests>=2.31.0.2"
]

[project.optional-dependencies]
dev = [
    "black>=23.3.0",
    "flake8>=6.0.0",
    "flake8-copyright>=0.2.0",
    "mypy>=1.2.0",
    "pre-commit>=3.3.3",
    "pytest>=7.3.1",
    "pytest-cov>=4.0.0",
    "semantic-kernel==0.4.1.dev0",
    "pre-commit>=3.3.3",
    "types-PyYAML>=6.0.12.9",
    "respx>=0.20.2",
    "flake8-copyright>=0.2.0",
]

[tool.mypy]
plugins = []
ignore_missing_imports = true
strict = false
follow_imports = "silent"
strict_optional = false
disable_error_code = ["empty-body"]

[tool.black]
target-version = ["py310"]
line-length = 120

[build-system]
requires = ["setuptools", "setuptools-scm"]
build-backend = "setuptools.build_meta"

[tool.setuptools.packages.find]
include = ["pyrit", "pyrit.*"]

[tool.ruff]
line-length = 120
fixable = [
    "A",
    "B",
    "C",
    "D",
    "E",
    "F",
    "G",
    "I",
    "N",
    "Q",
    "S",
    "T",
    "W",
    "ANN",
    "ARG",
    "BLE",
    "COM",
    "DJ",
    "DTZ",
    "EM",
    "ERA",
    "EXE",
    "FBT",
    "ICN",
    "INP",
    "ISC",
    "NPY",
    "PD",
    "PGH",
    "PIE",
    "PL",
    "PT",
    "PTH",
    "PYI",
    "RET",
    "RSE",
    "RUF",
    "SIM",
    "SLF",
    "TCH",
    "TID",
    "TRY",
    "UP",
    "YTT",
]<|MERGE_RESOLUTION|>--- conflicted
+++ resolved
@@ -32,11 +32,7 @@
 dependencies = [
     "azure-core>=1.26.1",
     "azure-identity>=1.12.0",
-<<<<<<< HEAD
     "azure-ai-ml==1.13.0",
-=======
-    "ipykernel>=6.22.0",
->>>>>>> 80d9a54c
     "jsonpickle>=3.0.2",
     "jupyter>=1.0.0",
     "logzero>=1.7.0",
