--- conflicted
+++ resolved
@@ -58,15 +58,13 @@
     "flake8-copyright>=0.2.0",
     "mypy>=1.2.0",
     "pre-commit>=3.3.3",
-<<<<<<< HEAD
-    "flake8-copyright>=0.2.0",
-    "respx>=0.20.2"
-=======
     "pytest>=7.3.1",
     "pytest-cov>=4.0.0",
     "semantic-kernel==0.4.1.dev0",
-    "types-PyYAML>=6.0.12.9"
->>>>>>> b37578bf
+    "pre-commit>=3.3.3",
+    "types-PyYAML>=6.0.12.9",
+    "respx>=0.20.2",
+    "flake8-copyright>=0.2.0",
 ]
 
 [tool.mypy]
