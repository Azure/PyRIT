--- conflicted
+++ resolved
@@ -114,18 +114,17 @@
     "ollama>=0.4.4",
     "playwright>=1.49.0",
 ]
-<<<<<<< HEAD
+
 aws = [
     "boto3>=1.36.6"
 ]
-=======
+
 gradio = [
     "gradio>=5.16.0",
     "rpyc>=6.0.1",
     "pywebview>=5.4"
 ]
 
->>>>>>> e00f6269
 opencv = [
     "opencv-python>=4.11.0.86",
 ]
