--- conflicted
+++ resolved
@@ -112,8 +112,6 @@
     "ollama>=0.4.4",
     "playwright>=1.49.0",
 ]
-<<<<<<< HEAD
-
 gradio = [
     "gradio>=5.16.0",
     "rpyc>=6.0.1",
@@ -124,12 +122,7 @@
     "opencv-python>=4.11.0.86",
 ]
 
-=======
-opencv = [
-    "opencv-python>=4.11.0.86",
-]
 # all includes all functional dependencies excluding the ones from the "dev" extra
->>>>>>> d984ed7f
 all = [
     "accelerate>=0.34.2",
     "azure-ai-ml>=1.13.0",
@@ -141,13 +134,10 @@
     "playwright>=1.49.0",
     "sentencepiece>=0.2.0",
     "torch>=2.3.0",
-<<<<<<< HEAD
     "types-PyYAML>=6.0.12.9",
     "gradio>=5.16.0",
     "rpyc>=6.0.1",
     "pywebview>=5.4"
-=======
->>>>>>> d984ed7f
 ]
 
 [project.scripts]
