--- conflicted
+++ resolved
@@ -183,13 +183,10 @@
 include = ["pyrit", "pyrit.*"]
 
 [tool.setuptools.package-data]
-<<<<<<< HEAD
 pyrit = [
     "backend/frontend/**/*",
-]
-=======
-pyrit = ["py.typed"]
->>>>>>> 5fc9ce1a
+    "py.typed"
+]
 
 [tool.jupytext]
 formats = "ipynb,py:percent"
