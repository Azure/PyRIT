--- conflicted
+++ resolved
@@ -51,12 +51,8 @@
     "datasets>=3.0.0",
     "duckdb==0.10.0",
     "duckdb-engine==0.11.2",
-<<<<<<< HEAD
     "fpdf2>=2.8.2",
-    "httpx[http2]==0.27.2",
-=======
     "httpx[http2]>=0.27.2",
->>>>>>> af72dc48
     "jupyter>=1.0.0",
     "jinja2>=3.1.4",
     "ipykernel>=6.29.4",
