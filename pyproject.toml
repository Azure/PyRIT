--- conflicted
+++ resolved
@@ -37,14 +37,9 @@
     "aiohttp>=3.9.3",
     "aiosignal>=1.3.1",
     "art==6.1.0",
-<<<<<<< HEAD
     "azure-cognitiveservices-speech>=1.36.0",
     "azure-core>=1.26.1",
     "azure-identity>=1.12.0",
-=======
-    "azure-core>=1.30.1",
-    "azure-identity>=1.16.0",
->>>>>>> 76ba8d76
     "azure-ai-ml==1.13.0",
     "azure-storage-blob>=12.19.0",
     "confusables==1.2.0",
@@ -80,7 +75,6 @@
     "jupytext>=1.16.1",
     "mypy>=1.9.0",
     "pillow>=10.3.0",
-<<<<<<< HEAD
     "pre-commit>=3.3.3",
     "pytest>=7.3.1",
     "pytest-asyncio>=0.23.5",
@@ -89,14 +83,6 @@
     "types-PyYAML>=6.0.12.9",
     "types-PyYAML>=6.0.12.9",
     "azure-cognitiveservices-speech>=1.36.0",
-=======
-    "pre-commit>=3.7.0",
-    "pytest==7.3.1",
-    "pytest-asyncio>=0.23.6",
-    "pytest-cov>=5.0.0",
-    "respx>=0.21.1",
-    "types-PyYAML>=6.0.12.20240311",
->>>>>>> 76ba8d76
 ]
 
 [tool.pytest.ini_options]
