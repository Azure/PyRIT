--- conflicted
+++ resolved
@@ -14,13 +14,8 @@
 from sqlalchemy.sql.sqltypes import NullType
 
 from pyrit.memory.duckdb_memory import DuckDBMemory
-<<<<<<< HEAD
-from pyrit.memory.memory_models import PromptMemoryEntry, EmbeddingData
+from pyrit.memory.memory_models import PromptMemoryEntry, EmbeddingDataEntry
 from pyrit.models import PromptRequestPiece
-=======
-from pyrit.memory.memory_models import PromptMemoryEntry, EmbeddingDataEntry
-from pyrit.models import PromptRequestPiece, Score
->>>>>>> 8d130722
 from pyrit.orchestrator.orchestrator_class import Orchestrator
 from pyrit.prompt_converter.base64_converter import Base64Converter
 from pyrit.prompt_target.text_target import TextTarget
@@ -256,13 +251,8 @@
         uuid = reattached_conversation_entry.id
 
     # Now that we have the uuid, we can create and insert the EmbeddingData entry
-<<<<<<< HEAD
-    embedding_entry = EmbeddingData(id=uuid, embedding=[1, 2, 3], embedding_type_name="test_type")
+    embedding_entry = EmbeddingDataEntry(id=uuid, embedding=[1, 2, 3], embedding_type_name="test_type")
     memory_interface.insert_entry(embedding_entry)
-=======
-    embedding_entry = EmbeddingDataEntry(id=uuid, embedding=[1, 2, 3], embedding_type_name="test_type")
-    memory_interface._insert_entry(embedding_entry)
->>>>>>> 8d130722
 
     # Verify the EmbeddingData entry was inserted correctly
     with memory_interface.get_session() as session:
