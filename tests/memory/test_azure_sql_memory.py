# Copyright (c) Microsoft Corporation.
# Licensed under the MIT license.

import os
import uuid

from typing import Generator
from unittest import mock

import pytest

from mock_alchemy.mocking import UnifiedAlchemyMagicMock

from sqlalchemy import text
from pyrit.memory import AzureSQLMemory
from pyrit.memory.memory_models import PromptMemoryEntry, EmbeddingData
from pyrit.models import PromptRequestPiece
from pyrit.orchestrator.orchestrator_class import Orchestrator
from pyrit.prompt_converter.base64_converter import Base64Converter
from pyrit.prompt_target.text_target import TextTarget
from tests.mocks import get_azure_sql_memory
from tests.mocks import get_sample_conversation_entries


@pytest.fixture
def memory_interface() -> Generator[AzureSQLMemory, None, None]:
    yield from get_azure_sql_memory()


@pytest.fixture
def sample_conversation_entries() -> list[PromptMemoryEntry]:
    return get_sample_conversation_entries()


@pytest.mark.asyncio
async def test_insert_entry(memory_interface):
    prompt_request_piece = PromptRequestPiece(
        id=uuid.uuid4(),
        conversation_id="123",
        role="user",
        original_value_data_type="text",
        original_value="Hello",
        converted_value="Hello",
    )
    await prompt_request_piece.compute_sha256(memory_interface)
    entry = PromptMemoryEntry(entry=prompt_request_piece)

    # Now, get a new session to query the database and verify the entry was inserted
    with memory_interface.get_session() as session:
        assert isinstance(session, UnifiedAlchemyMagicMock)
        session.add.assert_not_called()
        memory_interface.insert_entry(entry)
        inserted_entry = session.query(PromptMemoryEntry).filter_by(conversation_id="123").first()
        assert inserted_entry is not None
        assert inserted_entry.role == "user"
        assert inserted_entry.original_value == "Hello"
        sha265 = "185f8db32271fe25f561a6fc938b2e264306ec304eda518007d1764826381969"  # sha256('Hello')
        assert inserted_entry.original_value_sha256 == sha265


def test_insert_entries(memory_interface: AzureSQLMemory):
    entries = [
        PromptMemoryEntry(
            entry=PromptRequestPiece(
                conversation_id=str(i),
                role="user",
                original_value=f"Message {i}",
                converted_value=f"CMessage {i}",
            )
        )
        for i in range(5)
    ]

    # Now, get a new session to query the database and verify the entries were inserted
    with memory_interface.get_session() as session:  # type: ignore
        # Use the insert_entries method to insert multiple entries into the database
        memory_interface.insert_entries(entries=entries)
        inserted_entries = session.query(PromptMemoryEntry).order_by(PromptMemoryEntry.conversation_id).all()
        assert len(inserted_entries) == 5
        for i, entry in enumerate(inserted_entries):
            assert entry.conversation_id == str(i)
            assert entry.role == "user"
            assert entry.original_value == f"Message {i}"
            assert entry.converted_value == f"CMessage {i}"


def test_insert_embedding_entry(memory_interface: AzureSQLMemory):
    # Create a ConversationData entry
    conversation_entry = PromptMemoryEntry(
        entry=PromptRequestPiece(conversation_id="123", role="user", original_value="Hello", converted_value="abc")
    )

    # Insert the ConversationData entry using the _insert_entry method
    memory_interface.insert_entry(conversation_entry)

    # Re-query the ConversationData entry within a new session to ensure it's attached
    with memory_interface.get_session() as session:  # type: ignore
        # Assuming uuid is the primary key and is set upon insertion
        reattached_conversation_entry = session.query(PromptMemoryEntry).filter_by(conversation_id="123").one()
        uuid = reattached_conversation_entry.id

    # Now that we have the uuid, we can create and insert the EmbeddingData entry
    embedding_entry = EmbeddingData(id=uuid, embedding=[1, 2, 3], embedding_type_name="test_type")
    memory_interface.insert_entry(embedding_entry)

    # Verify the EmbeddingData entry was inserted correctly
    with memory_interface.get_session() as session:  # type: ignore
        persisted_embedding_entry = session.query(EmbeddingData).filter_by(id=uuid).first()
        assert persisted_embedding_entry is not None
        assert persisted_embedding_entry.embedding == [1, 2, 3]
        assert persisted_embedding_entry.embedding_type_name == "test_type"


def test_disable_embedding(memory_interface: AzureSQLMemory):
    memory_interface.disable_embedding()

    assert (
        memory_interface.memory_embedding is None
    ), "disable_memory flag was passed, so memory embedding should be disabled."


def test_default_enable_embedding(memory_interface: AzureSQLMemory):
    os.environ["AZURE_OPENAI_EMBEDDING_KEY"] = "mock_key"
    os.environ["AZURE_OPENAI_EMBEDDING_ENDPOINT"] = "embedding"
    os.environ["AZURE_OPENAI_EMBEDDING_DEPLOYMENT"] = "deployment"

    memory_interface.enable_embedding()

    assert (
        memory_interface.memory_embedding is not None
    ), "Memory embedding should be enabled when set with environment variables."


def test_default_embedding_raises(memory_interface: AzureSQLMemory):
    os.environ["AZURE_OPENAI_EMBEDDING_KEY"] = ""
    os.environ["AZURE_OPENAI_EMBEDDING_ENDPOINT"] = ""
    os.environ["AZURE_OPENAI_EMBEDDING_DEPLOYMENT"] = ""

    with pytest.raises(ValueError):
        memory_interface.enable_embedding()


def test_query_entries(memory_interface: AzureSQLMemory, sample_conversation_entries: list[PromptMemoryEntry]):

    for i in range(3):
        sample_conversation_entries[i].conversation_id = str(i)
        sample_conversation_entries[i].original_value = f"Message {i}"
        sample_conversation_entries[i].converted_value = f"Message {i}"

    memory_interface.insert_entries(entries=sample_conversation_entries)

    # Query entries without conditions
    queried_entries = memory_interface.query_entries(PromptMemoryEntry)
    assert len(queried_entries) == 3

    session = memory_interface.get_session()
    session.query.reset_mock()  # type: ignore

    # Query entries with a condition
    memory_interface.query_entries(PromptMemoryEntry, conditions=PromptMemoryEntry.conversation_id == "1")

    session.query.return_value.filter.assert_called_once_with(PromptMemoryEntry.conversation_id == "1")  # type: ignore


def test_get_all_memory(memory_interface: AzureSQLMemory, sample_conversation_entries: list[PromptMemoryEntry]):

    memory_interface.insert_entries(entries=sample_conversation_entries)

    # Fetch all entries
    all_entries = memory_interface.get_all_prompt_pieces()
    assert len(all_entries) == 3


def test_get_memories_with_json_properties(memory_interface: AzureSQLMemory):
    # Define a specific conversation_id
    specific_conversation_id = "test_conversation_id"

    converter_identifiers = [Base64Converter().get_identifier()]
    target = TextTarget()

    # Start a session
    with memory_interface.get_session() as session:  # type: ignore
        # Create a ConversationData entry with all attributes filled
        entry = PromptMemoryEntry(
            entry=PromptRequestPiece(
                conversation_id=specific_conversation_id,
                role="user",
                sequence=1,
                original_value="Test content",
                converted_value="Test content",
                labels={"normalizer_id": "id1"},
                converter_identifiers=converter_identifiers,
                prompt_target_identifier=target.get_identifier(),
            )
        )

        # Insert the ConversationData entry
        session.add(entry)
        session.commit()

        # Use the get_memories_with_conversation_id method to retrieve entries with the specific conversation_id
        retrieved_entries = memory_interface.get_conversation(conversation_id=specific_conversation_id)

        # Verify that the retrieved entry matches the inserted entry
        assert len(retrieved_entries) == 1
        retrieved_entry = retrieved_entries[0].request_pieces[0]
        assert retrieved_entry.conversation_id == specific_conversation_id
        assert retrieved_entry.role == "user"
        assert retrieved_entry.original_value == "Test content"
        # For timestamp, you might want to check if it's close to the current time instead of an exact match
        assert abs((retrieved_entry.timestamp - entry.timestamp).total_seconds()) < 10  # Assuming the test runs quickly

        converter_identifiers = retrieved_entry.converter_identifiers
        assert len(converter_identifiers) == 1
        assert converter_identifiers[0]["__type__"] == "Base64Converter"

        prompt_target = retrieved_entry.prompt_target_identifier
        assert prompt_target["__type__"] == "TextTarget"

        labels = retrieved_entry.labels
        assert labels["normalizer_id"] == "id1"


def test_get_memories_with_orchestrator_id(memory_interface: AzureSQLMemory):
    # Define a specific normalizer_id
    orchestrator1 = Orchestrator()
    orchestrator2 = Orchestrator()

    # Create a list of ConversationData entries, some with the specific normalizer_id
    entries = [
        PromptMemoryEntry(
            entry=PromptRequestPiece(
                conversation_id="123",
                role="user",
                original_value="Hello 1",
                converted_value="Hello 1",
                orchestrator_identifier=orchestrator1.get_identifier(),
            )
        ),
        PromptMemoryEntry(
            entry=PromptRequestPiece(
                conversation_id="456",
                role="user",
                original_value="Hello 2",
                converted_value="Hello 2",
                orchestrator_identifier=orchestrator2.get_identifier(),
            )
        ),
        PromptMemoryEntry(
            entry=PromptRequestPiece(
                conversation_id="789",
                role="user",
                original_value="Hello 3",
                converted_value="Hello 1",
                orchestrator_identifier=orchestrator1.get_identifier(),
            )
        ),
    ]

    orchestrator1_id = orchestrator1.get_identifier()["id"]
<<<<<<< HEAD

    session_mock = UnifiedAlchemyMagicMock(
        data=[
            (
                [
                    mock.call.query(PromptMemoryEntry),
                    mock.call.filter(
                        and_(
                            func.ISJSON(PromptMemoryEntry.orchestrator_identifier) > 0,
                            func.JSON_VALUE(PromptMemoryEntry.orchestrator_identifier, "$.id") == orchestrator1_id,
                        )
                    ),
                ],
                [entry for entry in entries if entry.orchestrator_identifier == orchestrator1.get_identifier()],
            )
        ]
    )
    session_mock.__enter__.return_value = session_mock
    memory_interface.get_session.return_value = session_mock  # type: ignore

    # Use the get_memories_with_normalizer_id method to retrieve entries with the specific normalizer_id
    retrieved_entries = memory_interface.get_prompt_request_piece_by_orchestrator_id(orchestrator_id=orchestrator1_id)

    # Verify that the retrieved entries match the expected normalizer_id
    assert len(retrieved_entries) == 2  # Two entries should have the specific normalizer_id
    for retrieved_entry in retrieved_entries:
        assert retrieved_entry.orchestrator_identifier["id"] == str(orchestrator1_id)
        assert "Hello" in retrieved_entry.original_value  # Basic check to ensure content is as expected
=======
    # Mock the query_entries method
    with mock.patch.object(
        memory_interface,
        "query_entries",
        return_value=[entry for entry in entries if entry.orchestrator_identifier["id"] == orchestrator1_id],
    ):
        # Call the method under test
        retrieved_entries = memory_interface._get_prompt_pieces_by_orchestrator(orchestrator_id=orchestrator1_id)

        # Verify the returned entries
        assert len(retrieved_entries) == 2
        assert all(piece.orchestrator_identifier["id"] == orchestrator1_id for piece in retrieved_entries)

        # Extract the actual SQL condition passed to query_entries
        actual_sql_condition = memory_interface.query_entries.call_args.kwargs["conditions"]  # type: ignore
        expected_sql_condition = text(
            "ISJSON(orchestrator_identifier) = 1 AND JSON_VALUE(orchestrator_identifier, '$.id') = :json_id"
        ).bindparams(json_id=orchestrator1_id)

        # Compare the SQL text and the bound parameters
        assert str(actual_sql_condition) == str(expected_sql_condition)
        assert actual_sql_condition.compile().params == expected_sql_condition.compile().params


@pytest.mark.parametrize("score_type", ["float_scale", "true_false"])
def test_add_score_get_score(
    memory_interface: AzureSQLMemory,
    sample_conversation_entries: list[PromptMemoryEntry],
    score_type: Literal["float_scale"] | Literal["true_false"],
):
    prompt_id = sample_conversation_entries[0].id

    memory_interface._insert_entries(entries=sample_conversation_entries)

    score_value = str(True) if score_type == "true_false" else "0.8"

    score = Score(
        score_value=score_value,
        score_value_description="High score",
        score_type=score_type,
        score_category="test",
        score_rationale="Test score",
        score_metadata="Test metadata",
        scorer_class_identifier={"__type__": "TestScorer"},
        prompt_request_response_id=prompt_id,
    )

    memory_interface.add_scores_to_memory(scores=[score])

    # Fetch the score we just added
    db_score = memory_interface.get_scores_by_prompt_ids(prompt_request_response_ids=[prompt_id])
    assert db_score
    assert len(db_score) == 1
    assert db_score[0].score_value == score_value
    assert db_score[0].score_value_description == "High score"
    assert db_score[0].score_type == score_type
    assert db_score[0].score_category == "test"
    assert db_score[0].score_rationale == "Test score"
    assert db_score[0].score_metadata == "Test metadata"
    assert db_score[0].scorer_class_identifier == {"__type__": "TestScorer"}
    assert db_score[0].prompt_request_response_id == prompt_id
>>>>>>> a069c88e
<|MERGE_RESOLUTION|>--- conflicted
+++ resolved
@@ -4,7 +4,7 @@
 import os
 import uuid
 
-from typing import Generator
+from typing import Generator, Literal
 from unittest import mock
 
 import pytest
@@ -15,6 +15,7 @@
 from pyrit.memory import AzureSQLMemory
 from pyrit.memory.memory_models import PromptMemoryEntry, EmbeddingData
 from pyrit.models import PromptRequestPiece
+from pyrit.models.score import Score
 from pyrit.orchestrator.orchestrator_class import Orchestrator
 from pyrit.prompt_converter.base64_converter import Base64Converter
 from pyrit.prompt_target.text_target import TextTarget
@@ -258,36 +259,6 @@
     ]
 
     orchestrator1_id = orchestrator1.get_identifier()["id"]
-<<<<<<< HEAD
-
-    session_mock = UnifiedAlchemyMagicMock(
-        data=[
-            (
-                [
-                    mock.call.query(PromptMemoryEntry),
-                    mock.call.filter(
-                        and_(
-                            func.ISJSON(PromptMemoryEntry.orchestrator_identifier) > 0,
-                            func.JSON_VALUE(PromptMemoryEntry.orchestrator_identifier, "$.id") == orchestrator1_id,
-                        )
-                    ),
-                ],
-                [entry for entry in entries if entry.orchestrator_identifier == orchestrator1.get_identifier()],
-            )
-        ]
-    )
-    session_mock.__enter__.return_value = session_mock
-    memory_interface.get_session.return_value = session_mock  # type: ignore
-
-    # Use the get_memories_with_normalizer_id method to retrieve entries with the specific normalizer_id
-    retrieved_entries = memory_interface.get_prompt_request_piece_by_orchestrator_id(orchestrator_id=orchestrator1_id)
-
-    # Verify that the retrieved entries match the expected normalizer_id
-    assert len(retrieved_entries) == 2  # Two entries should have the specific normalizer_id
-    for retrieved_entry in retrieved_entries:
-        assert retrieved_entry.orchestrator_identifier["id"] == str(orchestrator1_id)
-        assert "Hello" in retrieved_entry.original_value  # Basic check to ensure content is as expected
-=======
     # Mock the query_entries method
     with mock.patch.object(
         memory_interface,
@@ -348,5 +319,4 @@
     assert db_score[0].score_rationale == "Test score"
     assert db_score[0].score_metadata == "Test metadata"
     assert db_score[0].scorer_class_identifier == {"__type__": "TestScorer"}
-    assert db_score[0].prompt_request_response_id == prompt_id
->>>>>>> a069c88e
+    assert db_score[0].prompt_request_response_id == prompt_id