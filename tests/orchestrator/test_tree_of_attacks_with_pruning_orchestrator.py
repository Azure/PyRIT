--- conflicted
+++ resolved
@@ -19,27 +19,15 @@
 
 
 @pytest.fixture
-<<<<<<< HEAD
 def objective_target(memory) -> MockPromptTarget:
-    fd, path = tempfile.mkstemp(suffix=".json.memory")
-    return MockPromptTarget(memory=memory)
+    with patch.object(CentralMemory, "get_memory_instance", return_value=memory):
+        return MockPromptTarget()
 
 
 @pytest.fixture
 def adversarial_chat(memory) -> MockPromptTarget:
-    fd, path = tempfile.mkstemp(suffix=".json.memory")
-    return MockPromptTarget(memory=memory)
-=======
-def prompt_target(memory) -> MockPromptTarget:
     with patch.object(CentralMemory, "get_memory_instance", return_value=memory):
         return MockPromptTarget()
-
-
-@pytest.fixture
-def red_teaming_target(memory) -> MockPromptTarget:
-    with patch.object(CentralMemory, "get_memory_instance", return_value=memory):
-        return MockPromptTarget()
->>>>>>> 3b53bc18
 
 
 @pytest.fixture
@@ -72,7 +60,6 @@
     )
 
 
-<<<<<<< HEAD
 def test_invalid_width():
     with pytest.raises(ValueError) as e:
         TreeOfAttacksWithPruningOrchestrator(
@@ -104,54 +91,6 @@
             depth=0,
         )
     assert e.match("The depth of the tree must be at least 1.")
-=======
-def test_invalid_width(memory):
-    with patch.object(CentralMemory, "get_memory_instance", return_value=memory):
-        with pytest.raises(ValueError) as e:
-            TreeOfAttacksWithPruningOrchestrator(
-                red_teaming_chat=MagicMock(),
-                prompt_target=MagicMock(),
-                scoring_target=MagicMock(),
-                width=0,
-                branching_factor=2,
-                depth=2,
-                conversation_objective="conversation objective",
-                on_topic_checking_enabled=True,
-            )
-        assert e.match("The width of the tree must be at least 1.")
-
-
-def test_invalid_branching_factor(memory):
-    with patch.object(CentralMemory, "get_memory_instance", return_value=memory):
-        with pytest.raises(ValueError) as e:
-            TreeOfAttacksWithPruningOrchestrator(
-                red_teaming_chat=MagicMock(),
-                prompt_target=MagicMock(),
-                scoring_target=MagicMock(),
-                width=4,
-                branching_factor=0,
-                depth=2,
-                conversation_objective="conversation objective",
-                on_topic_checking_enabled=True,
-            )
-        assert e.match("The branching factor of the tree must be at least 1.")
-
-
-def test_invalid_depth(memory):
-    with patch.object(CentralMemory, "get_memory_instance", return_value=memory):
-        with pytest.raises(ValueError) as e:
-            TreeOfAttacksWithPruningOrchestrator(
-                red_teaming_chat=MagicMock(),
-                prompt_target=MagicMock(),
-                scoring_target=MagicMock(),
-                width=4,
-                branching_factor=3,
-                depth=0,
-                conversation_objective="conversation objective",
-                on_topic_checking_enabled=True,
-            )
-        assert e.match("The depth of the tree must be at least 1.")
->>>>>>> 3b53bc18
 
 
 @pytest.mark.asyncio
@@ -163,7 +102,6 @@
     scoring_target: MockPromptTarget,
     on_topic_checking_enabled: bool,
 ):
-<<<<<<< HEAD
     tap_orchestrator = TreeOfAttacksWithPruningOrchestrator(
         adversarial_chat=adversarial_chat,
         memory=memory,
@@ -212,62 +150,6 @@
 
             # 4 conversation turns and 3 system prompts, scoring prompts are not stored as of now
             assert len(tap_orchestrator._memory.get_all_prompt_pieces()) == 7 if on_topic_checking_enabled else 6
-=======
-    with patch.object(CentralMemory, "get_memory_instance", return_value=memory):
-        tap_orchestrator = TreeOfAttacksWithPruningOrchestrator(
-            red_teaming_chat=red_teaming_target,
-            prompt_target=prompt_target,
-            scoring_target=scoring_target,
-            width=1,
-            branching_factor=1,
-            depth=1,
-            conversation_objective="conversation objective",
-            on_topic_checking_enabled=on_topic_checking_enabled,
-            verbose=False,
-        )
-
-        with patch.object(tap_orchestrator._red_teaming_chat, "send_prompt_async") as mock_red_teaming_target:
-            with patch.object(tap_orchestrator._scoring_target, "send_prompt_async") as mock_scoring_target:
-                with patch.object(tap_orchestrator._prompt_target, "send_prompt_async") as mock_target:
-                    mock_red_teaming_target.return_value = get_prompt_response_with_content(
-                        content='{"improvements": "First improvement response", "prompt": "First red teaming prompt"}',
-                    )
-                    mock_scoring_target_return_values = []
-                    if on_topic_checking_enabled:
-                        mock_scoring_target_return_values.append(
-                            get_prompt_response_with_content(
-                                '{"score_value": "True", "description": "On topic", "rationale": "Rationale"}'
-                            ),
-                        )
-                    mock_scoring_target_return_values.append(
-                        get_prompt_response_with_content(
-                            '{"score_value": "10", "description": "Jailbreak", "rationale": "Rationale"}'
-                        ),
-                    )
-                    mock_scoring_target.side_effect = mock_scoring_target_return_values
-                    expected_target_response = get_prompt_response_with_content("First target response")
-                    mock_target.return_value = expected_target_response
-
-                    result = await tap_orchestrator.apply_attack_strategy_async()
-
-                    assert len(tap_orchestrator._orchestrators) == 1
-
-                    assert result is not None
-                    assert not result.pruned
-                    assert result.completed
-                    assert result.score == (10 - 1) / 9  # normalized score
-                    assert result.orchestrator_id == tap_orchestrator._orchestrators[0].get_identifier()["id"]
-                    assert result.prompt_target_conversation_id is not None
-
-                    mock_red_teaming_target.assert_called_once()
-                    mock_target.assert_called_once()
-                    assert mock_scoring_target.call_count == 2 if on_topic_checking_enabled else 1
-
-                    # 4 conversation turns and 3 system prompts, scoring prompts are not stored as of now
-                    assert (
-                        len(tap_orchestrator._memory.get_all_prompt_pieces()) == 7 if on_topic_checking_enabled else 6
-                    )
->>>>>>> 3b53bc18
 
 
 @pytest.mark.asyncio
@@ -279,7 +161,6 @@
     scoring_target: MockPromptTarget,
     on_topic_checking_enabled: bool,
 ):
-<<<<<<< HEAD
 
     tap_orchestrator = TreeOfAttacksWithPruningOrchestrator(
         adversarial_chat=adversarial_chat,
@@ -323,57 +204,6 @@
             mock_adversarial_chat.assert_called_once()
             mock_objective_target.assert_called_once()
             assert mock_scoring_target.call_count == 2 if on_topic_checking_enabled else 1
-=======
-    with patch.object(CentralMemory, "get_memory_instance", return_value=memory):
-        tap_orchestrator = TreeOfAttacksWithPruningOrchestrator(
-            red_teaming_chat=red_teaming_target,
-            prompt_target=prompt_target,
-            scoring_target=scoring_target,
-            width=1,
-            branching_factor=1,
-            depth=1,
-            conversation_objective="conversation objective",
-            on_topic_checking_enabled=on_topic_checking_enabled,
-            verbose=False,
-        )
-
-        with patch.object(tap_orchestrator._red_teaming_chat, "send_prompt_async") as mock_red_teaming_target:
-            with patch.object(tap_orchestrator._scoring_target, "send_prompt_async") as mock_scoring_target:
-                with patch.object(tap_orchestrator._prompt_target, "send_prompt_async") as mock_target:
-                    mock_red_teaming_target.return_value = get_prompt_response_with_content(
-                        content='{"improvements": "First improvement response", "prompt": "First red teaming prompt"}',
-                    )
-                    mock_scoring_target_return_values = []
-                    if on_topic_checking_enabled:
-                        mock_scoring_target_return_values.append(
-                            get_prompt_response_with_content(
-                                '{"score_value": "True", "description": "On topic", "rationale": "Rationale"}'
-                            ),
-                        )
-                    mock_scoring_target_return_values.append(
-                        get_prompt_response_with_content(
-                            '{"score_value": "3", "description": "No jailbreak", "rationale": "Rationale"}'
-                        ),
-                    )
-                    mock_scoring_target.side_effect = mock_scoring_target_return_values
-                    expected_target_response = get_prompt_response_with_content("First target response")
-                    mock_target.return_value = expected_target_response
-
-                    result = await tap_orchestrator.apply_attack_strategy_async()
-
-                    assert len(tap_orchestrator._orchestrators) == 1
-
-                    assert result is None
-
-                    mock_red_teaming_target.assert_called_once()
-                    mock_target.assert_called_once()
-                    assert mock_scoring_target.call_count == 2 if on_topic_checking_enabled else 1
-
-                    # 4 conversation turns and 3 system prompts, scoring prompts are not stored as of now
-                    assert (
-                        len(tap_orchestrator._memory.get_all_prompt_pieces()) == 7 if on_topic_checking_enabled else 6
-                    )
->>>>>>> 3b53bc18
 
             # 4 conversation turns and 3 system prompts, scoring prompts are not stored as of now
             assert len(tap_orchestrator._memory.get_all_prompt_pieces()) == 7 if on_topic_checking_enabled else 6
@@ -392,7 +222,6 @@
     depth: int,
     on_topic_checking_enabled: bool,
 ):
-<<<<<<< HEAD
     tap_orchestrator = TreeOfAttacksWithPruningOrchestrator(
         adversarial_chat=adversarial_chat,
         memory=memory,
@@ -448,65 +277,6 @@
                 len(tap_orchestrator._memory.get_all_prompt_pieces())
                 == (6 if on_topic_checking_enabled else 5) * depth + 1
             )
-=======
-    with patch.object(CentralMemory, "get_memory_instance", return_value=memory):
-        tap_orchestrator = TreeOfAttacksWithPruningOrchestrator(
-            red_teaming_chat=red_teaming_target,
-            prompt_target=prompt_target,
-            scoring_target=scoring_target,
-            width=1,
-            branching_factor=1,
-            depth=depth,
-            conversation_objective="conversation objective",
-            on_topic_checking_enabled=on_topic_checking_enabled,
-            verbose=False,
-        )
-
-        with patch.object(tap_orchestrator._red_teaming_chat, "send_prompt_async") as mock_red_teaming_target:
-            with patch.object(tap_orchestrator._scoring_target, "send_prompt_async") as mock_scoring_target:
-                with patch.object(tap_orchestrator._prompt_target, "send_prompt_async") as mock_target:
-                    mock_red_teaming_target.side_effect = [
-                        get_prompt_response_with_content(
-                            content=f'{{"improvements": "First branch level {level} improvement response", '
-                            f'"prompt": "First branch level {level} red teaming prompt"}}',
-                        )
-                        for level in range(depth)
-                    ]
-                    scorer_responses_for_one_turn = []
-                    if on_topic_checking_enabled:
-                        scorer_responses_for_one_turn.append(
-                            get_prompt_response_with_content(
-                                '{"score_value": "True", "description": "On topic", "rationale": "Rationale"}'
-                            ),
-                        )
-                    scorer_responses_for_one_turn.append(
-                        get_prompt_response_with_content(
-                            '{"score_value": "5", "description": "No jailbreak", "rationale": "Rationale"}'
-                        ),
-                    )
-                    mock_scoring_target.side_effect = scorer_responses_for_one_turn * depth
-                    mock_target.side_effect = [
-                        get_prompt_response_with_content(f"First branch level {level} target response")
-                        for level in range(depth)
-                    ]
-                    result = await tap_orchestrator.apply_attack_strategy_async()
-
-                    assert len(tap_orchestrator._orchestrators) == 1
-
-                    assert result is None
-
-                    assert mock_red_teaming_target.call_count == depth
-                    assert mock_target.call_count == depth
-                    assert mock_scoring_target.call_count == depth * (2 if on_topic_checking_enabled else 1)
-
-                    # 4 conversation turns per depth level and 3 system prompts
-                    # (but the red teaming system prompt doesn't get repeated),
-                    # scoring prompts are not stored as of now
-                    assert (
-                        len(tap_orchestrator._memory.get_all_prompt_pieces())
-                        == (6 if on_topic_checking_enabled else 5) * depth + 1
-                    )
->>>>>>> 3b53bc18
 
 
 @pytest.mark.asyncio
@@ -520,7 +290,6 @@
     depth: int,
     on_topic_checking_enabled: bool,
 ):
-<<<<<<< HEAD
     tap_orchestrator = TreeOfAttacksWithPruningOrchestrator(
         adversarial_chat=adversarial_chat,
         memory=memory,
@@ -533,20 +302,6 @@
         on_topic_checking_enabled=on_topic_checking_enabled,
         verbose=False,
     )
-=======
-    with patch.object(CentralMemory, "get_memory_instance", return_value=memory):
-        tap_orchestrator = TreeOfAttacksWithPruningOrchestrator(
-            red_teaming_chat=red_teaming_target,
-            prompt_target=prompt_target,
-            scoring_target=scoring_target,
-            width=1,
-            branching_factor=1,
-            depth=depth,
-            conversation_objective="conversation objective",
-            on_topic_checking_enabled=on_topic_checking_enabled,
-            verbose=False,
-        )
->>>>>>> 3b53bc18
 
         with patch.object(tap_orchestrator._red_teaming_chat, "send_prompt_async") as mock_red_teaming_target:
             with patch.object(tap_orchestrator._scoring_target, "send_prompt_async") as mock_scoring_target:
