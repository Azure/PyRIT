--- conflicted
+++ resolved
@@ -1,378 +1,369 @@
-# Copyright (c) Microsoft Corporation.
-# Licensed under the MIT license.
-from unittest import mock
-from pyrit.models import PromptRequestResponse, PromptRequestPiece
-
-from unittest.mock import AsyncMock, MagicMock, patch
-from pyrit.score import Score, Scorer
-from pyrit.common.path import DATASETS_PATH
-from pyrit.models import PromptDataset, PromptTemplate
-from pyrit.prompt_converter import ShortenConverter, ExpandConverter
-from pyrit.orchestrator import FuzzerOrchestrator
-from pyrit.orchestrator.fuzzer_orchestrator import PromptNode
-from tests.mocks import MockPromptTarget
-from pyrit.prompt_converter import PromptConverter
-from pyrit.exceptions import MissingPromptPlaceholderException
-import pathlib
-import pytest
-import tempfile
-
-
-@pytest.fixture
-def scoring_target(memory) -> MockPromptTarget:
-    fd, path = tempfile.mkstemp(suffix=".json.memory")
-    return MockPromptTarget(memory=memory)
-
-
-@pytest.fixture
-def simple_prompts() -> list[str]:
-    """sample prompts"""
-    prompts = PromptDataset.from_yaml_file(pathlib.Path(DATASETS_PATH) / "prompts" / "illegal.prompt")
-    return prompts.prompts
-
-
-@pytest.fixture
-def simple_templateconverter() -> list[PromptConverter]:
-    """template converter"""
-    prompt_shorten_converter = ShortenConverter(converter_target=MockPromptTarget())
-    prompt_expand_converter = ExpandConverter(converter_target=MockPromptTarget())
-    template_converters = [prompt_shorten_converter, prompt_expand_converter]
-    return template_converters
-
-
-@pytest.fixture
-def simple_prompt_templates():
-    """sample prompt templates that can be given as input"""
-    prompt_template1 = PromptTemplate.from_yaml_file(
-        pathlib.Path(DATASETS_PATH) / "prompt_templates" / "jailbreak" / "jailbreak_1.yaml"
-    )
-    prompt_template2 = PromptTemplate.from_yaml_file(
-        pathlib.Path(DATASETS_PATH) / "prompt_templates" / "jailbreak" / "aim.yaml"
-    )
-    prompt_template3 = PromptTemplate.from_yaml_file(
-        pathlib.Path(DATASETS_PATH) / "prompt_templates" / "jailbreak" / "aligned.yaml"
-    )
-    prompt_template4 = PromptTemplate.from_yaml_file(
-        pathlib.Path(DATASETS_PATH) / "prompt_templates" / "jailbreak" / "axies.yaml"
-    )
-    # prompt_template5 = PromptTemplate.from_yaml_file(
-    # pathlib.Path(DATASETS_PATH) / "prompt_templates" / "jailbreak" / "balakula.yaml")
-
-    prompt_templates = [
-        prompt_template1.template,
-        prompt_template2.template,
-        prompt_template3.template,
-        prompt_template4.template,
-    ]
-
-    return prompt_templates
-
-
-@pytest.mark.asyncio
-@pytest.mark.parametrize("rounds", list(range(1, 6)))
-<<<<<<< HEAD
-@pytest.mark.parametrize("success_pattern", ["1_per_round", "1_every_other_round"])
-async def test_execute_fuzzer(rounds: int, success_pattern: str, simple_prompts: list, simple_prompt_templates: list):
-=======
-async def test_execute_fuzzer(rounds: int, simple_prompts: list, simple_prompt_templates: list):
-    # prompt_templates = [PromptTemplate.from_yaml_file(
-    # pathlib.Path(DATASETS_PATH) / "prompt_templates" / "jailbreak" / "jailbreak_1.yaml")],
->>>>>>> 5391217b
-
-    scorer = MagicMock(Scorer)
-    scorer.scorer_type = "true_false"
-    prompt_shorten_converter = ShortenConverter(converter_target=MockPromptTarget())
-    prompt_expand_converter = ExpandConverter(converter_target=MockPromptTarget())
-    template_converters = [prompt_shorten_converter, prompt_expand_converter]
-    fuzzer_orchestrator = FuzzerOrchestrator(
-        prompts=simple_prompts,
-        prompt_templates=simple_prompt_templates,
-        prompt_target=MockPromptTarget(),
-        template_converters=template_converters,
-        scoring_target=MagicMock(),
-<<<<<<< HEAD
-        jailbreak_goal=rounds,
-=======
->>>>>>> 5391217b
-    )
-    prompt_node = fuzzer_orchestrator._initial_prompts_nodes
-    fuzzer_orchestrator._scorer = MagicMock()
-
-    true_score = Score(
-        score_value="True",
-        score_value_description="",
-        score_type="true_false",
-        score_category="",
-        score_rationale="",
-        score_metadata="",
-        prompt_request_response_id="",
-    )
-    false_score = Score(
-        score_value="False",
-        score_value_description="",
-        score_type="true_false",
-        score_category="",
-        score_rationale="",
-        score_metadata="",
-        prompt_request_response_id="",
-    )
-    prompt_target_response = [
-        PromptRequestResponse(
-            request_pieces=[PromptRequestPiece(original_value=prompt, converted_value=prompt, role="assistant")]
-        )
-        for prompt in simple_prompts
-    ]
-    with patch.object(fuzzer_orchestrator, "_select") as mock_get_seed:
-        with patch.object(fuzzer_orchestrator, "_apply_template_converter") as mock_apply_template_converter:
-            with patch.object(fuzzer_orchestrator, "_update") as mock_update:
-                mock_get_seed.return_value = prompt_node[0]
-                mock_apply_template_converter.return_value = prompt_node[0].template
-                fuzzer_orchestrator._prompt_normalizer = AsyncMock()
-                fuzzer_orchestrator._prompt_normalizer.send_prompt_batch_to_target_async = AsyncMock(
-                    return_value=prompt_target_response
-                )
-                fuzzer_orchestrator._scorer = AsyncMock()
-                fuzzer_orchestrator._scorer.score_prompts_batch_async = AsyncMock()
-                if success_pattern == "1_per_round":
-                    fuzzer_orchestrator._scorer.score_prompts_batch_async.return_value = [false_score] * (len(simple_prompts) - 1) + [true_score]
-                elif success_pattern == "1_every_other_round":
-                    fuzzer_orchestrator._scorer.score_prompts_batch_async.side_effect = [
-                        [false_score] * len(simple_prompts),
-                        [false_score] * (len(simple_prompts) - 1) + [true_score],
-                    ] * rounds
-                else:
-                    raise ValueError("Invalid success_pattern.")
-
-                result = await fuzzer_orchestrator.execute_fuzzer()
-
-                assert result.success
-                assert fuzzer_orchestrator._total_jailbreak_count == rounds
-                assert result.description == "Maximum number of jailbreaks reached."
-                assert len(result.templates) == rounds
-                assert len(prompt_node[0].children) == rounds
-                
-
-def test_prompt_templates(simple_prompts: list, simple_templateconverter: list[PromptConverter]):
-    with pytest.raises(ValueError) as e:
-        FuzzerOrchestrator(
-            prompts=simple_prompts,
-            prompt_templates=[],
-            prompt_target=MockPromptTarget(),
-            template_converters=simple_templateconverter,
-            scoring_target=MagicMock(),
-            memory=MagicMock(),
-        )
-    assert e.match("The initial set of prompt templates cannot be empty.")
-
-
-def test_invalid_batchsize(
-    simple_prompts: list, simple_prompt_templates: list, simple_templateconverter: list[PromptConverter]
-):
-    with pytest.raises(ValueError) as e:
-        FuzzerOrchestrator(
-            prompts=simple_prompts,
-            prompt_templates=simple_prompt_templates,
-            prompt_target=MockPromptTarget(),
-            template_converters=simple_templateconverter,
-            scoring_target=MagicMock(),
-            memory=MagicMock(),
-            batch_size=0,
-        )
-    assert e.match("Batch size must be at least 1.")
-
-
-def test_prompts(simple_prompt_templates: list):
-    prompt_shorten_converter = ShortenConverter(converter_target=MockPromptTarget())
-    prompt_expand_converter = ExpandConverter(converter_target=MockPromptTarget())
-    template_converters = [prompt_shorten_converter, prompt_expand_converter]
-    with pytest.raises(ValueError) as e:
-        FuzzerOrchestrator(
-            prompts=[],
-            prompt_templates=simple_prompt_templates,
-            prompt_target=MockPromptTarget(),
-            template_converters=template_converters,
-            scoring_target=MagicMock(),
-            memory=MagicMock(),
-        )
-    assert e.match("The initial prompts cannot be empty.")
-
-
-def test_template_converter(simple_prompts: list, simple_prompt_templates: list):
-    with pytest.raises(ValueError) as e:
-        FuzzerOrchestrator(
-            prompts=simple_prompts,
-            prompt_templates=simple_prompt_templates,
-            prompt_target=MockPromptTarget(),
-            template_converters=[],
-            scoring_target=MagicMock(),
-            memory=MagicMock(),
-        )
-    assert e.match("Template converters cannot be empty.")
-
-
-@pytest.mark.asyncio
-async def test_max_query(simple_prompts: list, simple_prompt_templates: list):
-    prompt_shorten_converter = ShortenConverter(converter_target=MockPromptTarget())
-    prompt_expand_converter = ExpandConverter(converter_target=MockPromptTarget())
-    template_converters = [prompt_shorten_converter, prompt_expand_converter]
-    fuzzer_orchestrator = FuzzerOrchestrator(
-        prompts=simple_prompts,
-        prompt_templates=simple_prompt_templates,
-        prompt_target=MockPromptTarget(),
-        template_converters=template_converters,
-        scoring_target=MagicMock(),
-        memory=MagicMock(),
-    )
-
-    assert fuzzer_orchestrator._query_limit == 80
-
-    fuzzer_orchestrator._total_target_query_count = 79
-    result = await fuzzer_orchestrator.execute_fuzzer()
-    assert result.success is False
-    assert result.description == "Query limit reached."
-
-
-@pytest.mark.asyncio
-@pytest.mark.parametrize(
-    "template_converter",
-    [ShortenConverter(converter_target=MockPromptTarget()), ExpandConverter(converter_target=MockPromptTarget())],
-)
-async def test_apply_template_converter(simple_prompts: list, simple_prompt_templates: list, template_converter: list):
-    prompt_template = PromptTemplate.from_yaml_file(
-        pathlib.Path(DATASETS_PATH) / "prompt_templates" / "jailbreak" / "jailbreak_1.yaml"
-    )
-    prompt_shorten_converter = ShortenConverter(converter_target=MockPromptTarget())
-    prompt_expand_converter = ExpandConverter(converter_target=MockPromptTarget())
-    template_converters = [prompt_shorten_converter, prompt_expand_converter]
-
-    fuzzer_orchestrator = FuzzerOrchestrator(
-        prompts=simple_prompts,
-        prompt_templates=simple_prompt_templates,
-        prompt_target=MockPromptTarget(),
-        template_converters=template_converters,
-        scoring_target=MagicMock(),
-    )
-    mocked_random_number = lambda: template_converter
-
-    with mock.patch("random.choice", mocked_random_number):
-        if template_converter == ExpandConverter or template_converter == ShortenConverter:
-            target = await fuzzer_orchestrator._apply_template_converter(prompt_template)
-            TEMPLATE_PLACEHOLDER = "{{ prompt }}"
-            assert TEMPLATE_PLACEHOLDER in target.template
-
-
-@pytest.mark.asyncio
-@pytest.mark.parametrize(
-    "template_converter",
-    [ShortenConverter(converter_target=MockPromptTarget()), ExpandConverter(converter_target=MockPromptTarget())],
-)
-async def test_apply_template_converter_empty_placeholder(
-    simple_prompts: list, template_converter: list, simple_prompt_templates: list
-):
-    prompt_template = ['Write a wikipedia article on . Start the article with "Title:".']
-    prompt_shorten_converter = ShortenConverter(converter_target=MockPromptTarget())
-    prompt_expand_converter = ExpandConverter(converter_target=MockPromptTarget())
-    template_converters = [prompt_shorten_converter, prompt_expand_converter]
-    fuzzer_orchestrator = FuzzerOrchestrator(
-        prompts=simple_prompts,
-        prompt_templates=simple_prompt_templates,
-        prompt_target=MockPromptTarget(),
-        template_converters=template_converters,
-        scoring_target=MagicMock(),
-    )
-
-    mocked_random_number = lambda: template_converter
-
-    with mock.patch("random.choice", mocked_random_number):
-        if template_converter == ExpandConverter or template_converter == ShortenConverter:
-            with patch.object(fuzzer_orchestrator._template_converter, "_convert_async") as mock_template:
-                mock_template.return_value = prompt_template
-                with pytest.raises(MissingPromptPlaceholderException) as e:
-                    mock_template
-                    assert e.match("Prompt placeholder is empty.")
-
-
-@pytest.mark.asyncio
-async def test_best_UCT(simple_prompts: list, simple_prompt_templates: list):
-    prompt_shorten_converter = ShortenConverter(converter_target=MockPromptTarget())
-    prompt_expand_converter = ExpandConverter(converter_target=MockPromptTarget())
-    template_converters = [prompt_shorten_converter, prompt_expand_converter]
-    fuzzer_orchestrator = FuzzerOrchestrator(
-        prompts=simple_prompts,
-        prompt_templates=simple_prompt_templates,
-        prompt_target=MockPromptTarget(),
-        template_converters=template_converters,
-        scoring_target=MagicMock(),
-    )
-    fuzzer_orchestrator._initial_prompts_nodes[0].visited_num = 2
-
-    UCT_scores = [0.33, 2.0, 3.0, 0.0, 0.0]
-    prompt_nodes = fuzzer_orchestrator._initial_prompts_nodes
-    prompt_nodes[0].rewards = 1
-    prompt_nodes[1].rewards = 2
-    prompt_nodes[2].rewards = 3
-    for index, node in enumerate(prompt_nodes):
-        # fuzzer_orchestrator.rewards = [1,2,3,4,5]
-        # fuzzer_orchestrator.index = node.index
-        fuzzer_orchestrator._step = 1
-        UCT_score_func = fuzzer_orchestrator._best_UCT_score()
-        UCT_score = UCT_score_func(node)
-        assert float(round(UCT_score, 2)) == UCT_scores[index]
-
-
-@pytest.mark.asyncio
-@pytest.mark.parametrize("probability", [0, 0.5])
-async def test_select(simple_prompts: list, probability: int, simple_prompt_templates: list):
-    prompt_template1 = PromptTemplate.from_yaml_file(
-        pathlib.Path(DATASETS_PATH) / "prompt_templates" / "jailbreak" / "jailbreak_1.yaml"
-    )
-    prompt_template2 = PromptTemplate.from_yaml_file(
-        pathlib.Path(DATASETS_PATH) / "prompt_templates" / "jailbreak" / "aim.yaml"
-    )
-    prompt_template3 = PromptTemplate.from_yaml_file(
-        pathlib.Path(DATASETS_PATH) / "prompt_templates" / "jailbreak" / "aligned.yaml"
-    )
-    prompt_template4 = PromptTemplate.from_yaml_file(
-        pathlib.Path(DATASETS_PATH) / "prompt_templates" / "jailbreak" / "axies.yaml"
-    )
-    prompt_templates = [prompt_template1.template, prompt_template2.template]
-    # set the children of each parent
-    prompt_shorten_converter = ShortenConverter(converter_target=MockPromptTarget())
-    prompt_expand_converter = ExpandConverter(converter_target=MockPromptTarget())
-    template_converters = [prompt_shorten_converter, prompt_expand_converter]
-    fuzzer_orchestrator = FuzzerOrchestrator(
-        prompts=simple_prompts,
-        prompt_templates=prompt_templates,
-        prompt_target=MockPromptTarget(),
-        template_converters=template_converters,
-        scoring_target=MagicMock(),
-        frequency_weight=0.5,
-        reward_penalty=0.1,
-        minimum_reward=0.2,
-        non_leaf_node_probability=0.1,
-        batch_size=10,
-    )
-
-    new_node1 = PromptNode(prompt_template3.template, parent=fuzzer_orchestrator._initial_prompts_nodes[1])
-    PromptNode(prompt_template4.template, parent=new_node1)
-
-    fuzzer_orchestrator._step = 2
-    prompt_node = fuzzer_orchestrator._initial_prompts_nodes
-    prompt_node[0].rewards = 1
-    prompt_node[1].rewards = 2
-    mocked_random_number = lambda: probability
-
-    with mock.patch("numpy.random.rand", mocked_random_number):
-        if probability == 0:
-            fuzzer_orchestrator._select()
-            path_mcts = fuzzer_orchestrator._mcts_selected_path
-            for node in path_mcts:
-                assert node.parent is None
-
-        if probability == 0.5:
-            fuzzer_orchestrator._select()
-            path_mcts = fuzzer_orchestrator._mcts_selected_path
-            assert path_mcts[0].parent is None
-            assert path_mcts[2].parent == path_mcts[0].children[0]
-            assert path_mcts[2].children == []
-            assert len(path_mcts) == 3
+# Copyright (c) Microsoft Corporation.
+# Licensed under the MIT license.
+from unittest import mock
+from pyrit.models import PromptRequestResponse, PromptRequestPiece
+
+from unittest.mock import AsyncMock, MagicMock, patch
+from pyrit.score import Score, Scorer
+from pyrit.common.path import DATASETS_PATH
+from pyrit.models import PromptDataset, PromptTemplate
+from pyrit.prompt_converter import ShortenConverter, ExpandConverter
+from pyrit.orchestrator import FuzzerOrchestrator
+from pyrit.orchestrator.fuzzer_orchestrator import PromptNode
+from tests.mocks import MockPromptTarget
+from pyrit.prompt_converter import PromptConverter
+from pyrit.exceptions import MissingPromptPlaceholderException
+import pathlib
+import pytest
+import tempfile
+
+
+@pytest.fixture
+def scoring_target(memory) -> MockPromptTarget:
+    fd, path = tempfile.mkstemp(suffix=".json.memory")
+    return MockPromptTarget(memory=memory)
+
+
+@pytest.fixture
+def simple_prompts() -> list[str]:
+    """sample prompts"""
+    prompts = PromptDataset.from_yaml_file(pathlib.Path(DATASETS_PATH) / "prompts" / "illegal.prompt")
+    return prompts.prompts
+
+
+@pytest.fixture
+def simple_templateconverter() -> list[PromptConverter]:
+    """template converter"""
+    prompt_shorten_converter = ShortenConverter(converter_target=MockPromptTarget())
+    prompt_expand_converter = ExpandConverter(converter_target=MockPromptTarget())
+    template_converters = [prompt_shorten_converter, prompt_expand_converter]
+    return template_converters
+
+
+@pytest.fixture
+def simple_prompt_templates():
+    """sample prompt templates that can be given as input"""
+    prompt_template1 = PromptTemplate.from_yaml_file(
+        pathlib.Path(DATASETS_PATH) / "prompt_templates" / "jailbreak" / "jailbreak_1.yaml"
+    )
+    prompt_template2 = PromptTemplate.from_yaml_file(
+        pathlib.Path(DATASETS_PATH) / "prompt_templates" / "jailbreak" / "aim.yaml"
+    )
+    prompt_template3 = PromptTemplate.from_yaml_file(
+        pathlib.Path(DATASETS_PATH) / "prompt_templates" / "jailbreak" / "aligned.yaml"
+    )
+    prompt_template4 = PromptTemplate.from_yaml_file(
+        pathlib.Path(DATASETS_PATH) / "prompt_templates" / "jailbreak" / "axies.yaml"
+    )
+    # prompt_template5 = PromptTemplate.from_yaml_file(
+    # pathlib.Path(DATASETS_PATH) / "prompt_templates" / "jailbreak" / "balakula.yaml")
+
+    prompt_templates = [
+        prompt_template1.template,
+        prompt_template2.template,
+        prompt_template3.template,
+        prompt_template4.template,
+    ]
+
+    return prompt_templates
+
+
+@pytest.mark.asyncio
+@pytest.mark.parametrize("rounds", list(range(1, 6)))
+@pytest.mark.parametrize("success_pattern", ["1_per_round", "1_every_other_round"])
+async def test_execute_fuzzer(rounds: int, success_pattern: str, simple_prompts: list, simple_prompt_templates: list):
+
+    scorer = MagicMock(Scorer)
+    scorer.scorer_type = "true_false"
+    prompt_shorten_converter = ShortenConverter(converter_target=MockPromptTarget())
+    prompt_expand_converter = ExpandConverter(converter_target=MockPromptTarget())
+    template_converters = [prompt_shorten_converter, prompt_expand_converter]
+    fuzzer_orchestrator = FuzzerOrchestrator(
+        prompts=simple_prompts,
+        prompt_templates=simple_prompt_templates,
+        prompt_target=MockPromptTarget(),
+        template_converters=template_converters,
+        scoring_target=MagicMock(),
+        jailbreak_goal=rounds,
+    )
+    prompt_node = fuzzer_orchestrator._initial_prompts_nodes
+    fuzzer_orchestrator._scorer = MagicMock()
+
+    true_score = Score(
+        score_value="True",
+        score_value_description="",
+        score_type="true_false",
+        score_category="",
+        score_rationale="",
+        score_metadata="",
+        prompt_request_response_id="",
+    )
+    false_score = Score(
+        score_value="False",
+        score_value_description="",
+        score_type="true_false",
+        score_category="",
+        score_rationale="",
+        score_metadata="",
+        prompt_request_response_id="",
+    )
+    prompt_target_response = [
+        PromptRequestResponse(
+            request_pieces=[PromptRequestPiece(original_value=prompt, converted_value=prompt, role="assistant")]
+        )
+        for prompt in simple_prompts
+    ]
+    with patch.object(fuzzer_orchestrator, "_select") as mock_get_seed:
+        with patch.object(fuzzer_orchestrator, "_apply_template_converter") as mock_apply_template_converter:
+            with patch.object(fuzzer_orchestrator, "_update") as mock_update:
+                mock_get_seed.return_value = prompt_node[0]
+                mock_apply_template_converter.return_value = prompt_node[0].template
+                fuzzer_orchestrator._prompt_normalizer = AsyncMock()
+                fuzzer_orchestrator._prompt_normalizer.send_prompt_batch_to_target_async = AsyncMock(
+                    return_value=prompt_target_response
+                )
+                fuzzer_orchestrator._scorer = AsyncMock()
+                fuzzer_orchestrator._scorer.score_prompts_batch_async = AsyncMock()
+                if success_pattern == "1_per_round":
+                    fuzzer_orchestrator._scorer.score_prompts_batch_async.return_value = [false_score] * (len(simple_prompts) - 1) + [true_score]
+                elif success_pattern == "1_every_other_round":
+                    fuzzer_orchestrator._scorer.score_prompts_batch_async.side_effect = [
+                        [false_score] * len(simple_prompts),
+                        [false_score] * (len(simple_prompts) - 1) + [true_score],
+                    ] * rounds
+                else:
+                    raise ValueError("Invalid success_pattern.")
+
+                result = await fuzzer_orchestrator.execute_fuzzer()
+
+                assert result.success
+                assert fuzzer_orchestrator._total_jailbreak_count == rounds
+                assert result.description == "Maximum number of jailbreaks reached."
+                assert len(result.templates) == rounds
+                assert len(prompt_node[0].children) == rounds
+                
+
+def test_prompt_templates(simple_prompts: list, simple_templateconverter: list[PromptConverter]):
+    with pytest.raises(ValueError) as e:
+        FuzzerOrchestrator(
+            prompts=simple_prompts,
+            prompt_templates=[],
+            prompt_target=MockPromptTarget(),
+            template_converters=simple_templateconverter,
+            scoring_target=MagicMock(),
+            memory=MagicMock(),
+        )
+    assert e.match("The initial set of prompt templates cannot be empty.")
+
+
+def test_invalid_batchsize(
+    simple_prompts: list, simple_prompt_templates: list, simple_templateconverter: list[PromptConverter]
+):
+    with pytest.raises(ValueError) as e:
+        FuzzerOrchestrator(
+            prompts=simple_prompts,
+            prompt_templates=simple_prompt_templates,
+            prompt_target=MockPromptTarget(),
+            template_converters=simple_templateconverter,
+            scoring_target=MagicMock(),
+            memory=MagicMock(),
+            batch_size=0,
+        )
+    assert e.match("Batch size must be at least 1.")
+
+
+def test_prompts(simple_prompt_templates: list):
+    prompt_shorten_converter = ShortenConverter(converter_target=MockPromptTarget())
+    prompt_expand_converter = ExpandConverter(converter_target=MockPromptTarget())
+    template_converters = [prompt_shorten_converter, prompt_expand_converter]
+    with pytest.raises(ValueError) as e:
+        FuzzerOrchestrator(
+            prompts=[],
+            prompt_templates=simple_prompt_templates,
+            prompt_target=MockPromptTarget(),
+            template_converters=template_converters,
+            scoring_target=MagicMock(),
+            memory=MagicMock(),
+        )
+    assert e.match("The initial prompts cannot be empty.")
+
+
+def test_template_converter(simple_prompts: list, simple_prompt_templates: list):
+    with pytest.raises(ValueError) as e:
+        FuzzerOrchestrator(
+            prompts=simple_prompts,
+            prompt_templates=simple_prompt_templates,
+            prompt_target=MockPromptTarget(),
+            template_converters=[],
+            scoring_target=MagicMock(),
+            memory=MagicMock(),
+        )
+    assert e.match("Template converters cannot be empty.")
+
+
+@pytest.mark.asyncio
+async def test_max_query(simple_prompts: list, simple_prompt_templates: list):
+    prompt_shorten_converter = ShortenConverter(converter_target=MockPromptTarget())
+    prompt_expand_converter = ExpandConverter(converter_target=MockPromptTarget())
+    template_converters = [prompt_shorten_converter, prompt_expand_converter]
+    fuzzer_orchestrator = FuzzerOrchestrator(
+        prompts=simple_prompts,
+        prompt_templates=simple_prompt_templates,
+        prompt_target=MockPromptTarget(),
+        template_converters=template_converters,
+        scoring_target=MagicMock(),
+        memory=MagicMock(),
+    )
+
+    assert fuzzer_orchestrator._query_limit == 80
+
+    fuzzer_orchestrator._total_target_query_count = 79
+    result = await fuzzer_orchestrator.execute_fuzzer()
+    assert result.success is False
+    assert result.description == "Query limit reached."
+
+
+@pytest.mark.asyncio
+@pytest.mark.parametrize(
+    "template_converter",
+    [ShortenConverter(converter_target=MockPromptTarget()), ExpandConverter(converter_target=MockPromptTarget())],
+)
+async def test_apply_template_converter(simple_prompts: list, simple_prompt_templates: list, template_converter: list):
+    prompt_template = PromptTemplate.from_yaml_file(
+        pathlib.Path(DATASETS_PATH) / "prompt_templates" / "jailbreak" / "jailbreak_1.yaml"
+    )
+    prompt_shorten_converter = ShortenConverter(converter_target=MockPromptTarget())
+    prompt_expand_converter = ExpandConverter(converter_target=MockPromptTarget())
+    template_converters = [prompt_shorten_converter, prompt_expand_converter]
+
+    fuzzer_orchestrator = FuzzerOrchestrator(
+        prompts=simple_prompts,
+        prompt_templates=simple_prompt_templates,
+        prompt_target=MockPromptTarget(),
+        template_converters=template_converters,
+        scoring_target=MagicMock(),
+    )
+    mocked_random_number = lambda: template_converter
+
+    with mock.patch("random.choice", mocked_random_number):
+        if template_converter == ExpandConverter or template_converter == ShortenConverter:
+            target = await fuzzer_orchestrator._apply_template_converter(prompt_template)
+            TEMPLATE_PLACEHOLDER = "{{ prompt }}"
+            assert TEMPLATE_PLACEHOLDER in target.template
+
+
+@pytest.mark.asyncio
+@pytest.mark.parametrize(
+    "template_converter",
+    [ShortenConverter(converter_target=MockPromptTarget()), ExpandConverter(converter_target=MockPromptTarget())],
+)
+async def test_apply_template_converter_empty_placeholder(
+    simple_prompts: list, template_converter: list, simple_prompt_templates: list
+):
+    prompt_template = ['Write a wikipedia article on . Start the article with "Title:".']
+    prompt_shorten_converter = ShortenConverter(converter_target=MockPromptTarget())
+    prompt_expand_converter = ExpandConverter(converter_target=MockPromptTarget())
+    template_converters = [prompt_shorten_converter, prompt_expand_converter]
+    fuzzer_orchestrator = FuzzerOrchestrator(
+        prompts=simple_prompts,
+        prompt_templates=simple_prompt_templates,
+        prompt_target=MockPromptTarget(),
+        template_converters=template_converters,
+        scoring_target=MagicMock(),
+    )
+
+    mocked_random_number = lambda: template_converter
+
+    with mock.patch("random.choice", mocked_random_number):
+        if template_converter == ExpandConverter or template_converter == ShortenConverter:
+            with patch.object(fuzzer_orchestrator._template_converter, "_convert_async") as mock_template:
+                mock_template.return_value = prompt_template
+                with pytest.raises(MissingPromptPlaceholderException) as e:
+                    mock_template
+                    assert e.match("Prompt placeholder is empty.")
+
+
+@pytest.mark.asyncio
+async def test_best_UCT(simple_prompts: list, simple_prompt_templates: list):
+    prompt_shorten_converter = ShortenConverter(converter_target=MockPromptTarget())
+    prompt_expand_converter = ExpandConverter(converter_target=MockPromptTarget())
+    template_converters = [prompt_shorten_converter, prompt_expand_converter]
+    fuzzer_orchestrator = FuzzerOrchestrator(
+        prompts=simple_prompts,
+        prompt_templates=simple_prompt_templates,
+        prompt_target=MockPromptTarget(),
+        template_converters=template_converters,
+        scoring_target=MagicMock(),
+    )
+    fuzzer_orchestrator._initial_prompts_nodes[0].visited_num = 2
+
+    UCT_scores = [0.33, 2.0, 3.0, 0.0, 0.0]
+    prompt_nodes = fuzzer_orchestrator._initial_prompts_nodes
+    prompt_nodes[0].rewards = 1
+    prompt_nodes[1].rewards = 2
+    prompt_nodes[2].rewards = 3
+    for index, node in enumerate(prompt_nodes):
+        # fuzzer_orchestrator.rewards = [1,2,3,4,5]
+        # fuzzer_orchestrator.index = node.index
+        fuzzer_orchestrator._step = 1
+        UCT_score_func = fuzzer_orchestrator._best_UCT_score()
+        UCT_score = UCT_score_func(node)
+        assert float(round(UCT_score, 2)) == UCT_scores[index]
+
+
+@pytest.mark.asyncio
+@pytest.mark.parametrize("probability", [0, 0.5])
+async def test_select(simple_prompts: list, probability: int, simple_prompt_templates: list):
+    prompt_template1 = PromptTemplate.from_yaml_file(
+        pathlib.Path(DATASETS_PATH) / "prompt_templates" / "jailbreak" / "jailbreak_1.yaml"
+    )
+    prompt_template2 = PromptTemplate.from_yaml_file(
+        pathlib.Path(DATASETS_PATH) / "prompt_templates" / "jailbreak" / "aim.yaml"
+    )
+    prompt_template3 = PromptTemplate.from_yaml_file(
+        pathlib.Path(DATASETS_PATH) / "prompt_templates" / "jailbreak" / "aligned.yaml"
+    )
+    prompt_template4 = PromptTemplate.from_yaml_file(
+        pathlib.Path(DATASETS_PATH) / "prompt_templates" / "jailbreak" / "axies.yaml"
+    )
+    prompt_templates = [prompt_template1.template, prompt_template2.template]
+    # set the children of each parent
+    prompt_shorten_converter = ShortenConverter(converter_target=MockPromptTarget())
+    prompt_expand_converter = ExpandConverter(converter_target=MockPromptTarget())
+    template_converters = [prompt_shorten_converter, prompt_expand_converter]
+    fuzzer_orchestrator = FuzzerOrchestrator(
+        prompts=simple_prompts,
+        prompt_templates=prompt_templates,
+        prompt_target=MockPromptTarget(),
+        template_converters=template_converters,
+        scoring_target=MagicMock(),
+        frequency_weight=0.5,
+        reward_penalty=0.1,
+        minimum_reward=0.2,
+        non_leaf_node_probability=0.1,
+        batch_size=10,
+    )
+
+    new_node1 = PromptNode(prompt_template3.template, parent=fuzzer_orchestrator._initial_prompts_nodes[1])
+    PromptNode(prompt_template4.template, parent=new_node1)
+
+    fuzzer_orchestrator._step = 2
+    prompt_node = fuzzer_orchestrator._initial_prompts_nodes
+    prompt_node[0].rewards = 1
+    prompt_node[1].rewards = 2
+    mocked_random_number = lambda: probability
+
+    with mock.patch("numpy.random.rand", mocked_random_number):
+        if probability == 0:
+            fuzzer_orchestrator._select()
+            path_mcts = fuzzer_orchestrator._mcts_selected_path
+            for node in path_mcts:
+                assert node.parent is None
+
+        if probability == 0.5:
+            fuzzer_orchestrator._select()
+            path_mcts = fuzzer_orchestrator._mcts_selected_path
+            assert path_mcts[0].parent is None
+            assert path_mcts[2].parent == path_mcts[0].children[0]
+            assert path_mcts[2].children == []
+            assert len(path_mcts) == 3