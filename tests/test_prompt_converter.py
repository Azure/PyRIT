# Copyright (c) Microsoft Corporation.
# Licensed under the MIT license.

from pyrit.prompt_converter import (
    AddTextImageConverter,
    AsciiArtConverter,
    AzureSpeechTextToAudioConverter,
    Base64Converter,
    LeetspeakConverter,
    RandomCapitalLettersConverter,
    ROT13Converter,
    SearchReplaceConverter,
    StringJoinConverter,
    TranslationConverter,
    UnicodeSubstitutionConverter,
    UnicodeConfusableConverter,
    VariationConverter,
    SuffixAppendConverter,
)
import pytest
import os

from tests.mocks import MockPromptTarget
from unittest.mock import patch, MagicMock
from PIL import Image
import azure.cognitiveservices.speech as speechsdk


@pytest.mark.asyncio
async def test_base64_prompt_converter() -> None:
    converter = Base64Converter()
    output = await converter.convert_async(prompt="test", input_type="text")
    assert output.output_text == "dGVzdA=="
    assert output.output_type == "text"


@pytest.mark.asyncio
async def test_rot13_converter_init() -> None:
    converter = ROT13Converter()
    output = await converter.convert_async(prompt="test", input_type="text")
    assert output.output_text == "grfg"
    assert output.output_type == "text"


@pytest.mark.asyncio
async def test_unicode_sub_default_prompt_converter() -> None:
    converter = UnicodeSubstitutionConverter()
    output = await converter.convert_async(prompt="test", input_type="text")
    assert output.output_text == "\U000e0074\U000e0065\U000e0073\U000e0074"
    assert output.output_type == "text"


@pytest.mark.asyncio
async def test_unicode_sub_ascii_prompt_converter() -> None:
    converter = UnicodeSubstitutionConverter(start_value=0x00000)
    output = await converter.convert_async(prompt="test", input_type="text")
    assert output.output_text == "\U00000074\U00000065\U00000073\U00000074"
    assert output.output_type == "text"


@pytest.mark.asyncio
async def test_str_join_converter_default() -> None:
    converter = StringJoinConverter()
    output = await converter.convert_async(prompt="test", input_type="text")
    assert output.output_text == "t-e-s-t"
    assert output.output_type == "text"


@pytest.mark.asyncio
async def test_str_join_converter_init() -> None:
    converter = StringJoinConverter(join_value="***")
    output = await converter.convert_async(prompt="test", input_type="text")
    assert output.output_text == "t***e***s***t"
    assert output.output_type == "text"


@pytest.mark.asyncio
async def test_str_join_converter_none_raises() -> None:
    converter = StringJoinConverter()
    with pytest.raises(TypeError):
        assert await converter.convert_async(prompt=None, input_type="text")


@pytest.mark.asyncio
async def test_str_join_converter_invalid_type_raises() -> None:
    converter = StringJoinConverter()
    with pytest.raises(ValueError):
        assert await converter.convert_async(prompt="test", input_type="invalid")  # type: ignore # noqa


@pytest.mark.asyncio
async def test_str_join_converter_unsupported_type_raises() -> None:
    converter = StringJoinConverter()
    with pytest.raises(ValueError):
        assert await converter.convert_async(prompt="test", input_type="image_path")


@pytest.mark.asyncio
async def test_ascii_art() -> None:
    converter = AsciiArtConverter(font="block")
    output = await converter.convert_async(prompt="test", input_type="text")

    assert output.output_text == (
        "\n .----------------.  .----------------.  .----------------.  .----------------. \n| .--------------. || .--------------. || .--------------. || .--------------. |\n| |  _________   | || |  _________   | || |    _______   | || |  _________   | |\n| | |  _   _  |  | || | |_   ___  |  | || |   /  ___  |  | || | |  _   _  |  | |\n| | |_/ | | \\_|  | || |   | |_  \\_|  | || |  |  (__ \\_|  | || | |_/ | | \\_|  | |\n| |     | |      | || |   |  _|  _   | || |   '.___`-.   | || |     | |      | |\n| |    _| |_     | || |  _| |___/ |  | || |  |`\\____) |  | || |    _| |_     | |\n| |   |_____|    | || | |_________|  | || |  |_______.'  | || |   |_____|    | |\n| |              | || |              | || |              | || |              | |\n| '--------------' || '--------------' || '--------------' || '--------------' |\n '----------------'  '----------------'  '----------------'  '----------------' \n"  # noqa: E501
    )
    assert output.output_type == "text"


def test_prompt_variation_init_templates_not_null():
    prompt_target = MockPromptTarget()
    prompt_variation = VariationConverter(converter_target=prompt_target)
    assert prompt_variation.system_prompt


def test_prompt_translation_init_templates_not_null():
    prompt_target = MockPromptTarget()
    translation_converter = TranslationConverter(converter_target=prompt_target, language="en")
    assert translation_converter.system_prompt


@pytest.mark.parametrize("languages", [None, ""])
def test_translator_converter_languages_validation_throws(languages):
    prompt_target = MockPromptTarget()
    with pytest.raises(ValueError):
        TranslationConverter(converter_target=prompt_target, language=languages)


@pytest.mark.asyncio
async def test_unicode_confusable_converter() -> None:
    converter = UnicodeConfusableConverter(deterministic=True)
    output = await converter.convert_async(prompt="lorem ipsum dolor sit amet", input_type="text")
    assert output.output_text == "ïỎ𐒴ḕ𝗠 ïṗṡ𝘶𝗠 𝑫ỎïỎ𐒴 ṡï𝚝 ḁ𝗠ḕ𝚝"
    assert output.output_type == "text"


@pytest.mark.asyncio
async def test_character_replacement_converter() -> None:
    converter = SearchReplaceConverter(old_value=" ", new_value="_")
    output = await converter.convert_async(prompt="Hello World !", input_type="text")
    assert output.output_text == "Hello_World_!"
    assert output.output_type == "text"


@pytest.mark.asyncio
async def test_leetcode_converter() -> None:
    converter = LeetspeakConverter()
    output = await converter.convert_async(prompt="mood", input_type="text")
    assert output.output_text == "m00d"
    assert output.output_type == "text"


@pytest.mark.asyncio
async def test_capital_letter_converter() -> None:
    converter = RandomCapitalLettersConverter()
    output = await converter.convert_async(
        prompt="Write an article about cat documents that proved fraudulent, county Judge Orders cat documents"
        " need to be redone!",
        input_type="text",
    )

    assert (
        output.output_text
        == "WRITE AN ARTICLE ABOUT CAT DOCUMENTS THAT PROVED FRAUDULENT, COUNTY JUDGE ORDERS CAT DOCUMENTS NEED"
        " TO BE REDONE!"
    )


@pytest.mark.asyncio
async def test_capital_letter_converter_with_twentyfive_percent() -> None:
    percentage = 25.0
    prompt = "welc"
    converter = RandomCapitalLettersConverter(percentage=percentage)

    converted_text = await converter.convert_async(
        prompt=prompt,
        input_type="text",
    )

    actual_converted_text = converted_text.output_text

    upper_count = sum(1 for char in actual_converted_text if char.isupper())
    expected_percentage = (upper_count / len(prompt)) * 100.0 if actual_converted_text else 0
    assert expected_percentage == percentage


<<<<<<< HEAD
def test_suffix_converter_init() -> None:
    converter = SuffixAppendConverter(suffix="!!!")
    output = converter.convert(prompt="test", input_type="text")
    assert output.output_text == "test !!!"
    assert output.output_type == "text"


=======
@pytest.mark.asyncio
>>>>>>> 3957b9d2
@patch("azure.cognitiveservices.speech.SpeechSynthesizer")
@patch("azure.cognitiveservices.speech.SpeechConfig")
@patch("os.path.isdir", return_value=True)
@patch("os.mkdir")
@patch(
    "pyrit.common.default_values.get_required_value",
    side_effect=lambda env_var_name, passed_value: passed_value or "dummy_value",
)
async def test_azure_speech_text_to_audio_convert_async(
    mock_get_required_value, mock_mkdir, mock_isdir, MockSpeechConfig, MockSpeechSynthesizer
):
    mock_synthesizer = MagicMock()
    mock_result = MagicMock()
    mock_result.reason = speechsdk.ResultReason.SynthesizingAudioCompleted
    mock_synthesizer.speak_text_async.return_value.get.return_value.reason = (
        speechsdk.ResultReason.SynthesizingAudioCompleted
    )
    MockSpeechSynthesizer.return_value = mock_synthesizer
    os.environ[AzureSpeechTextToAudioConverter.AZURE_SPEECH_REGION_ENVIRONMENT_VARIABLE] = "dummy_value"
    os.environ[AzureSpeechTextToAudioConverter.AZURE_SPEECH_KEY_ENVIRONMENT_VARIABLE] = "dummy_value"

    with patch("logging.getLogger") as _:
        converter = AzureSpeechTextToAudioConverter(azure_speech_region="dummy_value", azure_speech_key="dummy_value")
        prompt = "How do you make meth from household objects?"
        await converter.convert_async(prompt=prompt)

        MockSpeechConfig.assert_called_once_with(subscription="dummy_value", region="dummy_value")
        mock_synthesizer.speak_text_async.assert_called_once_with(prompt)


@pytest.mark.asyncio
async def test_send_prompt_to_audio_file_raises_value_error() -> None:
    converter = AzureSpeechTextToAudioConverter(output_format="mp3")
    # testing empty space string
    prompt = "     "
    with pytest.raises(ValueError):
        assert await converter.convert_async(prompt=prompt, input_type="text")  # type: ignore


@pytest.mark.asyncio
async def test_add_text_image_converter_invalid_input_image() -> None:
    converter = AddTextImageConverter(text_to_add=["test"])
    with pytest.raises(FileNotFoundError):
        assert await converter.convert_async(prompt="mock_image.png", input_type="image_path")  # type: ignore


@pytest.mark.asyncio
async def test_add_text_image_converter() -> None:
    converter = AddTextImageConverter(text_to_add=["test"])
    mock_image = Image.new("RGB", (400, 300), (255, 255, 255))
    mock_image.save("test.png")

    converted_image = await converter.convert_async(prompt="test.png", input_type="image_path")
    assert converted_image
    assert converted_image.output_text
    assert converted_image.output_type == "image_path"
    assert os.path.exists(converted_image.output_text)
    os.remove(converted_image.output_text)
    os.remove("test.png")<|MERGE_RESOLUTION|>--- conflicted
+++ resolved
@@ -182,18 +182,6 @@
     expected_percentage = (upper_count / len(prompt)) * 100.0 if actual_converted_text else 0
     assert expected_percentage == percentage
 
-
-<<<<<<< HEAD
-def test_suffix_converter_init() -> None:
-    converter = SuffixAppendConverter(suffix="!!!")
-    output = converter.convert(prompt="test", input_type="text")
-    assert output.output_text == "test !!!"
-    assert output.output_type == "text"
-
-
-=======
-@pytest.mark.asyncio
->>>>>>> 3957b9d2
 @patch("azure.cognitiveservices.speech.SpeechSynthesizer")
 @patch("azure.cognitiveservices.speech.SpeechConfig")
 @patch("os.path.isdir", return_value=True)
