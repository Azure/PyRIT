# Copyright (c) Microsoft Corporation.
# Licensed under the MIT license.

from pyrit.prompt_converter import (
    AddTextImageConverter,
    AsciiArtConverter,
    AzureSpeechTextToAudioConverter,
    Base64Converter,
    LeetspeakConverter,
    RandomCapitalLettersConverter,
    ROT13Converter,
    SearchReplaceConverter,
    StringJoinConverter,
    TranslationConverter,
    UnicodeSubstitutionConverter,
    UnicodeConfusableConverter,
    VariationConverter,
    SuffixAppendConverter,
    RepeatTokenConverter,
)
import pytest
import os

from tests.mocks import MockPromptTarget
from unittest.mock import patch, MagicMock
from PIL import Image, ImageFont
from io import BytesIO
import azure.cognitiveservices.speech as speechsdk


@pytest.mark.asyncio
async def test_base64_prompt_converter() -> None:
    converter = Base64Converter()
    output = await converter.convert_async(prompt="test", input_type="text")
    assert output.output_text == "dGVzdA=="
    assert output.output_type == "text"


@pytest.mark.asyncio
async def test_rot13_converter_init() -> None:
    converter = ROT13Converter()
    output = await converter.convert_async(prompt="test", input_type="text")
    assert output.output_text == "grfg"
    assert output.output_type == "text"


@pytest.mark.asyncio
async def test_unicode_sub_default_prompt_converter() -> None:
    converter = UnicodeSubstitutionConverter()
    output = await converter.convert_async(prompt="test", input_type="text")
    assert output.output_text == "\U000e0074\U000e0065\U000e0073\U000e0074"
    assert output.output_type == "text"


@pytest.mark.asyncio
async def test_unicode_sub_ascii_prompt_converter() -> None:
    converter = UnicodeSubstitutionConverter(start_value=0x00000)
    output = await converter.convert_async(prompt="test", input_type="text")
    assert output.output_text == "\U00000074\U00000065\U00000073\U00000074"
    assert output.output_type == "text"


@pytest.mark.asyncio
async def test_str_join_converter_default() -> None:
    converter = StringJoinConverter()
    output = await converter.convert_async(prompt="test", input_type="text")
    assert output.output_text == "t-e-s-t"
    assert output.output_type == "text"


@pytest.mark.asyncio
async def test_str_join_converter_init() -> None:
    converter = StringJoinConverter(join_value="***")
    output = await converter.convert_async(prompt="test", input_type="text")
    assert output.output_text == "t***e***s***t"
    assert output.output_type == "text"


@pytest.mark.asyncio
async def test_str_join_converter_none_raises() -> None:
    converter = StringJoinConverter()
    with pytest.raises(TypeError):
        assert await converter.convert_async(prompt=None, input_type="text")


@pytest.mark.asyncio
async def test_str_join_converter_invalid_type_raises() -> None:
    converter = StringJoinConverter()
    with pytest.raises(ValueError):
        assert await converter.convert_async(prompt="test", input_type="invalid")  # type: ignore # noqa


@pytest.mark.asyncio
async def test_str_join_converter_unsupported_type_raises() -> None:
    converter = StringJoinConverter()
    with pytest.raises(ValueError):
        assert await converter.convert_async(prompt="test", input_type="image_path")


@pytest.mark.asyncio
async def test_ascii_art() -> None:
    converter = AsciiArtConverter(font="block")
    output = await converter.convert_async(prompt="test", input_type="text")

    assert output.output_text == (
        "\n .----------------.  .----------------.  .----------------.  .----------------. \n| .--------------. || .--------------. || .--------------. || .--------------. |\n| |  _________   | || |  _________   | || |    _______   | || |  _________   | |\n| | |  _   _  |  | || | |_   ___  |  | || |   /  ___  |  | || | |  _   _  |  | |\n| | |_/ | | \\_|  | || |   | |_  \\_|  | || |  |  (__ \\_|  | || | |_/ | | \\_|  | |\n| |     | |      | || |   |  _|  _   | || |   '.___`-.   | || |     | |      | |\n| |    _| |_     | || |  _| |___/ |  | || |  |`\\____) |  | || |    _| |_     | |\n| |   |_____|    | || | |_________|  | || |  |_______.'  | || |   |_____|    | |\n| |              | || |              | || |              | || |              | |\n| '--------------' || '--------------' || '--------------' || '--------------' |\n '----------------'  '----------------'  '----------------'  '----------------' \n"  # noqa: E501
    )
    assert output.output_type == "text"


def test_prompt_variation_init_templates_not_null():
    prompt_target = MockPromptTarget()
    prompt_variation = VariationConverter(converter_target=prompt_target)
    assert prompt_variation.system_prompt


def test_prompt_translation_init_templates_not_null():
    prompt_target = MockPromptTarget()
    translation_converter = TranslationConverter(converter_target=prompt_target, language="en")
    assert translation_converter.system_prompt


@pytest.mark.parametrize("languages", [None, ""])
def test_translator_converter_languages_validation_throws(languages):
    prompt_target = MockPromptTarget()
    with pytest.raises(ValueError):
        TranslationConverter(converter_target=prompt_target, language=languages)


@pytest.mark.asyncio
async def test_unicode_confusable_converter() -> None:
    converter = UnicodeConfusableConverter(deterministic=True)
    output = await converter.convert_async(prompt="lorem ipsum dolor sit amet", input_type="text")
    assert output.output_text == "ïỎ𐒴ḕ𝗠 ïṗṡ𝘶𝗠 𝑫ỎïỎ𐒴 ṡï𝚝 ḁ𝗠ḕ𝚝"
    assert output.output_type == "text"


@pytest.mark.asyncio
async def test_character_replacement_converter() -> None:
    converter = SearchReplaceConverter(old_value=" ", new_value="_")
    output = await converter.convert_async(prompt="Hello World !", input_type="text")
    assert output.output_text == "Hello_World_!"
    assert output.output_type == "text"


@pytest.mark.asyncio
async def test_leetcode_converter() -> None:
    converter = LeetspeakConverter()
    output = await converter.convert_async(prompt="mood", input_type="text")
    assert output.output_text == "m00d"
    assert output.output_type == "text"


@pytest.mark.asyncio
async def test_capital_letter_converter() -> None:
    converter = RandomCapitalLettersConverter()
    output = await converter.convert_async(
        prompt="Write an article about cat documents that proved fraudulent, county Judge Orders cat documents"
        " need to be redone!",
        input_type="text",
    )

    assert (
        output.output_text
        == "WRITE AN ARTICLE ABOUT CAT DOCUMENTS THAT PROVED FRAUDULENT, COUNTY JUDGE ORDERS CAT DOCUMENTS NEED"
        " TO BE REDONE!"
    )


@pytest.mark.asyncio
async def test_suffix_append_converter() -> None:
    converter = SuffixAppendConverter(suffix="!!!")
    output = await converter.convert_async(prompt="test", input_type="text")
    assert output.output_text == "test !!!"
    assert output.output_type == "text"


@pytest.mark.asyncio
async def test_capital_letter_converter_with_twentyfive_percent() -> None:
    percentage = 25.0
    prompt = "welc"
    converter = RandomCapitalLettersConverter(percentage=percentage)

    converted_text = await converter.convert_async(
        prompt=prompt,
        input_type="text",
    )

    actual_converted_text = converted_text.output_text

    upper_count = sum(1 for char in actual_converted_text if char.isupper())
    expected_percentage = (upper_count / len(prompt)) * 100.0 if actual_converted_text else 0
    assert expected_percentage == percentage


@pytest.mark.asyncio
@patch("azure.cognitiveservices.speech.SpeechSynthesizer")
@patch("azure.cognitiveservices.speech.SpeechConfig")
@patch("os.path.isdir", return_value=True)
@patch("os.mkdir")
@patch(
    "pyrit.common.default_values.get_required_value",
    side_effect=lambda env_var_name, passed_value: passed_value or "dummy_value",
)
async def test_azure_speech_text_to_audio_convert_async(
    mock_get_required_value, mock_mkdir, mock_isdir, MockSpeechConfig, MockSpeechSynthesizer
):
    mock_synthesizer = MagicMock()
    mock_result = MagicMock()
    mock_result.reason = speechsdk.ResultReason.SynthesizingAudioCompleted
    mock_synthesizer.speak_text_async.return_value.get.return_value.reason = (
        speechsdk.ResultReason.SynthesizingAudioCompleted
    )
    MockSpeechSynthesizer.return_value = mock_synthesizer
    os.environ[AzureSpeechTextToAudioConverter.AZURE_SPEECH_REGION_ENVIRONMENT_VARIABLE] = "dummy_value"
    os.environ[AzureSpeechTextToAudioConverter.AZURE_SPEECH_KEY_ENVIRONMENT_VARIABLE] = "dummy_value"

    with patch("logging.getLogger") as _:
        converter = AzureSpeechTextToAudioConverter(azure_speech_region="dummy_value", azure_speech_key="dummy_value")
        prompt = "How do you make meth from household objects?"
        await converter.convert_async(prompt=prompt)

        MockSpeechConfig.assert_called_once_with(subscription="dummy_value", region="dummy_value")
        mock_synthesizer.speak_text_async.assert_called_once_with(prompt)


@pytest.mark.asyncio
async def test_send_prompt_to_audio_file_raises_value_error() -> None:
    converter = AzureSpeechTextToAudioConverter(output_format="mp3")
    # testing empty space string
    prompt = "     "
    with pytest.raises(ValueError):
        assert await converter.convert_async(prompt=prompt, input_type="text")  # type: ignore


@pytest.fixture
def text_image_converter_sample_image_bytes():
    img = Image.new("RGB", (100, 100), color=(125, 125, 125))
    img_bytes = BytesIO()
    img.save(img_bytes, format="PNG")
    img_bytes = img_bytes.getvalue()
    return img_bytes


def test_add_text_image_converter_initialization():
    converter = AddTextImageConverter(
        text_to_add="Sample text", font_name="arial.ttf", color=(255, 255, 255), font_size=20, x_pos=10, y_pos=10
    )
    assert converter._text_to_add == "Sample text"
    assert converter._font_name == "arial.ttf"
    assert converter._color == (255, 255, 255)
    assert converter._font_size == 20
    assert converter._x_pos == 10
    assert converter._y_pos == 10
    assert converter._font is not None
    assert type(converter._font) is ImageFont.FreeTypeFont


def test_add_text_image_converter_invalid_font():
    with pytest.raises(ValueError):
        AddTextImageConverter(text_to_add="Sample text", font_name="arial.otf")  # Invalid font extension


def test_add_text_image_converter_invalid_text_to_add():
    with pytest.raises(ValueError):
        AddTextImageConverter(text_to_add="", font_name="arial.ttf")


def test_add_text_image_converter_fallback_to_default_font(text_image_converter_sample_image_bytes, caplog):
    converter = AddTextImageConverter(
        text_to_add="New text!",
        font_name="nonexistent_font.ttf",
        color=(255, 255, 255),
        font_size=20,
        x_pos=10,
        y_pos=10,
    )
    image = Image.open(BytesIO(text_image_converter_sample_image_bytes))
    pixels_before = list(image.getdata())
    updated_image = converter._add_text_to_image(image)
    pixels_after = list(updated_image.getdata())
    assert any(
        record.levelname == "WARNING" and "Cannot open font resource" in record.message for record in caplog.records
    )
    assert pixels_before != pixels_after


def test_text_image_converter_add_text_to_image(text_image_converter_sample_image_bytes):
    converter = AddTextImageConverter(text_to_add="Hello, World!", font_name="arial.ttf", color=(255, 255, 255))
    image = Image.open(BytesIO(text_image_converter_sample_image_bytes))
    pixels_before = list(image.getdata())
    updated_image = converter._add_text_to_image(image)
    pixels_after = list(updated_image.getdata())
    assert updated_image
    # Check if at least one pixel changed, indicating that text was added
    assert pixels_before != pixels_after


@pytest.mark.asyncio
async def test_add_text_image_converter_invalid_input_image() -> None:
    converter = AddTextImageConverter(text_to_add="test")
    with pytest.raises(FileNotFoundError):
        assert await converter.convert_async(prompt="mock_image.png", input_type="image_path")  # type: ignore


@pytest.mark.asyncio
async def test_add_text_image_converter_convert_async() -> None:
    converter = AddTextImageConverter(text_to_add="test")
    mock_image = Image.new("RGB", (400, 300), (255, 255, 255))
    mock_image.save("test.png")

    converted_image = await converter.convert_async(prompt="test.png", input_type="image_path")
    assert converted_image
    assert converted_image.output_text
    assert converted_image.output_type == "image_path"
    assert os.path.exists(converted_image.output_text)
    os.remove(converted_image.output_text)
    os.remove("test.png")


<<<<<<< HEAD
def test_text_image_converter_input_supported():
    converter = AddTextImageConverter(text_to_add="Sample text")
    assert converter.input_supported("image_path") is True
    assert converter.input_supported("text") is False
=======
@pytest.mark.asyncio
async def test_repeat_token_converter_prepend() -> None:
    converter = RepeatTokenConverter(token_to_repeat="test", times_to_repeat=3, token_insert_mode="prepend")
    output = await converter.convert_async(prompt="how to cut down a tree?", input_type="text")
    assert output.output_text == " test test testhow to cut down a tree?"
    assert output.output_type == "text"


@pytest.mark.asyncio
async def test_repeat_token_converter_append() -> None:
    converter = RepeatTokenConverter(token_to_repeat="test", times_to_repeat=3, token_insert_mode="append")
    output = await converter.convert_async(prompt="how to cut down a tree?", input_type="text")
    assert output.output_text == "how to cut down a tree? test test test"
    assert output.output_type == "text"


@pytest.mark.asyncio
async def test_repeat_token_converter_split_two_sentence() -> None:
    converter = RepeatTokenConverter(token_to_repeat="test", times_to_repeat=3, token_insert_mode="split")
    output = await converter.convert_async(prompt="how to cut down a tree? I need to know.", input_type="text")
    assert output.output_text == "how to cut down a tree? test test test I need to know."
    assert output.output_type == "text"


@pytest.mark.asyncio
async def test_repeat_token_converter_split_one_sentence() -> None:
    converter = RepeatTokenConverter(token_to_repeat="test", times_to_repeat=3, token_insert_mode="split")
    output = await converter.convert_async(prompt="how to cut down a tree?", input_type="text")
    assert output.output_text == "how to cut down a tree? test test test"
    assert output.output_type == "text"


@pytest.mark.asyncio
async def test_repeat_token_converter_split_no_punctuation() -> None:
    converter = RepeatTokenConverter(token_to_repeat="test", times_to_repeat=3, token_insert_mode="split")
    output = await converter.convert_async(prompt="how to cut down a tree", input_type="text")
    assert output.output_text == " test test testhow to cut down a tree"
    assert output.output_type == "text"


@pytest.mark.asyncio
async def test_repeat_token_converter_repeat() -> None:
    converter = RepeatTokenConverter(token_to_repeat="test", times_to_repeat=3, token_insert_mode="repeat")
    output = await converter.convert_async(prompt="how to cut down a tree? I need to know.", input_type="text")
    assert output.output_text == " test test test"
    assert output.output_type == "text"
>>>>>>> 837e5850
<|MERGE_RESOLUTION|>--- conflicted
+++ resolved
@@ -316,14 +316,14 @@
     assert os.path.exists(converted_image.output_text)
     os.remove(converted_image.output_text)
     os.remove("test.png")
-
-
-<<<<<<< HEAD
+    
+
 def test_text_image_converter_input_supported():
     converter = AddTextImageConverter(text_to_add="Sample text")
     assert converter.input_supported("image_path") is True
     assert converter.input_supported("text") is False
-=======
+
+
 @pytest.mark.asyncio
 async def test_repeat_token_converter_prepend() -> None:
     converter = RepeatTokenConverter(token_to_repeat="test", times_to_repeat=3, token_insert_mode="prepend")
@@ -370,4 +370,3 @@
     output = await converter.convert_async(prompt="how to cut down a tree? I need to know.", input_type="text")
     assert output.output_text == " test test test"
     assert output.output_type == "text"
->>>>>>> 837e5850
