--- conflicted
+++ resolved
@@ -1,7 +1,6 @@
 # Copyright (c) Microsoft Corporation.
 # Licensed under the MIT license.
 
-<<<<<<< HEAD
 from pyrit.prompt_converter import (
     Base64Converter,
     NoOpConverter,
@@ -9,10 +8,6 @@
     StringJoinConverter,
     AsciiArtConverter,
 )
-=======
-import pytest
-from pyrit.prompt_converter import Base64Converter, NoOpConverter, UnicodeSubstitutionConverter, StringJoinConverter
->>>>>>> baec74f5
 
 
 def test_prompt_converter() -> None:
@@ -41,18 +36,6 @@
 
 
 def test_str_join_converter_init() -> None:
-<<<<<<< HEAD
-    converter = StringJoinConverter("***")
-    assert converter.convert("test") == "t***e***s***t"
-
-
-def test_ascii_art() -> None:
-    converter = AsciiArtConverter("block")
-    assert (
-        converter.convert(["test"])
-        == ["\n .----------------.  .----------------.  .----------------.  .----------------. \n| .--------------. || .--------------. || .--------------. || .--------------. |\n| |  _________   | || |  _________   | || |    _______   | || |  _________   | |\n| | |  _   _  |  | || | |_   ___  |  | || |   /  ___  |  | || | |  _   _  |  | |\n| | |_/ | | \\_|  | || |   | |_  \\_|  | || |  |  (__ \\_|  | || | |_/ | | \\_|  | |\n| |     | |      | || |   |  _|  _   | || |   '.___`-.   | || |     | |      | |\n| |    _| |_     | || |  _| |___/ |  | || |  |`\\____) |  | || |    _| |_     | |\n| |   |_____|    | || | |_________|  | || |  |_______.'  | || |   |_____|    | |\n| |              | || |              | || |              | || |              | |\n| '--------------' || '--------------' || '--------------' || '--------------' |\n '----------------'  '----------------'  '----------------'  '----------------' \n"]  # noqa: E501
-    )
-=======
     converter = StringJoinConverter(join_value="***")
     assert converter.convert(["test"]) == ["t***e***s***t"]
 
@@ -66,4 +49,11 @@
     converter = StringJoinConverter()
     with pytest.raises(TypeError):
         assert converter.convert(None)
->>>>>>> baec74f5
+
+
+def test_ascii_art() -> None:
+    converter = AsciiArtConverter(font="block")
+    assert (
+        converter.convert(["test"])
+        == ["\n .----------------.  .----------------.  .----------------.  .----------------. \n| .--------------. || .--------------. || .--------------. || .--------------. |\n| |  _________   | || |  _________   | || |    _______   | || |  _________   | |\n| | |  _   _  |  | || | |_   ___  |  | || |   /  ___  |  | || | |  _   _  |  | |\n| | |_/ | | \\_|  | || |   | |_  \\_|  | || |  |  (__ \\_|  | || | |_/ | | \\_|  | |\n| |     | |      | || |   |  _|  _   | || |   '.___`-.   | || |     | |      | |\n| |    _| |_     | || |  _| |___/ |  | || |  |`\\____) |  | || |    _| |_     | |\n| |   |_____|    | || | |_________|  | || |  |_______.'  | || |   |_____|    | |\n| |              | || |              | || |              | || |              | |\n| '--------------' || '--------------' || '--------------' || '--------------' |\n '----------------'  '----------------'  '----------------'  '----------------' \n"]  # noqa: E501
+    )