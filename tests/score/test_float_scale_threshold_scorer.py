# Copyright (c) Microsoft Corporation.
# Licensed under the MIT license.

from typing import Generator
from unittest.mock import AsyncMock, MagicMock, patch

import pytest
import uuid

from pyrit.memory import MemoryInterface
<<<<<<< HEAD
from pyrit.memory.central_memory import CentralMemory
from pyrit.score import Score, FloatScaleThresholdScorer
=======
from pyrit.models import Score
from pyrit.score import FloatScaleThresholdScorer
>>>>>>> d656b7b9

from tests.mocks import get_memory_interface


@pytest.fixture
def memory() -> Generator[MemoryInterface, None, None]:
    yield from get_memory_interface()


@pytest.mark.parametrize("threshold", [0.3, 0.5, 0.7])
@pytest.mark.parametrize("score_value", [0.1, 0.3, 0.5, 0.7, 0.9])
@pytest.mark.asyncio
async def test_float_scale_threshold_scorer_adds_to_memory(threshold, score_value):
    memory = MagicMock(MemoryInterface)

    scorer = AsyncMock()
    scorer.scorer_type = "float_scale"
    scorer.score_async = AsyncMock(
        return_value=[
            Score(
                score_value=str(score_value),
                score_type="float_scale",
                score_category="mock category",
                score_rationale="A mock rationale",
                score_metadata=None,
                prompt_request_response_id=uuid.uuid4(),
                score_value_description="A mock description",
                id=uuid.uuid4(),
            )
        ]
    )
    with patch.object(CentralMemory, 'get_memory_instance', return_value=memory):
    

        float_scale_threshold_scorer = FloatScaleThresholdScorer(scorer=scorer, threshold=threshold)

        binary_score = (await float_scale_threshold_scorer.score_text_async(text="mock example"))[0]
        assert binary_score.score_value == str(score_value >= threshold)
        assert binary_score.score_type == "true_false"
        assert binary_score.score_value_description == "A mock description"

        memory.add_scores_to_memory.assert_called_once()<|MERGE_RESOLUTION|>--- conflicted
+++ resolved
@@ -8,13 +8,9 @@
 import uuid
 
 from pyrit.memory import MemoryInterface
-<<<<<<< HEAD
-from pyrit.memory.central_memory import CentralMemory
-from pyrit.score import Score, FloatScaleThresholdScorer
-=======
 from pyrit.models import Score
+from pyrit.memory import CentralMemory
 from pyrit.score import FloatScaleThresholdScorer
->>>>>>> d656b7b9
 
 from tests.mocks import get_memory_interface
 
