--- conflicted
+++ resolved
@@ -226,11 +226,7 @@
 def _create_data(data_type: str) -> dict[str, Collection[Collection[str]]]:
     data = {
         "scenarios": [{"type": "PromptSendingAttack"}],
-<<<<<<< HEAD
-        "adversarial_chat": {"type": "OpenAIChatTarget"},
-=======
         "attack_adversarial_config": {"type": "OpenAIChatTarget"},
->>>>>>> cc90e28b
         "objective_target": {"type": "OpenAIChatTarget"},
         "database": {"type": "DuckDB"},
     }
