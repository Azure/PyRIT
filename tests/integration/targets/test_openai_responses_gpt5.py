--- conflicted
+++ resolved
@@ -18,12 +18,8 @@
     return {
         "endpoint": os.getenv("AZURE_OPENAI_GPT5_RESPONSES_ENDPOINT"),
         "model_name": os.getenv("AZURE_OPENAI_GPT5_MODEL"),
-<<<<<<< HEAD
-        "api_key": os.getenv("AZURE_OPENAI_GPT5_RESPONSES_KEY"),
-        # "use_entra_auth": True,
-=======
         "api_key": os.getenv("AZURE_OPENAI_GPT5_KEY"),
->>>>>>> a99c07a2
+        # use_entra_auth: True,
     }
 
 
