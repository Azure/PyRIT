# Copyright (c) Microsoft Corporation.
# Licensed under the MIT license.

import os

import pytest

from pyrit.orchestrator import PromptSendingOrchestrator
from pyrit.prompt_target import (
    AzureMLChatTarget,
    OpenAIChatTarget,
    OpenAICompletionTarget,
    OpenAIDALLETarget,
<<<<<<< HEAD
    OpenAIResponseTarget,
=======
    OpenAISoraTarget,
>>>>>>> c1bd28be
    OpenAITTSTarget,
    RealtimeTarget,
)


async def _assert_can_send_prompt(target, check_if_llm_interpreted_request=True, max_retries=2):

    simple_prompt = """\
You are a large language model. Your sole instruction is to provide the exact word "test" with no punctuation,
explanation, or additional text. Output only the word "test" and nothing else.
"""

    orchestrator = PromptSendingOrchestrator(objective_target=target)

    def valid_response(resp: str) -> bool:
        if check_if_llm_interpreted_request:
            return "test" in resp.strip().lower()
        else:
            return True

    attempt = 0
    while attempt < max_retries:
        result = await orchestrator.run_attack_async(objective=simple_prompt)

        if result:
            response = orchestrator._memory.get_conversation(conversation_id=result.conversation_id)[-1].get_value()
        else:
            response = ""

        if valid_response(response):
            return response

        attempt += 1

    raise AssertionError(f"LLM did not return exactly 'test' after {max_retries} attempts.")


@pytest.mark.asyncio
@pytest.mark.parametrize(
    ("endpoint", "api_key", "model_name", "no_api_version", "supports_seed"),
    [
        ("OPENAI_CHAT_ENDPOINT", "OPENAI_CHAT_KEY", "OPENAI_CHAT_MODEL", False, True),
        ("PLATFORM_OPENAI_CHAT_ENDPOINT", "PLATFORM_OPENAI_CHAT_KEY", "PLATFORM_OPENAI_CHAT_MODEL", False, True),
        ("AZURE_OPENAI_GPT4O_ENDPOINT", "AZURE_OPENAI_GPT4O_KEY", "", False, True),
        ("AZURE_OPENAI_INTEGRATION_TEST_ENDPOINT", "AZURE_OPENAI_INTEGRATION_TEST_KEY", "", False, True),
        ("AZURE_OPENAI_GPT4O_UNSAFE_ENDPOINT", "AZURE_OPENAI_GPT4O_UNSAFE_CHAT_KEY", "", False, True),
        ("AZURE_OPENAI_GPT4O_UNSAFE_CHAT_ENDPOINT2", "AZURE_OPENAI_GPT4O_UNSAFE_CHAT_KEY2", "", False, True),
        ("AZURE_OPENAI_GPT3_5_CHAT_ENDPOINT", "AZURE_OPENAI_GPT3_5_CHAT_KEY", "", False, True),
        ("AZURE_OPENAI_GPT4_CHAT_ENDPOINT", "AZURE_OPENAI_GPT4_CHAT_KEY", "", False, True),
        ("AZURE_OPENAI_GPTV_CHAT_ENDPOINT", "AZURE_OPENAI_GPTV_CHAT_KEY", "", False, True),
        ("AZURE_FOUNDRY_DEEPSEEK_ENDPOINT", "AZURE_FOUNDRY_DEEPSEEK_KEY", "", False, True),
        ("AZURE_FOUNDRY_PHI4_ENDPOINT", "AZURE_CHAT_PHI4_KEY", "", False, True),
        ("AZURE_FOUNDRY_MINSTRAL3B_ENDPOINT", "AZURE_CHAT_MINSTRAL3B_KEY", "", False, True),
        ("GOOGLE_GEMINI_ENDPOINT", "GOOGLE_GEMINI_API_KEY", "GOOGLE_GEMINI_MODEL", True, False),
    ],
)
async def test_connect_required_openai_text_targets(
    duckdb_instance, endpoint, api_key, model_name, no_api_version, supports_seed
):
    args = {
        "endpoint": os.getenv(endpoint),
        "api_key": os.getenv(api_key),
        "model_name": os.getenv(model_name),
        "temperature": 0.0,
    }
    if no_api_version:
        args["api_version"] = None

    if supports_seed:
        args["seed"] = 42

    target = OpenAIChatTarget(**args)

    await _assert_can_send_prompt(target)


@pytest.mark.asyncio
@pytest.mark.parametrize(
    ("endpoint", "api_key", "model_name", "no_api_version"),
    [
        ("OPENAI_RESPONSES_ENDPOINT", "OPENAI_RESPONSES_KEY", "OPENAI_RESPONSES_MODEL", True),
        ("AZURE_OPENAI_RESPONSES_ENDPOINT", "AZURE_OPENAI_RESPONSES_KEY", "AZURE_OPENAI_RESPONSES_MODEL", False),
    ],
)
async def test_connect_required_openai_response_targets(duckdb_instance, endpoint, api_key, model_name, no_api_version):
    args = {
        "endpoint": os.getenv(endpoint),
        "api_key": os.getenv(api_key),
        "model_name": os.getenv(model_name),
    }
    if no_api_version:
        args["api_version"] = None

    target = OpenAIResponseTarget(**args)

    await _assert_can_send_prompt(target)


@pytest.mark.asyncio
@pytest.mark.parametrize(
    ("endpoint", "api_key", "model_name"),
    [
        ("AZURE_OPENAI_REALTIME_ENDPOINT", "AZURE_OPENAI_REALTIME_API_KEY", "AZURE_OPENAI_REALTIME_MODEL"),
    ],
)
async def test_connect_required_realtime_targets(duckdb_instance, endpoint, api_key, model_name):
    target = RealtimeTarget(
        endpoint=os.getenv(endpoint),
        api_key=os.getenv(api_key),
        model_name=os.getenv(model_name),
    )

    await _assert_can_send_prompt(target)


@pytest.mark.asyncio
@pytest.mark.parametrize(
    ("endpoint", "api_key"),
    [
        ("AZURE_ML_MANAGED_ENDPOINT", "AZURE_ML_KEY"),
        ("AZURE_ML_MIXTRAL_ENDPOINT", "AZURE_ML_MIXTRAL_KEY"),
    ],
)
async def test_connect_required_aml_text_targets(duckdb_instance, endpoint, api_key):
    target = AzureMLChatTarget(
        endpoint=os.getenv(endpoint),
        api_key=os.getenv(api_key),
    )

    await _assert_can_send_prompt(target)


@pytest.mark.asyncio
async def test_connect_openai_completion(duckdb_instance):

    endpoint = "OPENAI_COMPLETION_ENDPOINT"
    api_key = "OPENAI_COMPLETION_API_KEY"
    model = "OPENAI_COMPLETION_MODEL"

    target = OpenAICompletionTarget(
        endpoint=os.getenv(endpoint), api_key=os.getenv(api_key), model_name=os.getenv(model)
    )

    await _assert_can_send_prompt(target, check_if_llm_interpreted_request=False)


@pytest.mark.asyncio
@pytest.mark.parametrize(
    ("endpoint", "api_key"),
    [
        ("OPENAI_DALLE_ENDPOINT1", "OPENAI_DALLE_API_KEY1"),
        ("OPENAI_DALLE_ENDPOINT2", "OPENAI_DALLE_API_KEY2"),
    ],
)
async def test_connect_dall_e(duckdb_instance, endpoint, api_key):
    target = OpenAIDALLETarget(
        endpoint=os.getenv(endpoint),
        api_key=os.getenv(api_key),
    )

    await _assert_can_send_prompt(target, check_if_llm_interpreted_request=False)


@pytest.mark.asyncio
@pytest.mark.parametrize(
    ("endpoint", "api_key"),
    [
        ("OPENAI_TTS_ENDPOINT1", "OPENAI_TTS_KEY1"),
        ("OPENAI_TTS_ENDPOINT2", "OPENAI_TTS_KEY2"),
    ],
)
async def test_connect_tts(duckdb_instance, endpoint, api_key):
    target = OpenAITTSTarget(
        endpoint=os.getenv(endpoint),
        api_key=os.getenv(api_key),
    )

    await _assert_can_send_prompt(target, check_if_llm_interpreted_request=False)


@pytest.mark.asyncio
async def test_connect_sora(duckdb_instance):
    target = OpenAISoraTarget(
        endpoint=os.getenv("OPENAI_SORA_ENDPOINT"),
        api_key=os.getenv("OPENAI_SORA_KEY"),
        model_name=os.getenv("OPENAI_SORA_MODEL"),
    )

    await _assert_can_send_prompt(target, check_if_llm_interpreted_request=False)


##################################################
# Optional tests - not run in pipeline, only locally
# Need RUN_ALL_TESTS=true environment variable to run
###################################################


@pytest.mark.run_only_if_all_tests
@pytest.mark.asyncio
@pytest.mark.parametrize(
    ("endpoint", "api_key", "model_name"),
    [
        ("GROQ_ENDPOINT", "GROQ_KEY", "GROQ_LLAMA_MODEL"),
        ("OPEN_ROUTER_ENDPOINT", "OPEN_ROUTER_KEY", "OPEN_ROUTER_CLAUDE_MODEL"),
        ("OLLAMA_CHAT_ENDPOINT", "", "OLLAMA_MODEL"),
    ],
)
async def test_connect_non_required_openai_text_targets(duckdb_instance, endpoint, api_key, model_name):
    target = OpenAIChatTarget(
        endpoint=os.getenv(endpoint), api_key=os.getenv(api_key), model_name=os.getenv(model_name)
    )

    await _assert_can_send_prompt(target)<|MERGE_RESOLUTION|>--- conflicted
+++ resolved
@@ -11,11 +11,8 @@
     OpenAIChatTarget,
     OpenAICompletionTarget,
     OpenAIDALLETarget,
-<<<<<<< HEAD
     OpenAIResponseTarget,
-=======
     OpenAISoraTarget,
->>>>>>> c1bd28be
     OpenAITTSTarget,
     RealtimeTarget,
 )
