# Copyright (c) Microsoft Corporation.
# Licensed under the MIT license.

from unittest.mock import AsyncMock, MagicMock

import pytest

from pyrit.models import PromptRequestResponse, PromptRequestPiece
from pyrit.prompt_converter import (
    MaliciousQuestionGeneratorConverter,
    NoiseConverter,
    TenseConverter,
    ToneConverter,
)
from pyrit.prompt_target.common.prompt_target import PromptTarget


@pytest.fixture
def mock_target() -> PromptTarget:
    target = MagicMock()
    response = PromptRequestResponse(
        request_pieces=[
            PromptRequestPiece(
                role="assistant",
                original_value="prompt value",
            )
        ]
    )
    target.send_prompt_async = AsyncMock(return_value=response)
    return target


@pytest.mark.asyncio
async def test_noise_converter_sets_system_prompt_default(mock_target) -> None:
    converter = NoiseConverter(converter_target=mock_target)

    await converter.convert_async(prompt="being awesome")

    mock_target.set_system_prompt.assert_called_once()

    system_arg = mock_target.set_system_prompt.call_args[1]["system_prompt"]
    assert isinstance(system_arg, str)
    assert "Grammar error, Delete random letter" in system_arg

<<<<<<< HEAD
def test_tense_converter_sets_system_prompt() -> None:
    target = MagicMock()
    converter = TenseConverter(tense="past", converter_target=target)
    assert "past" in converter.system_prompt


def test_generic_llm_converter_input_supported() -> None:
    target = MagicMock()
    converter = NoiseConverter(converter_target=target)
    assert converter.input_supported("text") is True
    assert converter.input_supported("audio_path") is False
=======

@pytest.mark.asyncio
async def test_noise_converter_sets_system_prompt(mock_target) -> None:
    converter = NoiseConverter(converter_target=mock_target, noise="extra random periods")

    await converter.convert_async(prompt="being awesome")

    mock_target.set_system_prompt.assert_called_once()

    system_arg = mock_target.set_system_prompt.call_args[1]["system_prompt"]
    assert isinstance(system_arg, str)
    assert "extra random periods" in system_arg


@pytest.mark.asyncio
async def test_tone_converter_sets_system_prompt(mock_target) -> None:

    converter = ToneConverter(tone="formal", converter_target=mock_target)
    await converter.convert_async(prompt="being awesome")

    mock_target.set_system_prompt.assert_called_once()

    system_arg = mock_target.set_system_prompt.call_args[1]["system_prompt"]
    assert isinstance(system_arg, str)
    assert "formal" in system_arg


@pytest.mark.asyncio
async def test_tense_converter_sets_system_prompt(mock_target) -> None:
    converter = TenseConverter(tense="past", converter_target=mock_target)
    await converter.convert_async(prompt="being awesome")

    mock_target.set_system_prompt.assert_called_once()

    system_arg = mock_target.set_system_prompt.call_args[1]["system_prompt"]
    assert isinstance(system_arg, str)
    assert "past" in system_arg


@pytest.mark.asyncio
async def test_malicious_question_converter_sets_system_prompt(mock_target) -> None:

    converter = MaliciousQuestionGeneratorConverter(converter_target=mock_target)

    await converter.convert_async(prompt="being awesome")

    mock_target.set_system_prompt.assert_called_once()

    system_arg = mock_target.set_system_prompt.call_args[1]["system_prompt"]
    assert isinstance(system_arg, str)
    assert 'Please act as an expert in this domain: "being awesome"' in system_arg
>>>>>>> 87b39394
<|MERGE_RESOLUTION|>--- conflicted
+++ resolved
@@ -42,19 +42,6 @@
     assert isinstance(system_arg, str)
     assert "Grammar error, Delete random letter" in system_arg
 
-<<<<<<< HEAD
-def test_tense_converter_sets_system_prompt() -> None:
-    target = MagicMock()
-    converter = TenseConverter(tense="past", converter_target=target)
-    assert "past" in converter.system_prompt
-
-
-def test_generic_llm_converter_input_supported() -> None:
-    target = MagicMock()
-    converter = NoiseConverter(converter_target=target)
-    assert converter.input_supported("text") is True
-    assert converter.input_supported("audio_path") is False
-=======
 
 @pytest.mark.asyncio
 async def test_noise_converter_sets_system_prompt(mock_target) -> None:
@@ -106,4 +93,10 @@
     system_arg = mock_target.set_system_prompt.call_args[1]["system_prompt"]
     assert isinstance(system_arg, str)
     assert 'Please act as an expert in this domain: "being awesome"' in system_arg
->>>>>>> 87b39394
+
+
+def test_generic_llm_converter_input_supported() -> None:
+    target = MagicMock()
+    converter = NoiseConverter(converter_target=target)
+    assert converter.input_supported("text") is True
+    assert converter.input_supported("audio_path") is False