--- conflicted
+++ resolved
@@ -236,8 +236,6 @@
         mock_remove_markdown_json.assert_called_once()
 
 
-<<<<<<< HEAD
-=======
 def test_scorer_path_verification_rejection():
     """
     Test that the scorer correctly refuses to verify a non-existent path.
@@ -323,7 +321,6 @@
         assert results == fake_scores
 
 
->>>>>>> 5d1f0162
 @pytest.mark.asyncio
 async def test_score_response_async_empty_scorers():
     """Test that score_response_async returns empty list when no scorers provided."""
