--- conflicted
+++ resolved
@@ -197,9 +197,6 @@
 
         with pytest.raises(InvalidJsonException):
             await scorer.score_text_async("this has no bullying")
-<<<<<<< HEAD
-        assert chat_target.send_prompt_async.call_count == int(os.getenv("RETRY_MAX_NUM_ATTEMPTS"))
-=======
         assert chat_target.send_prompt_async.call_count == int(os.getenv("RETRY_MAX_NUM_ATTEMPTS"))
 
 
@@ -233,5 +230,4 @@
                 results = await scorer.score_prompts_with_tasks_batch_async(
                     request_responses=[prompt, prompt2], batch_size=batch_size, tasks=["", ""]
                 )
-                assert len(results) == 2
->>>>>>> 5d1f0162
+                assert len(results) == 2