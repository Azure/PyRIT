# Copyright (c) Microsoft Corporation.
# Licensed under the MIT license.

import json
import logging
import os
from tempfile import NamedTemporaryFile
from typing import MutableSequence
from unittest.mock import AsyncMock, MagicMock, patch

import httpx
import pytest
from openai import BadRequestError, RateLimitError
from unit.mocks import (
    get_image_message_piece,
    get_sample_conversations,
    openai_chat_response_json_dict,
)

from pyrit.exceptions.exception_classes import (
    EmptyResponseException,
    PyritException,
    RateLimitException,
)
from pyrit.memory.memory_interface import MemoryInterface
from pyrit.models import JsonResponseConfig, Message, MessagePiece
from pyrit.prompt_target import OpenAIChatTarget, PromptChatTarget


def fake_construct_response_from_request(request, response_text_pieces):
    return {"dummy": True, "request": request, "response": response_text_pieces}


def create_mock_completion(content: str = "hi", finish_reason: str = "stop"):
    """Helper to create a mock OpenAI completion response"""
    from openai.types.chat import ChatCompletion

    mock_completion = MagicMock(spec=ChatCompletion)
    mock_completion.choices = [MagicMock()]
    mock_completion.choices[0].finish_reason = finish_reason
    mock_completion.choices[0].message.content = content
    mock_completion.model_dump_json.return_value = json.dumps(
        {"choices": [{"finish_reason": finish_reason, "message": {"content": content}}]}
    )
    return mock_completion


@pytest.fixture
def sample_conversations() -> MutableSequence[MessagePiece]:
    conversations = get_sample_conversations()
    return Message.flatten_to_message_pieces(conversations)


@pytest.fixture
def dummy_text_message_piece() -> MessagePiece:
    return MessagePiece(
        role="user",
        conversation_id="dummy_convo",
        original_value="dummy text",
        converted_value="dummy text",
        original_value_data_type="text",
        converted_value_data_type="text",
    )


@pytest.fixture
def target(patch_central_database) -> OpenAIChatTarget:
    return OpenAIChatTarget(
        model_name="gpt-o",
        endpoint="https://mock.azure.com/",
        api_key="mock-api-key",
    )


@pytest.fixture
def openai_response_json() -> dict:
    return openai_chat_response_json_dict()


def test_init_with_no_deployment_var_raises():
    with patch.dict(os.environ, {}, clear=True):
        with pytest.raises(ValueError):
            OpenAIChatTarget()


def test_init_with_no_endpoint_uri_var_raises():
    with patch.dict(os.environ, {}, clear=True):
        with pytest.raises(ValueError):
            OpenAIChatTarget(
                model_name="gpt-4",
                endpoint="",
                api_key="xxxxx",
            )


def test_init_with_no_additional_request_headers_var_raises():
    with patch.dict(os.environ, {}, clear=True):
        with pytest.raises(ValueError):
            OpenAIChatTarget(model_name="gpt-4", endpoint="", api_key="xxxxx", headers="")


def test_init_is_json_supported_defaults_to_true(patch_central_database):
    target = OpenAIChatTarget(
        model_name="gpt-4",
        endpoint="https://mock.azure.com/",
        api_key="mock-api-key",
    )
    assert target.is_json_response_supported() is True


def test_init_is_json_supported_can_be_set_to_false(patch_central_database):
    target = OpenAIChatTarget(
        model_name="gpt-4",
        endpoint="https://mock.azure.com/",
        api_key="mock-api-key",
        is_json_supported=False,
    )
    assert target.is_json_response_supported() is False


def test_init_is_json_supported_can_be_set_to_true(patch_central_database):
    target = OpenAIChatTarget(
        model_name="gpt-4",
        endpoint="https://mock.azure.com/",
        api_key="mock-api-key",
        is_json_supported=True,
    )
    assert target.is_json_response_supported() is True


@pytest.mark.asyncio()
async def test_build_chat_messages_for_multi_modal(target: OpenAIChatTarget):
    image_request = get_image_message_piece()
    entries = [
        Message(
            message_pieces=[
                MessagePiece(
                    role="user",
                    converted_value_data_type="text",
                    original_value="Hello",
                    conversation_id=image_request.conversation_id,
                ),
                image_request,
            ]
        )
    ]
    with patch(
        "pyrit.common.data_url_converter.convert_local_image_to_data_url",
        return_value="data:image/jpeg;base64,encoded_string",
    ):
        messages = await target._build_chat_messages_for_multi_modal_async(entries)

    assert len(messages) == 1
    assert messages[0]["role"] == "user"
    assert messages[0]["content"][0]["type"] == "text"  # type: ignore
    assert messages[0]["content"][1]["type"] == "image_url"  # type: ignore

    os.remove(image_request.original_value)


@pytest.mark.asyncio
async def test_build_chat_messages_for_multi_modal_with_unsupported_data_types(target: OpenAIChatTarget):
    # Like an image_path, the audio_path requires a file, but doesn't validate any contents
    entry = get_image_message_piece()
    entry.converted_value_data_type = "audio_path"

    with pytest.raises(ValueError) as excinfo:
        await target._build_chat_messages_for_multi_modal_async([Message(message_pieces=[entry])])
    assert "Multimodal data type audio_path is not yet supported." in str(excinfo.value)


@pytest.mark.asyncio
async def test_construct_request_body_includes_extra_body_params(
    patch_central_database, dummy_text_message_piece: MessagePiece
):
    target = OpenAIChatTarget(
        model_name="gpt-4",
        endpoint="https://mock.azure.com/",
        api_key="mock-api-key",
        extra_body_parameters={"key": "value"},
    )

    request = Message(message_pieces=[dummy_text_message_piece])

    jrc = JsonResponseConfig.from_metadata(metadata=None)
    body = await target._construct_request_body(conversation=[request], json_config=jrc)
    assert body["key"] == "value"


@pytest.mark.asyncio
async def test_construct_request_body_json_object(target: OpenAIChatTarget, dummy_text_message_piece: MessagePiece):
    request = Message(message_pieces=[dummy_text_message_piece])
    jrc = JsonResponseConfig.from_metadata(metadata={"response_format": "json"})

    body = await target._construct_request_body(conversation=[request], json_config=jrc)
    assert body["response_format"] == {"type": "json_object"}


@pytest.mark.asyncio
async def test_construct_request_body_json_schema(target: OpenAIChatTarget, dummy_text_message_piece: MessagePiece):
    schema_obj = {"type": "object", "properties": {"name": {"type": "string"}}}
    request = Message(message_pieces=[dummy_text_message_piece])
    jrc = JsonResponseConfig.from_metadata(metadata={"response_format": "json", "json_schema": schema_obj})

    body = await target._construct_request_body(conversation=[request], json_config=jrc)
    assert body["response_format"] == {
        "type": "json_schema",
        "json_schema": {"name": "CustomSchema", "schema": schema_obj, "strict": True},
    }


@pytest.mark.asyncio
async def test_construct_request_body_removes_empty_values(
    target: OpenAIChatTarget, dummy_text_message_piece: MessagePiece
):
    request = Message(message_pieces=[dummy_text_message_piece])

    jrc = JsonResponseConfig.from_metadata(metadata=None)
    body = await target._construct_request_body(conversation=[request], json_config=jrc)
    assert "max_completion_tokens" not in body
    assert "max_tokens" not in body
    assert "temperature" not in body
    assert "top_p" not in body
    assert "frequency_penalty" not in body
    assert "presence_penalty" not in body
    assert "response_format" not in body


@pytest.mark.asyncio
async def test_construct_request_body_serializes_text_message(
    target: OpenAIChatTarget, dummy_text_message_piece: MessagePiece
):
    request = Message(message_pieces=[dummy_text_message_piece])
    jrc = JsonResponseConfig.from_metadata(metadata=None)

    body = await target._construct_request_body(conversation=[request], json_config=jrc)
    assert (
        body["messages"][0]["content"] == "dummy text"
    ), "Text messages are serialized in a simple way that's more broadly supported"


@pytest.mark.asyncio
async def test_construct_request_body_serializes_complex_message(
    target: OpenAIChatTarget, dummy_text_message_piece: MessagePiece
):
    image_piece = get_image_message_piece()
    image_piece.conversation_id = dummy_text_message_piece.conversation_id  # Match conversation IDs
    request = Message(message_pieces=[dummy_text_message_piece, image_piece])
    jrc = JsonResponseConfig.from_metadata(metadata=None)

    body = await target._construct_request_body(conversation=[request], json_config=jrc)
    messages = body["messages"][0]["content"]
    assert len(messages) == 2, "Complex messages are serialized as a list"
    assert messages[0]["type"] == "text", "Text messages are serialized properly when multi-modal"
    assert messages[1]["type"] == "image_url", "Image messages are serialized properly when multi-modal"


@pytest.mark.asyncio
async def test_send_prompt_async_empty_response_adds_to_memory(openai_response_json: dict, target: OpenAIChatTarget):
    mock_memory = MagicMock()
    mock_memory.get_conversation.return_value = []
    mock_memory.add_message_to_memory = AsyncMock()

    target._memory = mock_memory

    with NamedTemporaryFile(suffix=".jpg", delete=False) as tmp_file:
        tmp_file_name = tmp_file.name
    assert os.path.exists(tmp_file_name)
    message = Message(
        message_pieces=[
            MessagePiece(
                role="user",
                conversation_id="12345679",
                original_value="hello",
                converted_value="hello",
                original_value_data_type="text",
                converted_value_data_type="text",
                prompt_target_identifier={"target": "target-identifier"},
                attack_identifier={"test": "test"},
                labels={"test": "test"},
            ),
            MessagePiece(
                role="user",
                conversation_id="12345679",
                original_value=tmp_file_name,
                converted_value=tmp_file_name,
                original_value_data_type="image_path",
                converted_value_data_type="image_path",
                prompt_target_identifier={"target": "target-identifier"},
                attack_identifier={"test": "test"},
                labels={"test": "test"},
            ),
        ]
    )
    # Make assistant response empty
    with patch(
        "pyrit.common.data_url_converter.convert_local_image_to_data_url",
        return_value="data:image/jpeg;base64,encoded_string",
    ):
        # Mock the OpenAI SDK client to return empty content
        mock_completion = create_mock_completion(content="")
        target._async_client.chat.completions.create = AsyncMock(  # type: ignore[method-assign]
            return_value=mock_completion
        )
        target._memory = MagicMock(MemoryInterface)

        with pytest.raises(EmptyResponseException):
            await target.send_prompt_async(message=message)


@pytest.mark.asyncio
async def test_send_prompt_async_rate_limit_exception_adds_to_memory(
    target: OpenAIChatTarget,
):
    mock_memory = MagicMock()
    mock_memory.get_conversation.return_value = []
    mock_memory.add_message_to_memory = AsyncMock()

    target._memory = mock_memory

    # Create proper mock request and response for RateLimitError
    mock_request = httpx.Request("POST", "https://api.openai.com/v1/chat/completions")
    mock_response = httpx.Response(429, text="Rate Limit Reached", request=mock_request)
    side_effect = RateLimitError("Rate Limit Reached", response=mock_response, body=None)

    # Mock the OpenAI SDK client method
    target._async_client.chat.completions.create = AsyncMock(side_effect=side_effect)  # type: ignore[method-assign]

    message = Message(message_pieces=[MessagePiece(role="user", conversation_id="123", original_value="Hello")])

    with pytest.raises(RateLimitException):
        await target.send_prompt_async(message=message)


@pytest.mark.asyncio
async def test_send_prompt_async_bad_request_error_adds_to_memory(target: OpenAIChatTarget):
    mock_memory = MagicMock()
    mock_memory.get_conversation.return_value = []
    mock_memory.add_message_to_memory = AsyncMock()

    target._memory = mock_memory

    message = Message(message_pieces=[MessagePiece(role="user", conversation_id="123", original_value="Hello")])

    # Create proper mock request and response for BadRequestError (without content_filter)
    mock_request = httpx.Request("POST", "https://api.openai.com/v1/chat/completions")
    mock_response = httpx.Response(400, text="Some error message", request=mock_request)
    side_effect = BadRequestError("Bad Request", response=mock_response, body="Some error message")

    # Mock the OpenAI SDK client method
    target._async_client.chat.completions.create = AsyncMock(side_effect=side_effect)  # type: ignore[method-assign]

    # Non-content-filter BadRequestError should be re-raised
    with pytest.raises(Exception):  # Will raise since handle_bad_request_exception re-raises non-content-filter errors
        await target.send_prompt_async(message=message)


@pytest.mark.asyncio
async def test_send_prompt_async(openai_response_json: dict, target: OpenAIChatTarget):
    with NamedTemporaryFile(suffix=".jpg", delete=False) as tmp_file:
        tmp_file_name = tmp_file.name
    assert os.path.exists(tmp_file_name)
    message = Message(
        message_pieces=[
            MessagePiece(
                role="user",
                conversation_id="12345679",
                original_value="hello",
                converted_value="hello",
                original_value_data_type="text",
                converted_value_data_type="text",
                prompt_target_identifier={"target": "target-identifier"},
                attack_identifier={"test": "test"},
                labels={"test": "test"},
            ),
            MessagePiece(
                role="user",
                conversation_id="12345679",
                original_value=tmp_file_name,
                converted_value=tmp_file_name,
                original_value_data_type="image_path",
                converted_value_data_type="image_path",
                prompt_target_identifier={"target": "target-identifier"},
                attack_identifier={"test": "test"},
                labels={"test": "test"},
            ),
        ]
    )
    with patch(
        "pyrit.common.data_url_converter.convert_local_image_to_data_url",
        return_value="data:image/jpeg;base64,encoded_string",
    ):
        # Mock the OpenAI SDK client to return a completion
        mock_completion = create_mock_completion(content="hi")
        target._async_client.chat.completions.create = AsyncMock(  # type: ignore[method-assign]
            return_value=mock_completion
        )

        response: list[Message] = await target.send_prompt_async(message=message)
        assert len(response) == 1
        assert len(response[0].message_pieces) == 1
        assert response[0].get_value() == "hi"
    os.remove(tmp_file_name)


@pytest.mark.asyncio
async def test_send_prompt_async_empty_response_retries(openai_response_json: dict, target: OpenAIChatTarget):
    with NamedTemporaryFile(suffix=".jpg", delete=False) as tmp_file:
        tmp_file_name = tmp_file.name
    assert os.path.exists(tmp_file_name)
    message = Message(
        message_pieces=[
            MessagePiece(
                role="user",
                conversation_id="12345679",
                original_value="hello",
                converted_value="hello",
                original_value_data_type="text",
                converted_value_data_type="text",
                prompt_target_identifier={"target": "target-identifier"},
                attack_identifier={"test": "test"},
                labels={"test": "test"},
            ),
            MessagePiece(
                role="user",
                conversation_id="12345679",
                original_value=tmp_file_name,
                converted_value=tmp_file_name,
                original_value_data_type="image_path",
                converted_value_data_type="image_path",
                prompt_target_identifier={"target": "target-identifier"},
                attack_identifier={"test": "test"},
                labels={"test": "test"},
            ),
        ]
    )
    # Make assistant response empty
    with patch(
        "pyrit.common.data_url_converter.convert_local_image_to_data_url",
        return_value="data:image/jpeg;base64,encoded_string",
    ):
        # Mock the OpenAI SDK client to return empty content
        mock_completion = create_mock_completion(content="")
        target._async_client.chat.completions.create = AsyncMock(  # type: ignore[method-assign]
            return_value=mock_completion
        )
        target._memory = MagicMock(MemoryInterface)

        with pytest.raises(EmptyResponseException):
            await target.send_prompt_async(message=message)


@pytest.mark.asyncio
async def test_send_prompt_async_rate_limit_exception_retries(target: OpenAIChatTarget):
    message = Message(message_pieces=[MessagePiece(role="user", conversation_id="12345", original_value="Hello")])

    # Create proper mock request and response for RateLimitError
    mock_request = httpx.Request("POST", "https://api.openai.com/v1/chat/completions")
    mock_response = httpx.Response(429, text="Rate Limit Reached", request=mock_request)
    side_effect = RateLimitError("Rate Limit Reached", response=mock_response, body="Rate limit reached")

    # Mock the OpenAI SDK client method
    target._async_client.chat.completions.create = AsyncMock(side_effect=side_effect)  # type: ignore[method-assign]

    with pytest.raises(RateLimitException):
        await target.send_prompt_async(message=message)


@pytest.mark.asyncio
async def test_send_prompt_async_bad_request_error(target: OpenAIChatTarget):

    # Create proper mock request and response for BadRequestError (without content_filter)
    mock_request = httpx.Request("POST", "https://api.openai.com/v1/chat/completions")
    mock_response = httpx.Response(400, text="Bad Request Error", request=mock_request)
    side_effect = BadRequestError("Bad Request Error", response=mock_response, body="Bad request")

    message = Message(message_pieces=[MessagePiece(role="user", conversation_id="1236748", original_value="Hello")])

    # Mock the OpenAI SDK client method
    target._async_client.chat.completions.create = AsyncMock(side_effect=side_effect)  # type: ignore[method-assign]

    # Non-content-filter BadRequestError should be re-raised
    with pytest.raises(Exception):  # Will raise since handle_bad_request_exception re-raises non-content-filter errors
        await target.send_prompt_async(message=message)


@pytest.mark.asyncio
async def test_send_prompt_async_content_filter_200(target: OpenAIChatTarget):

    message = Message(
        message_pieces=[
            MessagePiece(
                role="user",
                conversation_id="567567",
                original_value="A prompt for something harmful that gets filtered.",
            )
        ]
    )

    # Mock the OpenAI SDK client to return content_filter finish_reason
    mock_completion = create_mock_completion(
        content="Offending content omitted since this is just a test.", finish_reason="content_filter"
    )
    target._async_client.chat.completions.create = AsyncMock(  # type: ignore[method-assign]
        return_value=mock_completion
    )

    response = await target.send_prompt_async(message=message)
    assert len(response) == 1
    assert len(response[0].message_pieces) == 1
    assert response[0].message_pieces[0].response_error == "blocked"
    assert response[0].message_pieces[0].converted_value_data_type == "error"


def test_validate_request_unsupported_data_types(target: OpenAIChatTarget):
    image_piece = get_image_message_piece()
    image_piece.converted_value_data_type = "new_unknown_type"  # type: ignore
    message = Message(
        message_pieces=[
            MessagePiece(
                role="user",
                original_value="Hello",
                converted_value_data_type="text",
                conversation_id=image_piece.conversation_id,
            ),
            image_piece,
        ]
    )

    with pytest.raises(ValueError) as excinfo:
        target._validate_request(message=message)

    assert "This target only supports text and image_path." in str(
        excinfo.value
    ), "Error not raised for unsupported data types"

    os.remove(image_piece.original_value)


def test_is_json_response_supported(target: OpenAIChatTarget):
    assert target.is_json_response_supported() is True


def test_inheritance_from_prompt_chat_target(target: OpenAIChatTarget):
    """Test that OpenAIChatTarget properly inherits from PromptChatTarget."""
    assert isinstance(target, PromptChatTarget), "OpenAIChatTarget must inherit from PromptChatTarget"


def test_inheritance_from_prompt_chat_target_base():
    """Test that OpenAIChatTargetBase properly inherits from PromptChatTarget."""

    # Create a minimal instance to test inheritance
    target = OpenAIChatTarget(model_name="test-model", endpoint="https://test.com", api_key="test-key")
    assert isinstance(
        target, PromptChatTarget
    ), "OpenAIChatTarget must inherit from PromptChatTarget through OpenAIChatTargetBase"


def test_is_response_format_json_supported(target: OpenAIChatTarget):
    message_piece = MessagePiece(
        role="user",
        original_value="original prompt text",
        converted_value="Hello, how are you?",
        conversation_id="conversation_1",
        sequence=0,
        prompt_metadata={"response_format": "json"},
    )

    result = target.is_response_format_json(message_piece)
    assert isinstance(result, bool)
    assert result is True


def test_is_response_format_json_schema_supported(target: OpenAIChatTarget):
    schema = {"type": "object", "properties": {"name": {"type": "string"}}}
    message_piece = MessagePiece(
        role="user",
        original_value="original prompt text",
        converted_value="Hello, how are you?",
        conversation_id="conversation_1",
        sequence=0,
        prompt_metadata={
            "response_format": "json",
            "json_schema": json.dumps(schema),
        },
    )

    result = target.is_response_format_json(message_piece)
    assert result


def test_is_response_format_json_no_metadata(target: OpenAIChatTarget):
    message_piece = MessagePiece(
        role="user",
        original_value="original prompt text",
        converted_value="Hello, how are you?",
        conversation_id="conversation_1",
        sequence=0,
        prompt_metadata=None,
    )

    result = target.is_response_format_json(message_piece)

    assert result is False


@pytest.mark.asyncio
async def test_send_prompt_async_content_filter_400(target: OpenAIChatTarget):
    mock_memory = MagicMock(spec=MemoryInterface)
    mock_memory.get_conversation.return_value = []
    mock_memory.add_message_to_memory = AsyncMock()
    target._memory = mock_memory

    with (
        patch.object(target, "_validate_request"),
        patch.object(target, "_construct_request_body", new_callable=AsyncMock) as mock_construct,
    ):

        mock_construct.return_value = {"model": "gpt-4", "messages": [], "stream": False}

        # Create proper mock request and response for BadRequestError with content_filter
        mock_request = httpx.Request("POST", "https://api.openai.com/v1/chat/completions")
        error_json = {"error": {"code": "content_filter"}}
        mock_response = httpx.Response(400, text=json.dumps(error_json), request=mock_request)
        status_error = BadRequestError("Bad Request", response=mock_response, body=error_json)

        message_piece = MessagePiece(
            role="user",
            conversation_id="cid",
            original_value="hello",
            converted_value="hello",
            original_value_data_type="text",
            converted_value_data_type="text",
        )
        message = Message(message_pieces=[message_piece])

        # Mock the OpenAI SDK client method
        target._async_client.chat.completions.create = AsyncMock(  # type: ignore[method-assign]
            side_effect=status_error
        )

        result = await target.send_prompt_async(message=message)
        assert len(result) == 1
        assert result[0].message_pieces[0].converted_value_data_type == "error"
        assert result[0].message_pieces[0].response_error == "blocked"


@pytest.mark.asyncio
async def test_send_prompt_async_other_http_error(monkeypatch):
    from openai import APIStatusError

    target = OpenAIChatTarget(
        model_name="gpt-4",
        endpoint="https://mock.azure.com/",
        api_key="mock-api-key",
    )
    message_piece = MessagePiece(
        role="user",
        conversation_id="cid",
        original_value="hello",
        converted_value="hello",
        original_value_data_type="text",
        converted_value_data_type="text",
    )
    message = Message(message_pieces=[message_piece])
    target._memory = MagicMock()
    target._memory.get_conversation.return_value = []

    # Create proper mock request and response for APIStatusError
    mock_request = httpx.Request("POST", "https://api.openai.com/v1/chat/completions")
    mock_response = httpx.Response(500, text="Internal Server Error", request=mock_request)
    status_error = APIStatusError("Internal Server Error", response=mock_response, body=None)

    # Mock the OpenAI SDK client method
    target._async_client.chat.completions.create = AsyncMock(side_effect=status_error)  # type: ignore[method-assign]

    with pytest.raises(APIStatusError):
        await target.send_prompt_async(message=message)


def test_set_auth_with_entra_auth(patch_central_database):
    """Test that Entra authentication is properly configured."""
<<<<<<< HEAD
    with (
        patch("pyrit.prompt_target.openai.openai_target.get_default_scope") as mock_scope,
        patch("pyrit.prompt_target.openai.openai_target.AzureAuth") as mock_auth_class,
    ):
        mock_scope.return_value = "https://cognitiveservices.azure.com/.default"
        mock_auth_instance = MagicMock()
        mock_auth_class.return_value = mock_auth_instance

        target = OpenAIChatTarget(
            model_name="gpt-4",
            endpoint="https://test.openai.azure.com",
            use_entra_auth=True,
        )
=======

    def mock_token_provider():
        return "mock-entra-token"
>>>>>>> 1d5ad847

    target = OpenAIChatTarget(
        model_name="gpt-4",
        endpoint="https://test.openai.azure.com",
        api_key=mock_token_provider,
    )

    # Verify token provider was stored as api_key
    assert callable(target._api_key)
    assert target._api_key() == "mock-entra-token"


def test_set_auth_with_api_key(patch_central_database):
    """Test that API key authentication is properly configured."""
    target = OpenAIChatTarget(
        model_name="gpt-4",
        endpoint="https://test.openai.azure.com",
        api_key="test_api_key_456",
    )

    # Verify API key was stored correctly
    assert target._api_key == "test_api_key_456"


def test_url_validation_no_warning_for_custom_endpoint(caplog, patch_central_database):
    """Test that URL validation doesn't warn for custom endpoint paths."""
    with patch.dict(os.environ, {}, clear=True):
        with caplog.at_level(logging.WARNING):
            target = OpenAIChatTarget(
                model_name="gpt-4",
                endpoint="https://some.provider.com/v1/custom/path",  # Incorrect endpoint
                api_key="test-key",
            )

    # Should NOT warn about custom paths - they could be for custom endpoints
    warning_logs = [record for record in caplog.records if record.levelno >= logging.WARNING]
    assert len(warning_logs) == 0
    assert target


def test_url_validation_no_warning_for_correct_azure_endpoint(caplog, patch_central_database):
    """Test that URL validation doesn't warn for correct Azure endpoints."""
    with patch.dict(os.environ, {}, clear=True):
        with caplog.at_level(logging.WARNING):
            target = OpenAIChatTarget(
                model_name="gpt-4",
                endpoint="https://myservice.openai.azure.com/openai/deployments/gpt-4/chat/completions",
                api_key="test-key",
            )

    # Should not have URL validation warnings
    warning_logs = [record for record in caplog.records if record.levelno >= logging.WARNING]
    endpoint_warnings = [log for log in warning_logs if "The provided endpoint URL" in log.message]
    assert len(endpoint_warnings) == 0
    assert target


def test_azure_endpoint_with_api_version_query_param(patch_central_database):
    """Test that Azure endpoints with api-version query parameter are handled correctly."""
    with patch.dict(os.environ, {}, clear=True):
        target = OpenAIChatTarget(
            model_name="gpt-4",
            endpoint="https://test.openai.azure.com/openai/deployments/gpt-4/chat/completions?api-version=2024-02-15",
            api_key="test-key",
        )

    # Verify the SDK client was initialized with the base endpoint and api_version extracted
    assert target._async_client is not None
    # The AsyncAzureOpenAI client should have been initialized with the base URL (no query params, no path)
    # and the api_version as a separate parameter


def test_azure_endpoint_new_format_openai_v1(patch_central_database):
    """Test that Azure endpoints with /openai/v1 format are handled correctly."""
    with patch.dict(os.environ, {}, clear=True):
        target = OpenAIChatTarget(
            model_name="gpt-4",
            endpoint="https://test.openai.azure.com/openai/v1?api-version=2025-03-01-preview",
            api_key="test-key",
        )

    # Verify the SDK client was initialized
    assert target._async_client is not None
    # The AsyncAzureOpenAI client should have been initialized with just the base URL


def test_azure_responses_endpoint_format(patch_central_database):
    """Test that Azure responses endpoint format is handled correctly."""
    with patch.dict(os.environ, {}, clear=True):
        from pyrit.prompt_target import OpenAIResponseTarget

        target = OpenAIResponseTarget(
            model_name="o4-mini",
            endpoint="https://test.openai.azure.com/openai/responses?api-version=2025-03-01-preview",
            api_key="test-key",
        )

    # Verify the SDK client was initialized
    assert target._async_client is not None


def test_azure_responses_endpoint_new_format(patch_central_database):
    """Test that Azure responses endpoint with /openai/v1 format is handled correctly."""
    with patch.dict(os.environ, {}, clear=True):
        from pyrit.prompt_target import OpenAIResponseTarget

        target = OpenAIResponseTarget(
            model_name="o4-mini",
            endpoint="https://test.openai.azure.com/openai/v1?api-version=2025-03-01-preview",
            api_key="test-key",
        )

    # Verify the SDK client was initialized
    assert target._async_client is not None


def test_invalid_temperature_raises(patch_central_database):
    """Test that invalid temperature values raise PyritException."""
    with pytest.raises(PyritException, match="temperature must be between 0 and 2"):
        OpenAIChatTarget(
            model_name="gpt-4",
            endpoint="https://test.com",
            api_key="test",
            temperature=-0.1,
        )

    with pytest.raises(PyritException, match="temperature must be between 0 and 2"):
        OpenAIChatTarget(
            model_name="gpt-4",
            endpoint="https://test.com",
            api_key="test",
            temperature=2.1,
        )


def test_invalid_top_p_raises(patch_central_database):
    """Test that invalid top_p values raise PyritException."""
    with pytest.raises(PyritException, match="top_p must be between 0 and 1"):
        OpenAIChatTarget(
            model_name="gpt-4",
            endpoint="https://test.com",
            api_key="test",
            top_p=-0.1,
        )

    with pytest.raises(PyritException, match="top_p must be between 0 and 1"):
        OpenAIChatTarget(
            model_name="gpt-4",
            endpoint="https://test.com",
            api_key="test",
            top_p=1.1,
        )


@pytest.mark.asyncio
async def test_content_filter_finish_reason_error(
    target: OpenAIChatTarget, sample_conversations: MutableSequence[MessagePiece]
):
    """Test ContentFilterFinishReasonError from SDK is handled correctly."""
    from openai import ContentFilterFinishReasonError

    message_piece = sample_conversations[0]
    message_piece.conversation_id = "test-conv-id"
    request = Message(message_pieces=[message_piece])

    # ContentFilterFinishReasonError takes no arguments
    content_filter_error = ContentFilterFinishReasonError()

    with patch.object(target._async_client.chat.completions, "create", new_callable=AsyncMock) as mock_create:
        mock_create.side_effect = content_filter_error

        response = await target.send_prompt_async(message=request)

        # Should return a blocked response (wrapped in list)
        assert len(response) == 1
        assert len(response[0].message_pieces) == 1
        assert response[0].message_pieces[0].response_error == "blocked"


@pytest.mark.asyncio
async def test_bad_request_with_dict_body_content_filter(
    target: OpenAIChatTarget, sample_conversations: MutableSequence[MessagePiece]
):
    """Test BadRequestError with dict body containing content_filter code."""
    message_piece = sample_conversations[0]
    message_piece.conversation_id = "test-conv-id"
    request = Message(message_pieces=[message_piece])

    mock_response = MagicMock()
    mock_response.status_code = 400
    mock_response.text = '{"error": {"code": "content_filter", "message": "Filtered"}}'
    mock_response.headers = {"x-request-id": "test-123"}

    bad_request_error = BadRequestError(
        "Bad request", response=mock_response, body={"error": {"code": "content_filter"}}
    )

    with patch.object(target._async_client.chat.completions, "create", new_callable=AsyncMock) as mock_create:
        mock_create.side_effect = bad_request_error

        response = await target.send_prompt_async(message=request)

        # Should detect content filter from dict body
        assert len(response) == 1
        assert len(response[0].message_pieces) == 1
        assert response[0].message_pieces[0].response_error == "blocked"


@pytest.mark.asyncio
async def test_bad_request_with_string_content_filter(
    target: OpenAIChatTarget, sample_conversations: MutableSequence[MessagePiece]
):
    """Test BadRequestError with non-parseable string containing 'content_filter'."""
    message_piece = sample_conversations[0]
    message_piece.conversation_id = "test-conv-id"
    request = Message(message_pieces=[message_piece])

    mock_response = MagicMock()
    mock_response.status_code = 400
    mock_response.text = "Error: content_filter violation detected"
    mock_response.headers = {"x-request-id": "test-123"}

    bad_request_error = BadRequestError(
        "Bad request", response=mock_response, body="Error: content_filter violation detected"
    )

    with patch.object(target._async_client.chat.completions, "create", new_callable=AsyncMock) as mock_create:
        mock_create.side_effect = bad_request_error

        response = await target.send_prompt_async(message=request)

        # Should detect content filter from string matching
        assert len(response) == 1
        assert len(response[0].message_pieces) == 1
        assert response[0].message_pieces[0].response_error == "blocked"


@pytest.mark.asyncio
async def test_api_status_error_429(target: OpenAIChatTarget, sample_conversations: MutableSequence[MessagePiece]):
    """Test APIStatusError with status 429 raises RateLimitException."""
    from openai import APIStatusError

    message_piece = sample_conversations[0]
    message_piece.conversation_id = "test-conv-id"
    request = Message(message_pieces=[message_piece])

    mock_response = MagicMock()
    mock_response.status_code = 429
    mock_response.text = "Too many requests"
    mock_response.headers = {"x-request-id": "test-123"}

    api_error = APIStatusError("Too many requests", response=mock_response, body={})
    api_error.status_code = 429

    with patch.object(target._async_client.chat.completions, "create", new_callable=AsyncMock) as mock_create:
        mock_create.side_effect = api_error

        with pytest.raises(RateLimitException):
            await target.send_prompt_async(message=request)


@pytest.mark.asyncio
async def test_api_status_error_non_429(target: OpenAIChatTarget, sample_conversations: MutableSequence[MessagePiece]):
    """Test APIStatusError with non-429 status is re-raised."""
    from openai import APIStatusError

    message_piece = sample_conversations[0]
    message_piece.conversation_id = "test-conv-id"
    request = Message(message_pieces=[message_piece])

    mock_response = MagicMock()
    mock_response.status_code = 500
    mock_response.text = "Internal server error"
    mock_response.headers = {"x-request-id": "test-123"}

    api_error = APIStatusError("Internal server error", response=mock_response, body={})
    api_error.status_code = 500

    with patch.object(target._async_client.chat.completions, "create", new_callable=AsyncMock) as mock_create:
        mock_create.side_effect = api_error

        with pytest.raises(APIStatusError):
            await target.send_prompt_async(message=request)


# Unit tests for override methods


def test_check_content_filter_detects_filtered_response(target: OpenAIChatTarget):
    """Test _check_content_filter detects content_filter finish_reason."""
    mock_response = create_mock_completion(content="", finish_reason="content_filter")
    assert target._check_content_filter(mock_response) is True


def test_check_content_filter_no_filter(target: OpenAIChatTarget):
    """Test _check_content_filter returns False for normal responses."""
    mock_response = create_mock_completion(content="Hello", finish_reason="stop")
    assert target._check_content_filter(mock_response) is False


def test_check_content_filter_length_finish(target: OpenAIChatTarget):
    """Test _check_content_filter returns False for length finish_reason."""
    mock_response = create_mock_completion(content="Hello", finish_reason="length")
    assert target._check_content_filter(mock_response) is False


def test_validate_response_success_stop(target: OpenAIChatTarget, dummy_text_message_piece: MessagePiece):
    """Test _validate_response passes for valid stop response."""
    mock_response = create_mock_completion(content="Hello", finish_reason="stop")
    result = target._validate_response(mock_response, dummy_text_message_piece)
    assert result is None


def test_validate_response_success_length(target: OpenAIChatTarget, dummy_text_message_piece: MessagePiece):
    """Test _validate_response passes for valid length response."""
    mock_response = create_mock_completion(content="Hello", finish_reason="length")
    result = target._validate_response(mock_response, dummy_text_message_piece)
    assert result is None


def test_validate_response_no_choices(target: OpenAIChatTarget, dummy_text_message_piece: MessagePiece):
    """Test _validate_response raises for missing choices."""
    mock_response = create_mock_completion(content="Hello", finish_reason="stop")
    mock_response.choices = []

    with pytest.raises(PyritException, match="No choices returned"):
        target._validate_response(mock_response, dummy_text_message_piece)


def test_validate_response_unknown_finish_reason(target: OpenAIChatTarget, dummy_text_message_piece: MessagePiece):
    """Test _validate_response raises for unknown finish_reason."""
    mock_response = create_mock_completion(content="Hello", finish_reason="unexpected")

    with pytest.raises(PyritException, match="Unknown finish_reason"):
        target._validate_response(mock_response, dummy_text_message_piece)


def test_validate_response_empty_content(target: OpenAIChatTarget, dummy_text_message_piece: MessagePiece):
    """Test _validate_response raises for empty content."""
    mock_response = create_mock_completion(content="", finish_reason="stop")

    with pytest.raises(EmptyResponseException, match="empty response"):
        target._validate_response(mock_response, dummy_text_message_piece)


def test_validate_response_none_content(target: OpenAIChatTarget, dummy_text_message_piece: MessagePiece):
    """Test _validate_response raises for None content."""
    mock_response = create_mock_completion(content=None, finish_reason="stop")
    mock_response.choices[0].message.content = None

    with pytest.raises(EmptyResponseException, match="empty response"):
        target._validate_response(mock_response, dummy_text_message_piece)


@pytest.mark.asyncio
async def test_construct_message_from_response(target: OpenAIChatTarget, dummy_text_message_piece: MessagePiece):
    """Test _construct_message_from_response extracts content correctly."""
    mock_response = create_mock_completion(content="Hello from AI", finish_reason="stop")

    result = await target._construct_message_from_response(mock_response, dummy_text_message_piece)

    assert isinstance(result, Message)
    assert len(result.message_pieces) == 1
    assert result.message_pieces[0].converted_value == "Hello from AI"<|MERGE_RESOLUTION|>--- conflicted
+++ resolved
@@ -680,25 +680,9 @@
 
 def test_set_auth_with_entra_auth(patch_central_database):
     """Test that Entra authentication is properly configured."""
-<<<<<<< HEAD
-    with (
-        patch("pyrit.prompt_target.openai.openai_target.get_default_scope") as mock_scope,
-        patch("pyrit.prompt_target.openai.openai_target.AzureAuth") as mock_auth_class,
-    ):
-        mock_scope.return_value = "https://cognitiveservices.azure.com/.default"
-        mock_auth_instance = MagicMock()
-        mock_auth_class.return_value = mock_auth_instance
-
-        target = OpenAIChatTarget(
-            model_name="gpt-4",
-            endpoint="https://test.openai.azure.com",
-            use_entra_auth=True,
-        )
-=======
 
     def mock_token_provider():
         return "mock-entra-token"
->>>>>>> 1d5ad847
 
     target = OpenAIChatTarget(
         model_name="gpt-4",
