--- conflicted
+++ resolved
@@ -205,12 +205,8 @@
 
 
 @pytest.mark.skipif(not is_torch_installed(), reason="torch is not installed")
-<<<<<<< HEAD
-def test_invalid_message_validation():
-=======
 @pytest.mark.asyncio
 async def test_invalid_prompt_request_validation():
->>>>>>> 4ebc266a
     hf_chat = HuggingFaceChatTarget(model_id="test_model", use_cuda=False)
     # Await the background task to prevent warnings
     await hf_chat.load_model_and_tokenizer_task
