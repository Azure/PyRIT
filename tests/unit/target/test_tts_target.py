--- conflicted
+++ resolved
@@ -213,8 +213,4 @@
         called_params = mock_request.call_args[1]["params"]
 
         assert "api-version" in called_params
-<<<<<<< HEAD
-        assert called_params["api-version"] == "2024-05-01-preview"
-=======
-        assert called_params["api-version"] == "2024-06-01"
->>>>>>> 4533f485
+        assert called_params["api-version"] == "2024-06-01"