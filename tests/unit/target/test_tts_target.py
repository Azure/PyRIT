# Copyright (c) Microsoft Corporation.
# Licensed under the MIT license.

import os
import uuid
from typing import MutableSequence
from unittest.mock import AsyncMock, MagicMock, patch

import pytest
from httpx import HTTPStatusError
from openai import RateLimitError
from unit.mocks import get_image_message_piece, get_sample_conversations

from pyrit.common import net_utility
from pyrit.exceptions import RateLimitException
from pyrit.memory import MemoryInterface
from pyrit.models import Message, MessagePiece
from pyrit.prompt_target import OpenAITTSTarget
from pyrit.prompt_target.openai.openai_tts_target import TTSResponseFormat


@pytest.fixture
def sample_conversations() -> MutableSequence[MessagePiece]:
    conversations = get_sample_conversations()
    return Message.flatten_to_message_pieces(conversations)


@pytest.fixture
def tts_target(patch_central_database) -> OpenAITTSTarget:
    return OpenAITTSTarget(model_name="test", endpoint="https://test.com", api_key="test")


def test_tts_initializes(tts_target: OpenAITTSTarget):
    assert tts_target


def test_tts_initializes_calls_get_required_parameters(patch_central_database):
    with patch("pyrit.common.default_values.get_required_value") as mock_get_required:
        mock_get_required.side_effect = lambda env_var_name, passed_value: passed_value

        target = OpenAITTSTarget(
            model_name="deploymenttest",
            endpoint="endpointtest",
            api_key="keytest",
        )

        assert mock_get_required.call_count == 1

        mock_get_required.assert_any_call(
            env_var_name=target.endpoint_environment_variable, passed_value="endpointtest"
        )


@pytest.mark.asyncio
async def test_tts_validate_request_length(tts_target: OpenAITTSTarget):
    request = Message(
        message_pieces=[
            MessagePiece(role="user", conversation_id="123", original_value="test"),
            MessagePiece(role="user", conversation_id="123", original_value="test2"),
        ]
    )
    with pytest.raises(ValueError, match="This target only supports a single message piece."):
        await tts_target.send_prompt_async(message=request)


@pytest.mark.asyncio
async def test_tts_validate_prompt_type(tts_target: OpenAITTSTarget):
    request = Message(message_pieces=[get_image_message_piece()])
    with pytest.raises(ValueError, match="This target only supports text prompt input."):
        await tts_target.send_prompt_async(message=request)


@pytest.mark.asyncio
async def test_tts_validate_previous_conversations(
    tts_target: OpenAITTSTarget, sample_conversations: MutableSequence[MessagePiece]
):
    message_piece = sample_conversations[0]

    mock_memory = MagicMock()
    mock_memory.get_conversation.return_value = sample_conversations
    mock_memory.add_message_to_memory = AsyncMock()

    tts_target._memory = mock_memory

    request = Message(message_pieces=[message_piece])

    with patch("pyrit.common.net_utility.make_request_and_raise_if_error_async") as mock_request:
        mock_request.return_value = MagicMock(content=b"audio data")
        with pytest.raises(ValueError, match="This target only supports a single turn conversation."):
            await tts_target.send_prompt_async(message=request)


@pytest.mark.parametrize("response_format", ["mp3", "ogg"])
@pytest.mark.asyncio
async def test_tts_send_prompt_file_save_async(
    patch_central_database,
    sample_conversations: MutableSequence[MessagePiece],
    response_format: TTSResponseFormat,
) -> None:
    tts_target = OpenAITTSTarget(model_name="test", endpoint="test", api_key="test", response_format=response_format)

    message_piece = sample_conversations[0]
    message_piece.conversation_id = str(uuid.uuid4())
    request = Message(message_pieces=[message_piece])
    with patch(
        "pyrit.common.net_utility.make_request_and_raise_if_error_async", new_callable=AsyncMock
    ) as mock_request:
        return_value = MagicMock()
        return_value.content = b"audio data"
        mock_request.return_value = return_value
        response = await tts_target.send_prompt_async(message=request)

        file_path = response.get_value()
        assert file_path
        assert file_path.endswith(f".{response_format}")
        assert os.path.exists(file_path)
        data = open(file_path, "rb").read()
        assert data == b"audio data"
        os.remove(file_path)


testdata = [(400, "Bad Request", HTTPStatusError), (429, "Rate Limit Reached", RateLimitException)]


@pytest.mark.asyncio
@pytest.mark.parametrize("status_code, error_text, exception_class", testdata)
async def test_tts_send_prompt_async_exception_adds_to_memory(
    tts_target: OpenAITTSTarget,
    sample_conversations: MutableSequence[MessagePiece],
    status_code: int,
    error_text: str,
    exception_class: type[BaseException],
):
    mock_memory = MagicMock()
    mock_memory.get_conversation.return_value = []
    mock_memory.add_message_to_memory = AsyncMock()

    tts_target._memory = mock_memory

    response = MagicMock()
    response.status_code = status_code
    response.text = error_text
    mock_response_async = AsyncMock(
        side_effect=HTTPStatusError(message=response.text, request=MagicMock(), response=response)
    )

    setattr(net_utility, "make_request_and_raise_if_error_async", mock_response_async)

    message_piece = sample_conversations[0]
    message_piece.conversation_id = str(uuid.uuid4())
    request = Message(message_pieces=[message_piece])

    with pytest.raises((exception_class)) as exc:
        await tts_target.send_prompt_async(message=request)
        tts_target._memory.get_conversation.assert_called_once_with(conversation_id=message_piece.conversation_id)

        tts_target._memory.add_message_to_memory.assert_called_once_with(request=request)

        assert response.text in str(exc.value)


@pytest.mark.asyncio
async def test_tts_send_prompt_async_rate_limit_exception_retries(
    tts_target: OpenAITTSTarget, sample_conversations: MutableSequence[MessagePiece]
):
    response = MagicMock()
    response.status_code = 429
    response.text = "Rate Limit Reached"
    mock_response_async = AsyncMock(
        side_effect=RateLimitError(message=response.text, response=response, body="Rate limit reached")
    )

    setattr(net_utility, "make_request_and_raise_if_error_async", mock_response_async)
    message_piece = sample_conversations[0]
    request = Message(message_pieces=[message_piece])

    with pytest.raises(RateLimitError):
        await tts_target.send_prompt_async(message=request)
        assert mock_response_async.call_count == os.getenv("RETRY_MAX_NUM_ATTEMPTS")


def test_is_json_response_supported(tts_target: OpenAITTSTarget):
    assert tts_target.is_json_response_supported() is False


@pytest.mark.asyncio
<<<<<<< HEAD
=======
async def test_tts_target_no_api_version(sample_conversations: MutableSequence[MessagePiece]):
    target = OpenAITTSTarget(
        api_key="test_key", endpoint="https://mock.azure.com", model_name="tts-model", api_version=None
    )
    request = Message([sample_conversations[0]])

    with patch(
        "pyrit.common.net_utility.make_request_and_raise_if_error_async", new_callable=AsyncMock
    ) as mock_request:
        mock_response = MagicMock()
        mock_response.status_code = 200
        mock_response.content = b"audio data"

        mock_request.return_value = mock_response

        await target.send_prompt_async(message=request)

        called_params = mock_request.call_args[1]["params"]
        assert "api-version" not in called_params


@pytest.mark.asyncio
async def test_tts_target_default_api_version(sample_conversations: MutableSequence[MessagePiece]):
    target = OpenAITTSTarget(api_key="test_key", endpoint="https://mock.azure.com", model_name="tts-model")
    request = Message([sample_conversations[0]])

    with patch(
        "pyrit.common.net_utility.make_request_and_raise_if_error_async", new_callable=AsyncMock
    ) as mock_request:
        mock_response = MagicMock()
        mock_response.status_code = 200
        mock_response.content = b"audio data"

        mock_request.return_value = mock_response

        await target.send_prompt_async(message=request)

        called_params = mock_request.call_args[1]["params"]

        assert "api-version" in called_params
        assert called_params["api-version"] == "2025-02-01-preview"


>>>>>>> 8b55c745
@pytest.mark.asyncio
async def test_send_prompt_async_calls_refresh_auth_headers(tts_target):
    mock_memory = MagicMock(spec=MemoryInterface)
    mock_memory.get_conversation.return_value = []
    mock_memory.add_message_to_memory = AsyncMock()

    tts_target._memory = mock_memory

    tts_target.refresh_auth_headers = MagicMock()
    tts_target._validate_request = MagicMock()
    tts_target._construct_request_body = AsyncMock(return_value={})

    with patch("pyrit.common.net_utility.make_request_and_raise_if_error_async") as mock_make_request:
        mock_response = MagicMock()
        mock_response.content = b"audio data"
        mock_make_request.return_value = mock_response

        message = Message(
            message_pieces=[
                MessagePiece(
                    role="user",
                    original_value="test prompt",
                    converted_value="test prompt",
                    converted_value_data_type="text",
                )
            ]
        )
        await tts_target.send_prompt_async(message=message)

        tts_target.refresh_auth_headers.assert_called_once()<|MERGE_RESOLUTION|>--- conflicted
+++ resolved
@@ -184,52 +184,6 @@
 
 
 @pytest.mark.asyncio
-<<<<<<< HEAD
-=======
-async def test_tts_target_no_api_version(sample_conversations: MutableSequence[MessagePiece]):
-    target = OpenAITTSTarget(
-        api_key="test_key", endpoint="https://mock.azure.com", model_name="tts-model", api_version=None
-    )
-    request = Message([sample_conversations[0]])
-
-    with patch(
-        "pyrit.common.net_utility.make_request_and_raise_if_error_async", new_callable=AsyncMock
-    ) as mock_request:
-        mock_response = MagicMock()
-        mock_response.status_code = 200
-        mock_response.content = b"audio data"
-
-        mock_request.return_value = mock_response
-
-        await target.send_prompt_async(message=request)
-
-        called_params = mock_request.call_args[1]["params"]
-        assert "api-version" not in called_params
-
-
-@pytest.mark.asyncio
-async def test_tts_target_default_api_version(sample_conversations: MutableSequence[MessagePiece]):
-    target = OpenAITTSTarget(api_key="test_key", endpoint="https://mock.azure.com", model_name="tts-model")
-    request = Message([sample_conversations[0]])
-
-    with patch(
-        "pyrit.common.net_utility.make_request_and_raise_if_error_async", new_callable=AsyncMock
-    ) as mock_request:
-        mock_response = MagicMock()
-        mock_response.status_code = 200
-        mock_response.content = b"audio data"
-
-        mock_request.return_value = mock_response
-
-        await target.send_prompt_async(message=request)
-
-        called_params = mock_request.call_args[1]["params"]
-
-        assert "api-version" in called_params
-        assert called_params["api-version"] == "2025-02-01-preview"
-
-
->>>>>>> 8b55c745
 @pytest.mark.asyncio
 async def test_send_prompt_async_calls_refresh_auth_headers(tts_target):
     mock_memory = MagicMock(spec=MemoryInterface)
