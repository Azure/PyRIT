--- conflicted
+++ resolved
@@ -173,99 +173,6 @@
 
 
 @pytest.mark.asyncio
-<<<<<<< HEAD
-=======
-async def test_realtime_target_no_api_version(target):
-    target._api_version = None  # No API version set
-    target._existing_conversation.clear()  # Ensure no conversation exists
-
-    # Mock necessary methods
-    target.send_config = AsyncMock()
-    target.set_system_prompt = MagicMock()
-    result = RealtimeTargetResult(audio_bytes=b"file", transcripts=["hello"])
-    target.send_text_async = AsyncMock(return_value=("output.wav", result))
-
-    with patch("websockets.connect", new_callable=AsyncMock) as mock_websocket_connect:
-        mock_websocket = AsyncMock()
-        mock_websocket_connect.return_value = mock_websocket
-
-        # Create a mock request
-        message_piece = MessagePiece(
-            original_value="Hello",
-            original_value_data_type="text",
-            converted_value="Hello",
-            converted_value_data_type="text",
-            role="user",
-            conversation_id="test_conversation_id",
-        )
-        message = Message(message_pieces=[message_piece])
-
-        # Call the method
-        response = await target.send_prompt_async(message=message)
-
-        assert response
-
-        # Ensure `websockets.connect()` was called and capture the WebSocket URL
-        mock_websocket_connect.assert_called_once()
-        called_url = mock_websocket_connect.call_args[0][0]
-
-        # Parse the query parameters from the URL
-        parsed_url = urlparse(called_url)
-        query_params = parse_qs(parsed_url.query)
-
-        # Ensure API version is NOT in the request
-        assert "api-version" not in query_params
-
-
-@pytest.mark.asyncio
-async def test_realtime_target_default_api_version(target):
-    # Explicitly set default API version
-    target._api_version = "2024-06-01"
-
-    # Ensure no conversation exists
-    target._existing_conversation.clear()
-
-    # Mock necessary methods
-    target.send_config = AsyncMock()
-    target.set_system_prompt = MagicMock()
-
-    result = RealtimeTargetResult(audio_bytes=b"file", transcripts=["hello"])
-    target.send_text_async = AsyncMock(return_value=("output.wav", result))
-
-    with patch("websockets.connect", new_callable=AsyncMock) as mock_websocket_connect:
-        mock_websocket = AsyncMock()
-        mock_websocket_connect.return_value = mock_websocket
-
-        # Create a mock request
-        message_piece = MessagePiece(
-            original_value="Hello",
-            original_value_data_type="text",
-            converted_value="Hello",
-            converted_value_data_type="text",
-            role="user",
-            conversation_id="test_conversation_id",
-        )
-        message = Message(message_pieces=[message_piece])
-
-        # Call the method
-        response = await target.send_prompt_async(message=message)
-
-        assert response
-
-        # Ensure `websockets.connect()` was called and capture the WebSocket URL
-        mock_websocket_connect.assert_called_once()
-        called_url = mock_websocket_connect.call_args[0][0]
-
-        # Parse the query parameters from the URL
-        parsed_url = urlparse(called_url)
-        query_params = parse_qs(parsed_url.query)
-
-        # Ensure API version IS in the request
-        assert "api-version" in query_params
-        assert query_params["api-version"][0] == "2024-06-01"
-
-
->>>>>>> 8b55c745
 def test_add_auth_param_to_query_params_with_api_key(target_with_entra):
     query_params = {}
     target_with_entra._add_auth_param_to_query_params(query_params)
