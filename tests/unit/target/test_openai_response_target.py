# Copyright (c) Microsoft Corporation.
# Licensed under the MIT license.

import json
import os
from tempfile import NamedTemporaryFile
from typing import Any, MutableSequence
from unittest.mock import AsyncMock, MagicMock, patch

import httpx
import pytest
from openai import BadRequestError, RateLimitError
from unit.mocks import (
    get_audio_message_piece,
    get_image_message_piece,
    get_sample_conversations,
    openai_response_json_dict,
)

from pyrit.exceptions.exception_classes import (
    EmptyResponseException,
    PyritException,
    RateLimitException,
)
from pyrit.memory.memory_interface import MemoryInterface
from pyrit.models import Message, MessagePiece
from pyrit.prompt_target import OpenAIResponseTarget, PromptChatTarget


def fake_construct_response_from_request(request, response_text_pieces):
    return {"dummy": True, "request": request, "response": response_text_pieces}


@pytest.fixture
def sample_conversations() -> MutableSequence[MessagePiece]:
    conversations = get_sample_conversations()
    return Message.flatten_to_message_pieces(conversations)


@pytest.fixture
def dummy_text_message_piece() -> MessagePiece:
    return MessagePiece(
        role="user",
        conversation_id="dummy_convo",
        original_value="dummy text",
        converted_value="dummy text",
        original_value_data_type="text",
        converted_value_data_type="text",
    )


@pytest.fixture
def target(patch_central_database) -> OpenAIResponseTarget:
    return OpenAIResponseTarget(
        model_name="gpt-o",
        endpoint="https://mock.azure.com/",
        api_key="mock-api-key",
    )


@pytest.fixture
def openai_response_json() -> dict:
    return openai_response_json_dict()


def test_init_with_no_deployment_var_raises():
    with patch.dict(os.environ, {}, clear=True):
        with pytest.raises(ValueError):
            OpenAIResponseTarget()


def test_init_with_no_endpoint_uri_var_raises():
    with patch.dict(os.environ, {}, clear=True):
        with pytest.raises(ValueError):
            OpenAIResponseTarget(
                model_name="gpt-4",
                endpoint="",
                api_key="xxxxx",
            )


def test_init_with_no_additional_request_headers_var_raises():
    with patch.dict(os.environ, {}, clear=True):
        with pytest.raises(ValueError):
            OpenAIResponseTarget(model_name="gpt-4", endpoint="", api_key="xxxxx", headers="")


@pytest.mark.asyncio()
async def test_build_input_for_multi_modal(target: OpenAIResponseTarget):

    image_request = get_image_message_piece()
    conversation_id = image_request.conversation_id
    entries = [
        Message(
            message_pieces=[
                MessagePiece(
                    role="user",
                    original_value_data_type="text",
                    original_value="Hello 1",
                    conversation_id=conversation_id,
                ),
                image_request,
            ]
        ),
        Message(
            message_pieces=[
                MessagePiece(
                    role="assistant",
                    original_value_data_type="text",
                    original_value="Hello 2",
                    conversation_id=conversation_id,
                ),
            ]
        ),
        Message(
            message_pieces=[
                MessagePiece(
                    role="user",
                    original_value_data_type="text",
                    original_value="Hello 3",
                    conversation_id=conversation_id,
                ),
                image_request,
            ]
        ),
    ]
    with patch(
        "pyrit.common.data_url_converter.convert_local_image_to_data_url",
        return_value="data:image/jpeg;base64,encoded_string",
    ):
        messages = await target._build_input_for_multi_modal_async(entries)

    assert len(messages) == 3
    assert messages[0]["role"] == "user"
    assert messages[0]["content"][0]["type"] == "input_text"  # type: ignore
    assert messages[0]["content"][1]["type"] == "input_image"  # type: ignore
    assert messages[1]["role"] == "assistant"
    assert messages[1]["content"][0]["type"] == "output_text"  # type: ignore
    assert messages[2]["role"] == "user"
    assert messages[2]["content"][0]["type"] == "input_text"  # type: ignore
    assert messages[2]["content"][1]["type"] == "input_image"  # type: ignore

    os.remove(image_request.original_value)


@pytest.mark.asyncio
async def test_build_input_for_multi_modal_with_unsupported_data_types(target: OpenAIResponseTarget):
    # Like an image_path, the audio_path requires a file, but doesn't validate any contents
    entry = get_audio_message_piece()

    with pytest.raises(ValueError) as excinfo:
        await target._build_input_for_multi_modal_async([Message(message_pieces=[entry])])
    assert "Unsupported data type 'audio_path' in message index 0" in str(excinfo.value)


@pytest.mark.asyncio
async def test_construct_request_body_includes_extra_body_params(
    patch_central_database, dummy_text_message_piece: MessagePiece
):
    target = OpenAIResponseTarget(
        endpoint="https://mock.azure.com/",
        api_key="mock-api-key",
        extra_body_parameters={"key": "value"},
    )

    request = Message(message_pieces=[dummy_text_message_piece])

    body = await target._construct_request_body(conversation=[request], is_json_response=False)
    assert body["key"] == "value"


@pytest.mark.asyncio
@pytest.mark.parametrize("is_json", [True, False])
async def test_construct_request_body_includes_json(
    is_json, target: OpenAIResponseTarget, dummy_text_message_piece: MessagePiece
):

    request = Message(message_pieces=[dummy_text_message_piece])

    body = await target._construct_request_body(conversation=[request], is_json_response=is_json)
    if is_json:
        assert body["response_format"] == {"type": "json_object"}
    else:
        assert "response_format" not in body


@pytest.mark.asyncio
async def test_construct_request_body_removes_empty_values(
    target: OpenAIResponseTarget, dummy_text_message_piece: MessagePiece
):
    request = Message(message_pieces=[dummy_text_message_piece])

    body = await target._construct_request_body(conversation=[request], is_json_response=False)
    assert "max_completion_tokens" not in body
    assert "max_tokens" not in body
    assert "temperature" not in body
    assert "top_p" not in body
    assert "frequency_penalty" not in body
    assert "presence_penalty" not in body


@pytest.mark.asyncio
async def test_construct_request_body_serializes_text_message(
    target: OpenAIResponseTarget, dummy_text_message_piece: MessagePiece
):
    request = Message(message_pieces=[dummy_text_message_piece])

    body = await target._construct_request_body(conversation=[request], is_json_response=False)
    assert body["input"][0]["content"][0]["text"] == "dummy text"


@pytest.mark.asyncio
async def test_construct_request_body_serializes_complex_message(
    target: OpenAIResponseTarget, dummy_text_message_piece: MessagePiece
):

    image_piece = get_image_message_piece()
    dummy_text_message_piece.conversation_id = image_piece.conversation_id

    request = Message(message_pieces=[dummy_text_message_piece, image_piece])

    body = await target._construct_request_body(conversation=[request], is_json_response=False)
    messages = body["input"][0]["content"]
    assert len(messages) == 2
    assert messages[0]["type"] == "input_text"
    assert messages[1]["type"] == "input_image"


@pytest.mark.asyncio
async def test_send_prompt_async_empty_response_adds_to_memory(
    openai_response_json: dict, target: OpenAIResponseTarget
):
    mock_memory = MagicMock()
    mock_memory.get_conversation.return_value = []
    mock_memory.add_message_to_memory = AsyncMock()

    target._memory = mock_memory

    with NamedTemporaryFile(suffix=".jpg", delete=False) as tmp_file:
        tmp_file_name = tmp_file.name
    assert os.path.exists(tmp_file_name)
    message = Message(
        message_pieces=[
            MessagePiece(
                role="user",
                conversation_id="12345679",
                original_value="hello",
                converted_value="hello",
                original_value_data_type="text",
                converted_value_data_type="text",
                prompt_target_identifier={"target": "target-identifier"},
                attack_identifier={"test": "test"},
                labels={"test": "test"},
            ),
            MessagePiece(
                role="user",
                conversation_id="12345679",
                original_value=tmp_file_name,
                converted_value=tmp_file_name,
                original_value_data_type="image_path",
                converted_value_data_type="image_path",
                prompt_target_identifier={"target": "target-identifier"},
                attack_identifier={"test": "test"},
                labels={"test": "test"},
            ),
        ]
    )
    # Make assistant response empty
    openai_response_json["output"][0]["content"][0]["text"] = ""

    openai_mock_return = MagicMock()
    openai_mock_return.text = json.dumps(openai_response_json)

    with patch(
        "pyrit.common.data_url_converter.convert_local_image_to_data_url",
        return_value="data:image/jpeg;base64,encoded_string",
    ):
        with patch(
            "pyrit.common.net_utility.make_request_and_raise_if_error_async", new_callable=AsyncMock
        ) as mock_create:
            mock_create.return_value = openai_mock_return
            target._memory = MagicMock(MemoryInterface)

            with pytest.raises(EmptyResponseException):
                await target.send_prompt_async(message=message)

            assert mock_create.call_count == int(os.getenv("RETRY_MAX_NUM_ATTEMPTS"))


@pytest.mark.asyncio
async def test_send_prompt_async_rate_limit_exception_adds_to_memory(
    target: OpenAIResponseTarget,
):
    mock_memory = MagicMock()
    mock_memory.get_conversation.return_value = []
    mock_memory.add_message_to_memory = AsyncMock()

    target._memory = mock_memory

    response = MagicMock()
    response.status_code = 429

    side_effect = httpx.HTTPStatusError("Rate Limit Reached", response=response, request=MagicMock())

    with patch("pyrit.common.net_utility.make_request_and_raise_if_error_async", side_effect=side_effect):

        message = Message(message_pieces=[MessagePiece(role="user", conversation_id="123", original_value="Hello")])

        with pytest.raises(RateLimitException) as rle:
            await target.send_prompt_async(message=message)
            target._memory.get_conversation.assert_called_once_with(conversation_id="123")
            target._memory.add_message_to_memory.assert_called_once_with(request=message)

            assert str(rle.value) == "Rate Limit Reached"


@pytest.mark.asyncio
async def test_send_prompt_async_bad_request_error_adds_to_memory(target: OpenAIResponseTarget):
    mock_memory = MagicMock()
    mock_memory.get_conversation.return_value = []
    mock_memory.add_message_to_memory = AsyncMock()

    target._memory = mock_memory

    message = Message(message_pieces=[MessagePiece(role="user", conversation_id="123", original_value="Hello")])

    response = MagicMock()
    response.status_code = 400
    response.text = "Some error text"

    side_effect = httpx.HTTPStatusError("Bad Request", response=response, request=MagicMock())

    with patch("pyrit.common.net_utility.make_request_and_raise_if_error_async", side_effect=side_effect):
        with pytest.raises(httpx.HTTPStatusError) as bre:
            await target.send_prompt_async(message=message)
            target._memory.get_conversation.assert_called_once_with(conversation_id="123")
            target._memory.add_message_to_memory.assert_called_once_with(request=message)

            assert str(bre.value) == "Bad Request"


@pytest.mark.asyncio
async def test_send_prompt_async(openai_response_json: dict, target: OpenAIResponseTarget):
    with NamedTemporaryFile(suffix=".jpg", delete=False) as tmp_file:
        tmp_file_name = tmp_file.name
    assert os.path.exists(tmp_file_name)
    message = Message(
        message_pieces=[
            MessagePiece(
                role="user",
                conversation_id="12345679",
                original_value="hello",
                converted_value="hello",
                original_value_data_type="text",
                converted_value_data_type="text",
                prompt_target_identifier={"target": "target-identifier"},
                attack_identifier={"test": "test"},
                labels={"test": "test"},
            ),
            MessagePiece(
                role="user",
                conversation_id="12345679",
                original_value=tmp_file_name,
                converted_value=tmp_file_name,
                original_value_data_type="image_path",
                converted_value_data_type="image_path",
                prompt_target_identifier={"target": "target-identifier"},
                attack_identifier={"test": "test"},
                labels={"test": "test"},
            ),
        ]
    )
    with patch(
        "pyrit.common.data_url_converter.convert_local_image_to_data_url",
        return_value="data:image/jpeg;base64,encoded_string",
    ):
        with patch(
            "pyrit.common.net_utility.make_request_and_raise_if_error_async", new_callable=AsyncMock
        ) as mock_create:
            openai_mock_return = MagicMock()
            openai_mock_return.text = json.dumps(openai_response_json)
            mock_create.return_value = openai_mock_return
            response: Message = await target.send_prompt_async(message=message)
            assert len(response.message_pieces) == 1
            assert response.get_value() == "hi"
    os.remove(tmp_file_name)


@pytest.mark.asyncio
async def test_send_prompt_async_empty_response_retries(openai_response_json: dict, target: OpenAIResponseTarget):
    with NamedTemporaryFile(suffix=".jpg", delete=False) as tmp_file:
        tmp_file_name = tmp_file.name
    assert os.path.exists(tmp_file_name)
    message = Message(
        message_pieces=[
            MessagePiece(
                role="user",
                conversation_id="12345679",
                original_value="hello",
                converted_value="hello",
                original_value_data_type="text",
                converted_value_data_type="text",
                prompt_target_identifier={"target": "target-identifier"},
                attack_identifier={"test": "test"},
                labels={"test": "test"},
            ),
            MessagePiece(
                role="user",
                conversation_id="12345679",
                original_value=tmp_file_name,
                converted_value=tmp_file_name,
                original_value_data_type="image_path",
                converted_value_data_type="image_path",
                prompt_target_identifier={"target": "target-identifier"},
                attack_identifier={"test": "test"},
                labels={"test": "test"},
            ),
        ]
    )
    # Make assistant response empty
    openai_response_json["output"][0]["content"][0]["text"] = ""
    with patch(
        "pyrit.common.data_url_converter.convert_local_image_to_data_url",
        return_value="data:image/jpeg;base64,encoded_string",
    ):
        with patch(
            "pyrit.common.net_utility.make_request_and_raise_if_error_async", new_callable=AsyncMock
        ) as mock_create:

            openai_mock_return = MagicMock()
            openai_mock_return.text = json.dumps(openai_response_json)
            mock_create.return_value = openai_mock_return
            target._memory = MagicMock(MemoryInterface)

            with pytest.raises(EmptyResponseException):
                await target.send_prompt_async(message=message)

            assert mock_create.call_count == int(os.getenv("RETRY_MAX_NUM_ATTEMPTS"))


@pytest.mark.asyncio
async def test_send_prompt_async_rate_limit_exception_retries(target: OpenAIResponseTarget):

    message = Message(message_pieces=[MessagePiece(role="user", conversation_id="12345", original_value="Hello")])

    response = MagicMock()
    response.status_code = 429

    side_effect = RateLimitError("Rate Limit Reached", response=response, body="Rate limit reached")

    with patch(
        "pyrit.common.net_utility.make_request_and_raise_if_error_async", side_effect=side_effect
    ) as mock_request:

        with pytest.raises(RateLimitError):
            await target.send_prompt_async(message=message)
            assert mock_request.call_count == os.getenv("RETRY_MAX_NUM_ATTEMPTS")


@pytest.mark.asyncio
async def test_send_prompt_async_bad_request_error(target: OpenAIResponseTarget):

    response = MagicMock()
    response.status_code = 400

    side_effect = BadRequestError("Bad Request Error", response=response, body="Bad request")

    message = Message(message_pieces=[MessagePiece(role="user", conversation_id="1236748", original_value="Hello")])

    with patch("pyrit.common.net_utility.make_request_and_raise_if_error_async", side_effect=side_effect):
        with pytest.raises(BadRequestError) as bre:
            await target.send_prompt_async(message=message)
            assert str(bre.value) == "Bad Request Error"


@pytest.mark.asyncio
async def test_send_prompt_async_content_filter(target: OpenAIResponseTarget):

    response_body = json.dumps(
        {
            "error": {
                "code": "content_filter",
                "innererror": {
                    "code": "ResponsibleAIPolicyViolation",
                    "content_filter_result": {"violence": {"filtered": True, "severity": "medium"}},
                },
            }
        }
    )

    message = Message(
        message_pieces=[
            MessagePiece(
                role="user",
                conversation_id="567567",
                original_value="A prompt for something harmful that gets filtered.",
            )
        ]
    )

    mock_response = MagicMock()
    mock_response.status_code = 200
    mock_response.text = response_body

    with patch("pyrit.common.net_utility.make_request_and_raise_if_error_async", return_value=mock_response):
        response = await target.send_prompt_async(message=message)
        assert len(response.message_pieces) == 1
        assert response.message_pieces[0].response_error == "blocked"
        assert response.message_pieces[0].converted_value_data_type == "error"
        assert "content_filter_result" in response.get_value()


def test_validate_request_unsupported_data_types(target: OpenAIResponseTarget):

    image_piece = get_image_message_piece()
    image_piece.converted_value_data_type = "new_unknown_type"  # type: ignore
    message = Message(
        message_pieces=[
            MessagePiece(
                role="user",
                original_value="Hello",
                converted_value_data_type="text",
                conversation_id=image_piece.conversation_id,
            ),
            image_piece,
        ]
    )

    with pytest.raises(ValueError) as excinfo:
        target._validate_request(message=message)

    assert "Unsupported data type" in str(excinfo.value), "Error not raised for unsupported data types"

    os.remove(image_piece.original_value)


def test_is_json_response_supported(target: OpenAIResponseTarget):
    assert target.is_json_response_supported() is True


def test_inheritance_from_prompt_chat_target(target: OpenAIResponseTarget):
    """Test that OpenAIResponseTarget properly inherits from PromptChatTarget."""
    assert isinstance(target, PromptChatTarget), "OpenAIResponseTarget must inherit from PromptChatTarget"


def test_is_response_format_json_supported(target: OpenAIResponseTarget):

    message_piece = MessagePiece(
        role="user",
        original_value="original prompt text",
        converted_value="Hello, how are you?",
        conversation_id="conversation_1",
        sequence=0,
        prompt_metadata={"response_format": "json"},
    )

    result = target.is_response_format_json(message_piece)

    assert result is True


def test_is_response_format_json_no_metadata(target: OpenAIResponseTarget):
    message_piece = MessagePiece(
        role="user",
        original_value="original prompt text",
        converted_value="Hello, how are you?",
        conversation_id="conversation_1",
        sequence=0,
        prompt_metadata=None,
    )

    result = target.is_response_format_json(message_piece)

    assert result is False


@pytest.mark.parametrize(
    "status", ["failed", "in_progress", "cancelled", "queued", "incomplete", "some_unexpected_status"]
)
def test_construct_message_not_completed_status(
    status: str, target: OpenAIResponseTarget, dummy_text_message_piece: MessagePiece
):
    response_dict = {"status": f"{status}", "error": {"code": "some_error_code", "message": "An error occurred"}}
    response_str = json.dumps(response_dict)

    with pytest.raises(PyritException) as excinfo:
        target._construct_message_from_openai_json(
            open_ai_str_response=response_str, message_piece=dummy_text_message_piece
        )
    error_substring_with_single_quotes = json.dumps(response_dict["error"]).replace('"', "'")
    assert f"Message: Status {status} and error {error_substring_with_single_quotes}" in str(excinfo.value)


def test_construct_message_empty_response(
    target: OpenAIResponseTarget, dummy_text_message_piece: MessagePiece, openai_response_json
):
    openai_response_json["output"][0]["content"][0]["text"] = ""  # Simulate empty response
    response_str = json.dumps(openai_response_json)

    with pytest.raises(EmptyResponseException) as excinfo:
        target._construct_message_from_openai_json(
            open_ai_str_response=response_str, message_piece=dummy_text_message_piece
        )
    assert "The chat returned an empty response." in str(excinfo.value)


@pytest.mark.asyncio
<<<<<<< HEAD
=======
async def test_openai_response_target_no_api_version(
    sample_conversations: MutableSequence[MessagePiece], openai_response_json: dict
):
    target = OpenAIResponseTarget(
        api_key="test_key", endpoint="https://mock.azure.com", model_name="gpt-35-turbo", api_version=None
    )
    message_piece = sample_conversations[0]
    request = Message(message_pieces=[message_piece])

    with patch("httpx.AsyncClient.request", new_callable=AsyncMock) as mock_request:
        mock_request.return_value = MagicMock()
        mock_request.return_value.status_code = 200
        mock_request.return_value.text = json.dumps(openai_response_json)

        await target.send_prompt_async(message=request)

        called_params = mock_request.call_args[1]["params"]
        assert "api-version" not in called_params


@pytest.mark.asyncio
async def test_openai_response_target_default_api_version(
    sample_conversations: MutableSequence[MessagePiece], openai_response_json: dict
):
    target = OpenAIResponseTarget(api_key="test_key", endpoint="https://mock.azure.com", model_name="gpt-35-turbo")
    message_piece = sample_conversations[0]
    request = Message(message_pieces=[message_piece])

    with patch("httpx.AsyncClient.request", new_callable=AsyncMock) as mock_request:
        mock_request.return_value = MagicMock()
        mock_request.return_value.status_code = 200
        mock_request.return_value.text = json.dumps(openai_response_json)

        await target.send_prompt_async(message=request)

        called_params = mock_request.call_args[1]["params"]
        assert "api-version" in called_params
        assert called_params["api-version"] == "2025-03-01-preview"


>>>>>>> 8b55c745
@pytest.mark.asyncio
async def test_send_prompt_async_calls_refresh_auth_headers(target: OpenAIResponseTarget, openai_response_json: dict):
    mock_memory = MagicMock(spec=MemoryInterface)
    mock_memory.get_conversation.return_value = []
    mock_memory.add_message_to_memory = AsyncMock()

    target._azure_auth = MagicMock()
    target._memory = mock_memory

    with (
        patch.object(target, "refresh_auth_headers") as mock_refresh,
        patch.object(target, "_validate_request"),
        patch.object(target, "_construct_request_body", new_callable=AsyncMock) as mock_construct,
    ):

        mock_construct.return_value = {}

        with patch("pyrit.common.net_utility.make_request_and_raise_if_error_async") as mock_make_request:
            mock_make_request.return_value = MagicMock(text=json.dumps(openai_response_json))

            message = Message(
                message_pieces=[
                    MessagePiece(
                        role="user",
                        original_value="test prompt",
                        converted_value="test prompt",
                        converted_value_data_type="text",
                    )
                ]
            )
            await target.send_prompt_async(message=message)
            mock_refresh.assert_called_once()


def test_construct_message_from_openai_json_invalid_json(
    target: OpenAIResponseTarget, dummy_text_message_piece: MessagePiece
):
    # Should raise PyritException for invalid JSON
    with pytest.raises(PyritException) as excinfo:
        target._construct_message_from_openai_json(
            open_ai_str_response="{invalid_json", message_piece=dummy_text_message_piece
        )
    assert "Status Code: 500, Message: Failed to parse response from model gpt-o" in str(excinfo.value)


def test_construct_message_from_openai_json_no_status(
    target: OpenAIResponseTarget, dummy_text_message_piece: MessagePiece
):
    # Should raise PyritException for missing status and no content_filter error
    bad_json = json.dumps({"output": [{"type": "message", "content": [{"text": "hi"}]}]})
    with pytest.raises(PyritException) as excinfo:
        target._construct_message_from_openai_json(
            open_ai_str_response=bad_json, message_piece=dummy_text_message_piece
        )
    assert "Unexpected response format" in str(excinfo.value)


def test_construct_message_from_openai_json_reasoning(
    target: OpenAIResponseTarget, dummy_text_message_piece: MessagePiece
):
    # Should handle reasoning type and skip empty summaries
    reasoning_json = {
        "status": "completed",
        "output": [{"type": "reasoning", "summary": [{"type": "summary_text", "text": "Reasoning summary."}]}],
    }
    response = target._construct_message_from_openai_json(
        open_ai_str_response=json.dumps(reasoning_json), message_piece=dummy_text_message_piece
    )
    piece = response.message_pieces[0]
    assert piece.original_value_data_type == "reasoning"
    section = json.loads(piece.original_value)
    assert section["type"] == "reasoning"
    assert section["summary"][0]["text"] == "Reasoning summary."


def test_construct_message_from_openai_json_unsupported_type(
    target: OpenAIResponseTarget, dummy_text_message_piece: MessagePiece
):
    func_call_json = {
        "status": "completed",
        "output": [{"type": "function_call", "name": "do_something", "arguments": '{"x":1}'}],
    }
    resp = target._construct_message_from_openai_json(
        open_ai_str_response=json.dumps(func_call_json), message_piece=dummy_text_message_piece
    )
    piece = resp.message_pieces[0]
    assert piece.original_value_data_type == "function_call"
    section = json.loads(piece.original_value)
    assert section["type"] == "function_call"
    assert section["name"] == "do_something"


def test_validate_request_allows_text_and_image(target: OpenAIResponseTarget):
    # Should not raise for valid types
    req = Message(
        message_pieces=[
            MessagePiece(role="user", original_value_data_type="text", original_value="Hello", conversation_id="123"),
            MessagePiece(
                role="user", original_value_data_type="image_path", original_value="fake.jpg", conversation_id="123"
            ),
        ]
    )
    target._validate_request(message=req)


def test_validate_request_raises_for_invalid_type(target: OpenAIResponseTarget):
    req = Message(
        message_pieces=[
            MessagePiece(role="user", original_value_data_type="audio_path", original_value="fake.mp3"),
        ]
    )
    with pytest.raises(ValueError) as excinfo:
        target._validate_request(message=req)
    assert "Unsupported data type" in str(excinfo.value)


def test_is_json_response_supported_returns_true(target: OpenAIResponseTarget):
    assert target.is_json_response_supported() is True


@pytest.mark.asyncio
async def test_build_input_for_multi_modal_async_empty_conversation(target: OpenAIResponseTarget):
    # Should raise ValueError if no message pieces
    req = MagicMock()
    req.message_pieces = []
    with pytest.raises(ValueError) as excinfo:
        await target._build_input_for_multi_modal_async([req])
    assert "Failed to process conversation message at index 0: Message contains no message pieces" in str(excinfo.value)


@pytest.mark.asyncio
async def test_build_input_for_multi_modal_async_image_and_text(target: OpenAIResponseTarget):
    # Should build correct structure for text and image
    text_piece = MessagePiece(
        role="user", original_value_data_type="text", original_value="hello", conversation_id="123"
    )
    image_piece = MessagePiece(
        role="user", original_value_data_type="image_path", original_value="fake.jpg", conversation_id="123"
    )
    req = Message(message_pieces=[text_piece, image_piece])
    with patch(
        "pyrit.prompt_target.openai.openai_response_target.convert_local_image_to_data_url",
        return_value="data:image/jpeg;base64,abc",
    ):
        result = await target._build_input_for_multi_modal_async([req])
    assert result[0]["role"] == "user"
    assert result[0]["content"][0]["type"] == "input_text"
    assert result[0]["content"][1]["type"] == "input_image"
    assert result[0]["content"][1]["image_url"]["url"].startswith("data:image/jpeg;base64,")


@pytest.mark.asyncio
async def test_construct_request_body_filters_none(
    target: OpenAIResponseTarget, dummy_text_message_piece: MessagePiece
):
    req = Message(message_pieces=[dummy_text_message_piece])
    body = await target._construct_request_body([req], is_json_response=False)
    assert "max_output_tokens" not in body or body["max_output_tokens"] is None
    assert "temperature" not in body or body["temperature"] is None
    assert "top_p" not in body or body["top_p"] is None


def test_set_openai_env_configuration_vars_sets_vars():
    target = OpenAIResponseTarget(model_name="gpt", endpoint="http://test", api_key="key")
    target._set_openai_env_configuration_vars()
    assert target.model_name_environment_variable == "OPENAI_RESPONSES_MODEL"
    assert target.endpoint_environment_variable == "OPENAI_RESPONSES_ENDPOINT"
    assert target.api_key_environment_variable == "OPENAI_RESPONSES_KEY"


@pytest.mark.asyncio
async def test_build_input_for_multi_modal_async_filters_reasoning(target: OpenAIResponseTarget):
    # Prepare a conversation with a reasoning piece and a text piece
    user_prompt = MessagePiece(
        role="user",
        original_value="Hello",
        converted_value="Hello",
        original_value_data_type="text",
        converted_value_data_type="text",
        conversation_id="123",
    )
    # IMPORTANT: reasoning original_value must be JSON (Responses API section)
    reasoning_section = {
        "type": "reasoning",
        "summary": [{"type": "summary_text", "text": "Reasoning summary."}],
    }

    response_reasoning_piece = MessagePiece(
        role="assistant",
        original_value=json.dumps(reasoning_section),
        converted_value=json.dumps(reasoning_section),
        original_value_data_type="reasoning",
        converted_value_data_type="reasoning",
        conversation_id="123",
    )
    response_text_piece = MessagePiece(
        role="assistant",
        original_value="hello there",
        converted_value="hello there",
        original_value_data_type="text",
        converted_value_data_type="text",
        conversation_id="123",
    )
    user_followup_prompt = MessagePiece(
        role="user",
        original_value="Hello indeed",
        converted_value="Hello indeed",
        original_value_data_type="text",
        converted_value_data_type="text",
        conversation_id="123",
    )
    conversation = [
        Message(message_pieces=[user_prompt]),
        Message(message_pieces=[response_reasoning_piece, response_text_piece]),
        Message(message_pieces=[user_followup_prompt]),
    ]

    # Patch image conversion (should not be called)
    with patch("pyrit.common.data_url_converter.convert_local_image_to_data_url", new_callable=AsyncMock):
        result = await target._build_input_for_multi_modal_async(conversation)

    # We now have 4 items:
    # 0: user role-batched message
    # 1: top-level reasoning section (forwarded as-is)
    # 2: assistant role-batched message (text)
    # 3: user role-batched message
    assert len(result) == 4

    # 0: user input_text
    assert result[0]["role"] == "user"
    assert result[0]["content"][0]["type"] == "input_text"

    # 1: reasoning section forwarded (no role, has "type": "reasoning")
    assert result[1]["type"] == "reasoning"
    assert result[1]["summary"][0]["text"] == "Reasoning summary."

    # 2: assistant output_text
    assert result[2]["role"] == "assistant"
    assert result[2]["content"][0]["type"] == "output_text"
    assert result[2]["content"][0]["text"] == "hello there"

    # 3: user input_text
    assert result[3]["role"] == "user"
    assert result[3]["content"][0]["type"] == "input_text"
    assert result[3]["content"][0]["text"] == "Hello indeed"


# New pytests
@pytest.mark.asyncio
async def test_build_input_for_multi_modal_async_system_message_maps_to_developer(target: OpenAIResponseTarget):
    system_piece = MessagePiece(
        role="system",
        original_value="You are a helpful assistant",
        converted_value="You are a helpful assistant",
        original_value_data_type="text",
        converted_value_data_type="text",
    )
    req = Message(message_pieces=[system_piece])
    items = await target._build_input_for_multi_modal_async([req])

    assert len(items) == 1
    assert items[0]["role"] == "developer"  # system -> developer mapping
    assert items[0]["content"][0]["type"] == "input_text"
    assert items[0]["content"][0]["text"] == "You are a helpful assistant"


@pytest.mark.asyncio
async def test_build_input_for_multi_modal_async_system_message_multiple_pieces_raises(target: OpenAIResponseTarget):
    sys1 = MessagePiece(role="system", original_value_data_type="text", original_value="A", conversation_id="123")
    sys2 = MessagePiece(role="system", original_value_data_type="text", original_value="B", conversation_id="123")
    with pytest.raises(ValueError, match="System messages must have exactly one piece"):
        await target._build_input_for_multi_modal_async([Message(message_pieces=[sys1, sys2])])


@pytest.mark.asyncio
async def test_build_input_for_multi_modal_async_function_call_forwarded(target: OpenAIResponseTarget):
    call = {"type": "function_call", "call_id": "abc123", "name": "sum", "arguments": '{"a":2,"b":3}'}
    assistant_call_piece = MessagePiece(
        role="assistant",
        original_value=json.dumps(call),
        converted_value=json.dumps(call),
        original_value_data_type="function_call",
        converted_value_data_type="function_call",
    )
    items = await target._build_input_for_multi_modal_async([Message(message_pieces=[assistant_call_piece])])
    assert len(items) == 1
    assert items[0]["type"] == "function_call"
    assert items[0]["name"] == "sum"
    assert items[0]["call_id"] == "abc123"


@pytest.mark.asyncio
async def test_build_input_for_multi_modal_async_function_call_output_stringifies(target: OpenAIResponseTarget):
    # original_value is a function_call_output “artifact” (top level)
    output_payload = {"type": "function_call_output", "call_id": "c1", "output": {"ok": True, "value": 5}}
    piece = MessagePiece(
        role="assistant",
        original_value=json.dumps(output_payload),
        converted_value=json.dumps(output_payload),
        original_value_data_type="function_call_output",
        converted_value_data_type="function_call_output",
    )
    items = await target._build_input_for_multi_modal_async([Message(message_pieces=[piece])])
    assert len(items) == 1
    assert items[0]["type"] == "function_call_output"
    assert items[0]["call_id"] == "c1"
    # The Output must be a string for Responses API
    assert isinstance(items[0]["output"], str)
    assert json.loads(items[0]["output"]) == {"ok": True, "value": 5}


def test_make_tool_message_serializes_output_and_sets_call_id(target: OpenAIResponseTarget):
    out = {"answer": 42}
    reference_piece = MessagePiece(
        role="user",
        original_value="test",
        conversation_id="test-conv-123",
        labels={"existing": "label"},
    )
    msg = target._make_tool_message(out, call_id="tool-1", reference_piece=reference_piece)
    assert len(msg.message_pieces) == 1
    p = msg.message_pieces[0]
    assert p.original_value_data_type == "function_call_output"
    assert p.conversation_id == "test-conv-123"
    assert p.labels["call_id"] == "tool-1"
    payload = json.loads(p.original_value)
    assert payload["type"] == "function_call_output"
    assert payload["call_id"] == "tool-1"
    assert isinstance(payload["output"], str)
    assert json.loads(payload["output"]) == {"answer": 42}


@pytest.mark.asyncio
async def test_execute_call_section_calls_registered_function(target: OpenAIResponseTarget):
    async def add_fn(args: dict[str, Any]) -> dict[str, Any]:
        return {"sum": args["a"] + args["b"]}

    # inject registry
    target._custom_functions["add"] = add_fn

    section = {"type": "function_call", "name": "add", "arguments": json.dumps({"a": 2, "b": 3})}
    result = await target._execute_call_section(section)
    assert result == {"sum": 5}


@pytest.mark.asyncio
async def test_execute_call_section_missing_function_tolerant_mode(target: OpenAIResponseTarget):
    # default fail_on_missing_function=False
    section = {"type": "function_call", "name": "unknown_tool", "arguments": "{}"}
    result = await target._execute_call_section(section)
    assert result["error"] == "function_not_found"
    assert result["missing_function"] == "unknown_tool"
    assert "available_functions" in result


@pytest.mark.asyncio
async def test_execute_call_section_malformed_arguments_tolerant_mode(target: OpenAIResponseTarget):
    async def echo_fn(args: dict[str, Any]) -> dict[str, Any]:
        return args

    target._custom_functions["echo"] = echo_fn
    section = {"type": "function_call", "name": "echo", "arguments": "{not-json"}
    result = await target._execute_call_section(section)
    assert result["error"] == "malformed_arguments"
    assert result["function"] == "echo"
    assert result["raw_arguments"] == "{not-json"


@pytest.mark.asyncio
async def test_execute_call_section_missing_function_strict_mode(target: OpenAIResponseTarget):
    target._custom_functions = {}
    target._fail_on_missing_function = True
    section = {"type": "function_call", "name": "nope", "arguments": "{}"}
    with pytest.raises(KeyError, match="Function 'nope' is not registered"):
        await target._execute_call_section(section)


@pytest.mark.asyncio
async def test_send_prompt_async_agentic_loop_executes_function_and_returns_final_answer(target: OpenAIResponseTarget):
    # 1) Register a simple function
    async def times2(args: dict[str, Any]) -> dict[str, Any]:
        return {"result": args["x"] * 2}

    target._custom_functions["times2"] = times2

    # Create a shared conversation ID and reference piece for consistency
    shared_conversation_id = "test-conversation-123"

    # 5) Create the user prompt first to get the conversation ID
    user_req = Message(
        message_pieces=[
            MessagePiece(
                role="user",
                original_value="double 7",
                converted_value="double 7",
                original_value_data_type="text",
                converted_value_data_type="text",
                conversation_id=shared_conversation_id,
            )
        ]
    )

    # 2) First "assistant" reply: a function_call section (with matching conversation ID)
    func_call_section = {
        "type": "function_call",
        "call_id": "call-99",
        "name": "times2",
        "arguments": json.dumps({"x": 7}),
    }
    first_reply = Message(
        message_pieces=[
            MessagePiece(
                role="assistant",
                original_value=json.dumps(func_call_section, separators=(",", ":")),
                original_value_data_type="function_call",
                conversation_id=shared_conversation_id,
            )
        ]
    )

    # 3) Second "assistant" reply: final message content (no tool call)
    final_output = {
        "status": "completed",
        "output": [{"type": "message", "content": [{"type": "output_text", "text": "Done: 14"}]}],
    }
    # Use a message piece with the same conversation ID for reference
    reference_piece = MessagePiece(role="user", original_value="hi", conversation_id=shared_conversation_id)
    second_reply = target._construct_message_from_openai_json(
        open_ai_str_response=json.dumps(final_output),
        message_piece=reference_piece,
    )

    call_counter = {"n": 0}

    # 4) Mock the base class send to return first the function_call reply, then the final reply
    async def fake_send(message: Message) -> Message:
        # Return first reply on first call, second on subsequent calls
        call_counter["n"] += 1
        return first_reply if call_counter["n"] == 1 else second_reply

    with patch.object(
        target.__class__.__bases__[0],  # OpenAIChatTargetBase
        "send_prompt_async",
        new_callable=AsyncMock,
        side_effect=fake_send,
    ):
        final = await target.send_prompt_async(message=user_req)

        # Should get the final (non-tool-call) assistant message
        assert len(final.message_pieces) == 1
        assert final.message_pieces[0].original_value_data_type == "text"
        assert final.message_pieces[0].original_value == "Done: 14"


def test_construct_message_forwards_web_search_call(target: OpenAIResponseTarget, dummy_text_message_piece):
    body = {
        "status": "completed",
        "output": [{"type": "web_search_call", "query": "time in Tokyo", "provider": "bing"}],
    }
    resp = target._construct_message_from_openai_json(
        open_ai_str_response=json.dumps(body), message_piece=dummy_text_message_piece
    )
    assert len(resp.message_pieces) == 1
    p = resp.message_pieces[0]
    assert p.original_value_data_type == "tool_call"
    section = json.loads(p.original_value)
    assert section["type"] == "web_search_call"
    assert section["query"] == "time in Tokyo"


def test_construct_message_skips_unhandled_types(target: OpenAIResponseTarget, dummy_text_message_piece):
    body = {
        "status": "completed",
        "output": [
            {"type": "image_generation_call", "prompt": "cat astronaut"},  # currently unhandled -> skipped
            {"type": "message", "content": [{"type": "output_text", "text": "Hi"}]},
        ],
    }
    resp = target._construct_message_from_openai_json(
        open_ai_str_response=json.dumps(body), message_piece=dummy_text_message_piece
    )
    # Only the 'message' section becomes a piece; image_generation_call is skipped
    assert len(resp.message_pieces) == 1
    assert resp.message_pieces[0].original_value == "Hi"<|MERGE_RESOLUTION|>--- conflicted
+++ resolved
@@ -605,49 +605,6 @@
 
 
 @pytest.mark.asyncio
-<<<<<<< HEAD
-=======
-async def test_openai_response_target_no_api_version(
-    sample_conversations: MutableSequence[MessagePiece], openai_response_json: dict
-):
-    target = OpenAIResponseTarget(
-        api_key="test_key", endpoint="https://mock.azure.com", model_name="gpt-35-turbo", api_version=None
-    )
-    message_piece = sample_conversations[0]
-    request = Message(message_pieces=[message_piece])
-
-    with patch("httpx.AsyncClient.request", new_callable=AsyncMock) as mock_request:
-        mock_request.return_value = MagicMock()
-        mock_request.return_value.status_code = 200
-        mock_request.return_value.text = json.dumps(openai_response_json)
-
-        await target.send_prompt_async(message=request)
-
-        called_params = mock_request.call_args[1]["params"]
-        assert "api-version" not in called_params
-
-
-@pytest.mark.asyncio
-async def test_openai_response_target_default_api_version(
-    sample_conversations: MutableSequence[MessagePiece], openai_response_json: dict
-):
-    target = OpenAIResponseTarget(api_key="test_key", endpoint="https://mock.azure.com", model_name="gpt-35-turbo")
-    message_piece = sample_conversations[0]
-    request = Message(message_pieces=[message_piece])
-
-    with patch("httpx.AsyncClient.request", new_callable=AsyncMock) as mock_request:
-        mock_request.return_value = MagicMock()
-        mock_request.return_value.status_code = 200
-        mock_request.return_value.text = json.dumps(openai_response_json)
-
-        await target.send_prompt_async(message=request)
-
-        called_params = mock_request.call_args[1]["params"]
-        assert "api-version" in called_params
-        assert called_params["api-version"] == "2025-03-01-preview"
-
-
->>>>>>> 8b55c745
 @pytest.mark.asyncio
 async def test_send_prompt_async_calls_refresh_auth_headers(target: OpenAIResponseTarget, openai_response_json: dict):
     mock_memory = MagicMock(spec=MemoryInterface)
