# Copyright (c) Microsoft Corporation.
# Licensed under the MIT license.

import os
from typing import MutableSequence
from unittest.mock import AsyncMock, MagicMock, patch

import pytest
from httpx import HTTPStatusError
from openai import RateLimitError
from unit.mocks import get_sample_conversations

<<<<<<< HEAD
from pyrit.message_normalizer import (
    MessageListNormalizer,
    GenericSystemSquashNormalizer,
)
=======
>>>>>>> 698d8482
from pyrit.exceptions import EmptyResponseException, RateLimitException
from pyrit.models import Message, MessagePiece
from pyrit.prompt_target import AzureMLChatTarget


@pytest.fixture
def sample_conversations() -> MutableSequence[MessagePiece]:
    conversations = get_sample_conversations()
    return Message.flatten_to_message_pieces(conversations)


@pytest.fixture
def aml_online_chat(patch_central_database) -> AzureMLChatTarget:
    aml_online_chat = AzureMLChatTarget(
        endpoint="http://aml-test-endpoint.com",
        api_key="valid_api_key",
        extra_param1="sample",
        extra_param2=1.0,
    )
    return aml_online_chat


def test_initialization_with_required_parameters(
    aml_online_chat: AzureMLChatTarget,
):
    assert aml_online_chat._endpoint == "http://aml-test-endpoint.com"
    assert aml_online_chat._api_key == "valid_api_key"


def test_initialization_with_extra_model_parameters(aml_online_chat: AzureMLChatTarget):
    assert aml_online_chat._extra_parameters == {"extra_param1": "sample", "extra_param2": 1.0}


def test_initialization_with_no_key_raises():
    os.environ[AzureMLChatTarget.api_key_environment_variable] = ""
    with pytest.raises(ValueError):
        AzureMLChatTarget(endpoint="http://aml-test-endpoint.com")


def test_initialization_with_no_api_raises():
    os.environ[AzureMLChatTarget.endpoint_uri_environment_variable] = ""
    with pytest.raises(ValueError):
        AzureMLChatTarget(api_key="xxxxx")


def test_get_headers_with_valid_api_key(aml_online_chat: AzureMLChatTarget):
    expected_headers = {
        "Content-Type": "application/json",
        "Authorization": "Bearer valid_api_key",
    }
    assert aml_online_chat._get_headers() == expected_headers


@pytest.mark.asyncio
async def test_complete_chat_async(aml_online_chat: AzureMLChatTarget):
    messages = [
        Message(message_pieces=[MessagePiece(role="user", conversation_id="123", original_value="user content")]),
    ]

    with patch("pyrit.common.net_utility.make_request_and_raise_if_error_async") as mock:
        mock_response = MagicMock()
        mock_response.json.return_value = {"output": "extracted response"}
        mock.return_value = mock_response
        response = await aml_online_chat._complete_chat_async(messages)
        assert response == "extracted response"
        mock.assert_called_once()


# Test that ChatMessageNormalizer (the default) passes messages through correctly
@pytest.mark.asyncio
async def test_complete_chat_async_with_default_normalizer(
    aml_online_chat: AzureMLChatTarget,
):
    messages = [
        Message(message_pieces=[MessagePiece(role="system", conversation_id="123", original_value="system content")]),
        Message(message_pieces=[MessagePiece(role="user", conversation_id="123", original_value="user content")]),
    ]

    with patch("pyrit.common.net_utility.make_request_and_raise_if_error_async", new_callable=AsyncMock) as mock:
        mock_response = MagicMock()
        mock_response.json.return_value = {"output": "extracted response"}
        mock.return_value = mock_response
        response = await aml_online_chat._complete_chat_async(messages)
        assert response == "extracted response"

        args, kwargs = mock.call_args
        body = kwargs["request_body"]

        assert body
        assert len(body["input_data"]["input_string"]) == 2
        assert body["input_data"]["input_string"][0]["role"] == "system"


@pytest.mark.asyncio
<<<<<<< HEAD
async def test_complete_chat_async_with_squashnormalizer(aml_online_chat: AzureMLChatTarget):
    aml_online_chat.message_normalizer = GenericSystemSquashNormalizer()

    messages = [
        Message(message_pieces=[MessagePiece(role="system", conversation_id="123", original_value="system content")]),
        Message(message_pieces=[MessagePiece(role="user", conversation_id="123", original_value="user content")]),
    ]

    with patch("pyrit.common.net_utility.make_request_and_raise_if_error_async", new_callable=AsyncMock) as mock:
        mock_response = MagicMock()
        mock_response.json.return_value = {"output": "extracted response"}
        mock.return_value = mock_response
        response = await aml_online_chat._complete_chat_async(messages)
        assert response == "extracted response"

        args, kwargs = mock.call_args
        body = kwargs["request_body"]

        assert body
        assert len(body["input_data"]["input_string"]) == 1
        assert body["input_data"]["input_string"][0]["role"] == "user"


@pytest.mark.asyncio
=======
>>>>>>> 698d8482
async def test_complete_chat_async_bad_json_response(aml_online_chat: AzureMLChatTarget):
    messages = [
        Message(message_pieces=[MessagePiece(role="user", conversation_id="123", original_value="user content")]),
    ]

    with patch("pyrit.common.net_utility.make_request_and_raise_if_error_async", new_callable=AsyncMock) as mock:
        mock_response = MagicMock()
        mock_response.json.return_value = {"bad response"}
        mock.return_value = mock_response
        with pytest.raises(TypeError):
            await aml_online_chat._complete_chat_async(messages)


@pytest.mark.asyncio
async def test_send_prompt_async_bad_request_error_adds_to_memory(aml_online_chat: AzureMLChatTarget):
    mock_memory = MagicMock()
    mock_memory.get_conversation.return_value = []
    mock_memory.add_message_to_memory = AsyncMock()

    aml_online_chat._memory = mock_memory

    response = MagicMock()
    response.status_code = 400
    response.text = "Bad Request"
    mock_complete_chat_async = AsyncMock(
        side_effect=HTTPStatusError(message="Bad Request", request=MagicMock(), response=response)
    )
    setattr(aml_online_chat, "_complete_chat_async", mock_complete_chat_async)
    message = Message(message_pieces=[MessagePiece(role="user", conversation_id="123", original_value="Hello")])

    with pytest.raises(HTTPStatusError) as bre:
        await aml_online_chat.send_prompt_async(message=message)
        aml_online_chat._memory.get_conversation.assert_called_once_with(conversation_id="123")
        aml_online_chat._memory.add_message_to_memory.assert_called_once_with(request=message)

    assert str(bre.value) == "Bad Request"


@pytest.mark.asyncio
async def test_send_prompt_async_rate_limit_exception_adds_to_memory(aml_online_chat: AzureMLChatTarget):
    mock_memory = MagicMock()
    mock_memory.get_conversation.return_value = []
    mock_memory.add_message_to_memory = AsyncMock()

    aml_online_chat._memory = mock_memory

    response = MagicMock()
    response.status_code = 429
    mock_complete_chat_async = AsyncMock(
        side_effect=HTTPStatusError(message="Rate Limit Reached", request=MagicMock(), response=response)
    )
    setattr(aml_online_chat, "_complete_chat_async", mock_complete_chat_async)
    message = Message(message_pieces=[MessagePiece(role="user", conversation_id="123", original_value="Hello")])

    with pytest.raises(RateLimitException) as rle:
        await aml_online_chat.send_prompt_async(message=message)
        aml_online_chat._memory.get_conversation.assert_called_once_with(conversation_id="123")
        aml_online_chat._memory.add_message_to_memory.assert_called_once_with(request=message)

    assert str(rle.value) == "Status Code: 429, Message: Rate Limit Exception"


@pytest.mark.asyncio
async def test_send_prompt_async_rate_limit_exception_retries(aml_online_chat: AzureMLChatTarget):

    response = MagicMock()
    response.status_code = 429
    mock_complete_chat_async = AsyncMock(
        side_effect=RateLimitError("Rate Limit Reached", response=response, body="Rate limit reached")
    )
    setattr(aml_online_chat, "_complete_chat_async", mock_complete_chat_async)
    message = Message(message_pieces=[MessagePiece(role="user", conversation_id="12345", original_value="Hello")])

    with pytest.raises(RateLimitError):
        await aml_online_chat.send_prompt_async(message=message)
        # RETRY_MAX_NUM_ATTEMPTS is set to 2 in conftest.py
        assert mock_complete_chat_async.call_count == 2


@pytest.mark.asyncio
async def test_send_prompt_async_empty_response_retries(aml_online_chat: AzureMLChatTarget):

    response = MagicMock()
    response.status_code = 429
    mock_complete_chat_async = AsyncMock()
    mock_complete_chat_async.return_value = None

    setattr(aml_online_chat, "_complete_chat_async", mock_complete_chat_async)
    message = Message(message_pieces=[MessagePiece(role="user", conversation_id="12345", original_value="Hello")])

    with pytest.raises(EmptyResponseException):
        await aml_online_chat.send_prompt_async(message=message)
        # RETRY_MAX_NUM_ATTEMPTS is set to 2 in conftest.py
        assert mock_complete_chat_async.call_count == 2


def test_is_json_response_supported(aml_online_chat: AzureMLChatTarget):
    assert aml_online_chat.is_json_response_supported() is False


def test_invalid_temperature_too_low_raises(patch_central_database):
    with pytest.raises(Exception, match="temperature must be between 0 and 2"):
        AzureMLChatTarget(
            endpoint="http://aml-test-endpoint.com",
            api_key="valid_api_key",
            temperature=-0.1,
        )


def test_invalid_temperature_too_high_raises(patch_central_database):
    with pytest.raises(Exception, match="temperature must be between 0 and 2"):
        AzureMLChatTarget(
            endpoint="http://aml-test-endpoint.com",
            api_key="valid_api_key",
            temperature=2.1,
        )


def test_invalid_top_p_too_low_raises(patch_central_database):
    with pytest.raises(Exception, match="top_p must be between 0 and 1"):
        AzureMLChatTarget(
            endpoint="http://aml-test-endpoint.com",
            api_key="valid_api_key",
            top_p=-0.1,
        )


def test_invalid_top_p_too_high_raises(patch_central_database):
    with pytest.raises(Exception, match="top_p must be between 0 and 1"):
        AzureMLChatTarget(
            endpoint="http://aml-test-endpoint.com",
            api_key="valid_api_key",
            top_p=1.1,
        )


def test_valid_temperature_and_top_p(patch_central_database):
    # Should not raise any exceptions
    target = AzureMLChatTarget(
        endpoint="http://aml-test-endpoint.com",
        api_key="valid_api_key",
        temperature=1.5,
        top_p=0.9,
    )
    assert target._temperature == 1.5
    assert target._top_p == 0.9<|MERGE_RESOLUTION|>--- conflicted
+++ resolved
@@ -10,13 +10,6 @@
 from openai import RateLimitError
 from unit.mocks import get_sample_conversations
 
-<<<<<<< HEAD
-from pyrit.message_normalizer import (
-    MessageListNormalizer,
-    GenericSystemSquashNormalizer,
-)
-=======
->>>>>>> 698d8482
 from pyrit.exceptions import EmptyResponseException, RateLimitException
 from pyrit.models import Message, MessagePiece
 from pyrit.prompt_target import AzureMLChatTarget
@@ -111,33 +104,6 @@
 
 
 @pytest.mark.asyncio
-<<<<<<< HEAD
-async def test_complete_chat_async_with_squashnormalizer(aml_online_chat: AzureMLChatTarget):
-    aml_online_chat.message_normalizer = GenericSystemSquashNormalizer()
-
-    messages = [
-        Message(message_pieces=[MessagePiece(role="system", conversation_id="123", original_value="system content")]),
-        Message(message_pieces=[MessagePiece(role="user", conversation_id="123", original_value="user content")]),
-    ]
-
-    with patch("pyrit.common.net_utility.make_request_and_raise_if_error_async", new_callable=AsyncMock) as mock:
-        mock_response = MagicMock()
-        mock_response.json.return_value = {"output": "extracted response"}
-        mock.return_value = mock_response
-        response = await aml_online_chat._complete_chat_async(messages)
-        assert response == "extracted response"
-
-        args, kwargs = mock.call_args
-        body = kwargs["request_body"]
-
-        assert body
-        assert len(body["input_data"]["input_string"]) == 1
-        assert body["input_data"]["input_string"][0]["role"] == "user"
-
-
-@pytest.mark.asyncio
-=======
->>>>>>> 698d8482
 async def test_complete_chat_async_bad_json_response(aml_online_chat: AzureMLChatTarget):
     messages = [
         Message(message_pieces=[MessagePiece(role="user", conversation_id="123", original_value="user content")]),
