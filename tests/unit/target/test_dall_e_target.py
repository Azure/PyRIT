--- conflicted
+++ resolved
@@ -272,55 +272,6 @@
 
 
 @pytest.mark.asyncio
-<<<<<<< HEAD
-=======
-async def test_dalle_target_no_api_version(
-    dalle_target: OpenAIDALLETarget,
-    sample_conversations: MutableSequence[MessagePiece],
-    dalle_response_json: dict,
-):
-    target = OpenAIDALLETarget(
-        api_key="test_key", endpoint="https://mock.azure.com", model_name="dalle-3", api_version=None
-    )
-    request = Message([sample_conversations[0]])
-
-    with patch(
-        "pyrit.common.net_utility.make_request_and_raise_if_error_async", new_callable=AsyncMock
-    ) as mock_request:
-        mock_request.return_value = MagicMock()
-        mock_request.return_value.status_code = 200
-        mock_request.return_value.text = json.dumps(dalle_response_json)
-
-        await target.send_prompt_async(message=request)
-
-        called_params = mock_request.call_args[1]["params"]
-        assert "api-version" not in called_params
-
-
-@pytest.mark.asyncio
-async def test_dalle_target_default_api_version(
-    dalle_target: OpenAIDALLETarget,
-    sample_conversations: MutableSequence[MessagePiece],
-    dalle_response_json: dict,
-):
-    target = OpenAIDALLETarget(api_key="test_key", endpoint="https://mock.azure.com", model_name="dalle-3")
-    request = Message([sample_conversations[0]])
-
-    with patch(
-        "pyrit.common.net_utility.make_request_and_raise_if_error_async", new_callable=AsyncMock
-    ) as mock_request:
-        mock_request.return_value = MagicMock()
-        mock_request.return_value.status_code = 200
-        mock_request.return_value.text = json.dumps(dalle_response_json)
-
-        await target.send_prompt_async(message=request)
-
-        called_params = mock_request.call_args[1]["params"]
-        assert "api-version" in called_params
-        assert called_params["api-version"] == "2024-10-21"
-
-
->>>>>>> 8b55c745
 @pytest.mark.asyncio
 async def test_send_prompt_async_calls_refresh_auth_headers(dalle_target):
     mock_memory = MagicMock(spec=MemoryInterface)
