--- conflicted
+++ resolved
@@ -259,19 +259,12 @@
 
             await attack_run.run_async()
 
-<<<<<<< HEAD
-            # Check that prepended_conversations was passed
-            call_kwargs = mock_exec.call_args.kwargs
-            assert "prepended_conversations" in call_kwargs
-            assert call_kwargs["prepended_conversations"] == sample_conversation
-=======
             # Check that prepended_conversation was passed (singular for unknown attack types)
             call_kwargs = mock_exec.call_args.kwargs
             assert "prepended_conversation" in call_kwargs
             # For unknown attack types, uses first conversation or None
             expected_conversation = sample_conversation[0] if sample_conversation else None
             assert call_kwargs["prepended_conversation"] == expected_conversation
->>>>>>> 7d08cda6
 
     @pytest.mark.asyncio
     async def test_run_async_passes_attack_execute_params(self, mock_attack, sample_objectives, sample_attack_results):
@@ -317,13 +310,9 @@
             call_kwargs = mock_exec.call_args.kwargs
             assert call_kwargs["attack"] == mock_attack
             assert call_kwargs["objectives"] == sample_objectives
-<<<<<<< HEAD
-            assert call_kwargs["prepended_conversations"] == sample_conversation
-=======
             # For unknown attack types, uses prepended_conversation (singular)
             expected_conversation = sample_conversation[0] if sample_conversation else None
             assert call_kwargs["prepended_conversation"] == expected_conversation
->>>>>>> 7d08cda6
             assert call_kwargs["memory_labels"] == memory_labels
             assert call_kwargs["batch_size"] == 5
 
@@ -386,13 +375,9 @@
             call_kwargs = mock_exec.call_args.kwargs
             assert call_kwargs["attack"] == mock_attack
             assert call_kwargs["objectives"] == sample_objectives
-<<<<<<< HEAD
-            assert call_kwargs["prepended_conversations"] == sample_conversation
-=======
             # For unknown attack types, uses prepended_conversation (singular)
             expected_conversation = sample_conversation[0] if sample_conversation else None
             assert call_kwargs["prepended_conversation"] == expected_conversation
->>>>>>> 7d08cda6
             assert call_kwargs["memory_labels"] == memory_labels
             assert call_kwargs["batch_size"] == 2
 
@@ -427,12 +412,8 @@
             call_kwargs = mock_exec.call_args.kwargs
             assert call_kwargs["attack"] == mock_attack
             assert call_kwargs["objectives"] == sample_objectives
-<<<<<<< HEAD
-            assert call_kwargs["prepended_conversations"] is None
-=======
             # For unknown attack types with no prepended_conversations, should be None
             assert call_kwargs["prepended_conversation"] is None
->>>>>>> 7d08cda6
             assert call_kwargs["memory_labels"] == {}
 
     @pytest.mark.asyncio
