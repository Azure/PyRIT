--- conflicted
+++ resolved
@@ -7,11 +7,7 @@
 import pytest
 
 from pyrit.common import default_values
-<<<<<<< HEAD
 from pyrit.memory import DuckDBMemory, CentralMemory
-=======
-from pyrit.memory import AzureSQLMemory, CentralMemory, DuckDBMemory
->>>>>>> 85d61599
 
 
 @pytest.fixture(autouse=True)
