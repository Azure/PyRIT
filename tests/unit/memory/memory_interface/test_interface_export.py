# Copyright (c) Microsoft Corporation.
# Licensed under the MIT license.

import os
import tempfile
from pathlib import Path
from typing import Sequence
from unittest.mock import MagicMock, patch

from pyrit.common.path import DB_DATA_PATH
from pyrit.memory import MemoryExporter, MemoryInterface
from pyrit.models import PromptRequestPiece


<<<<<<< HEAD
def test_export_conversation_by_attack_id_file_created(
    duckdb_instance: MemoryInterface, sample_conversations: Sequence[PromptRequestPiece]
=======
def test_export_conversation_by_orchestrator_id_file_created(
    sqlite_instance: MemoryInterface, sample_conversations: Sequence[PromptRequestPiece]
>>>>>>> 38dd7ccc
):
    attack1_id = sample_conversations[0].attack_identifier["id"]

    # Default path in export_conversations()
    file_name = f"{attack1_id}.json"
    file_path = Path(DB_DATA_PATH, file_name)

    sqlite_instance.exporter = MemoryExporter()

    with patch("pyrit.memory.sqlite_memory.SQLiteMemory.get_prompt_request_pieces") as mock_get:
        mock_get.return_value = sample_conversations
<<<<<<< HEAD
        duckdb_instance.export_conversations(attack_id=attack1_id, file_path=file_path)
=======
        sqlite_instance.export_conversations(orchestrator_id=orchestrator1_id, file_path=file_path)
>>>>>>> 38dd7ccc

        # Verify file was created
        assert file_path.exists()


def test_export_all_conversations_file_created(sqlite_instance: MemoryInterface):
    sqlite_instance.exporter = MemoryExporter()

    with tempfile.NamedTemporaryFile(delete=False, suffix=".json") as temp_file:
        with (
            patch("pyrit.memory.sqlite_memory.SQLiteMemory.get_prompt_request_pieces") as mock_get_pieces,
            patch("pyrit.memory.sqlite_memory.SQLiteMemory.get_prompt_scores") as mock_get_scores,
        ):
            file_path = Path(temp_file.name)

            # Create mock with serializable data

            mock_get_pieces.return_value = [
                MagicMock(
                    original_prompt_id="1234",
                    converted_value="sample piece",
                    to_dict=lambda: {"prompt_request_response_id": "1234", "conversation": ["sample piece"]},
                )
            ]
            mock_get_scores.return_value = [
                MagicMock(
                    prompt_request_response_id="1234",
                    score_value=10,
                    to_dict=lambda: {"prompt_request_response_id": "1234", "score_value": 10},
                )
            ]

            result_path = sqlite_instance.export_conversations(file_path=file_path)

            assert result_path == file_path
            assert file_path.exists()


def test_export_all_conversations_with_scores_correct_data(sqlite_instance: MemoryInterface):
    sqlite_instance.exporter = MemoryExporter()

    with tempfile.NamedTemporaryFile(delete=False, suffix=".json") as temp_file:
        file_path = Path(temp_file.name)
        temp_file.close()  # Close the file to allow Windows to open it for writing

    try:
        with (
            patch("pyrit.memory.sqlite_memory.SQLiteMemory.get_prompt_request_pieces") as mock_get_pieces,
            patch("pyrit.memory.sqlite_memory.SQLiteMemory.get_prompt_scores") as mock_get_scores,
        ):
            # Create a mock piece that returns serializable data
            mock_piece = MagicMock()
            mock_piece.id = "piece_id_1234"
            mock_piece.original_prompt_id = "1234"
            mock_piece.converted_value = "sample piece"
            mock_piece.to_dict.return_value = {
                "id": "piece_id_1234",
                "original_prompt_id": "1234",
                "converted_value": "sample piece",
            }

            # Create a mock score that returns serializable data
            mock_score = MagicMock()
            mock_score.prompt_request_response_id = "piece_id_1234"
            mock_score.score_value = 10
            mock_score.to_dict.return_value = {"prompt_request_response_id": "piece_id_1234", "score_value": 10}

            mock_get_pieces.return_value = [mock_piece]
            mock_get_scores.return_value = [mock_score]

            result_path = sqlite_instance.export_conversations(file_path=file_path)

            # Verify the file was created and contains correct data
            assert result_path == file_path
            assert file_path.exists()

            # Read and verify the exported JSON content
            import json

            with open(file_path, "r") as f:
                exported_data = json.load(f)

            assert len(exported_data) == 1
            assert exported_data[0]["id"] == "piece_id_1234"
            assert exported_data[0]["original_prompt_id"] == "1234"
            assert exported_data[0]["converted_value"] == "sample piece"
            assert len(exported_data[0]["scores"]) == 1
            assert exported_data[0]["scores"][0]["score_value"] == 10
    finally:
        # Clean up the temp file
        if file_path.exists():
            os.remove(file_path)


def test_export_all_conversations_with_scores_empty_data(sqlite_instance: MemoryInterface):
    sqlite_instance.exporter = MemoryExporter()
    with tempfile.NamedTemporaryFile(delete=False, suffix=".json") as temp_file:
        file_path = Path(temp_file.name)
        temp_file.close()  # Close the file to allow Windows to open it for writing

    try:
        with (
            patch("pyrit.memory.sqlite_memory.SQLiteMemory.get_prompt_request_pieces") as mock_get_pieces,
            patch("pyrit.memory.sqlite_memory.SQLiteMemory.get_prompt_scores") as mock_get_scores,
        ):
            mock_get_pieces.return_value = []
            mock_get_scores.return_value = []

            result_path = sqlite_instance.export_conversations(file_path=file_path)

            # Verify the file was created and is empty JSON array
            assert result_path == file_path
            assert file_path.exists()

            # Read and verify the exported JSON content is empty
            import json

            with open(file_path, "r") as f:
                exported_data = json.load(f)

            assert exported_data == []
    finally:
        # Clean up the temp file
        if file_path.exists():
            os.remove(file_path)<|MERGE_RESOLUTION|>--- conflicted
+++ resolved
@@ -12,13 +12,8 @@
 from pyrit.models import PromptRequestPiece
 
 
-<<<<<<< HEAD
 def test_export_conversation_by_attack_id_file_created(
-    duckdb_instance: MemoryInterface, sample_conversations: Sequence[PromptRequestPiece]
-=======
-def test_export_conversation_by_orchestrator_id_file_created(
     sqlite_instance: MemoryInterface, sample_conversations: Sequence[PromptRequestPiece]
->>>>>>> 38dd7ccc
 ):
     attack1_id = sample_conversations[0].attack_identifier["id"]
 
@@ -30,11 +25,7 @@
 
     with patch("pyrit.memory.sqlite_memory.SQLiteMemory.get_prompt_request_pieces") as mock_get:
         mock_get.return_value = sample_conversations
-<<<<<<< HEAD
-        duckdb_instance.export_conversations(attack_id=attack1_id, file_path=file_path)
-=======
-        sqlite_instance.export_conversations(orchestrator_id=orchestrator1_id, file_path=file_path)
->>>>>>> 38dd7ccc
+        sqlite_instance.export_conversations(attack_id=attack1_id, file_path=file_path)
 
         # Verify file was created
         assert file_path.exists()
