# Copyright (c) Microsoft Corporation.
# Licensed under the MIT license.

import os
import tempfile
import uuid
from contextlib import AbstractAsyncContextManager
from typing import Generator, MutableSequence, Optional, Sequence
from unittest.mock import MagicMock, patch

from mock_alchemy.mocking import UnifiedAlchemyMagicMock

from pyrit.memory import AzureSQLMemory, CentralMemory, PromptMemoryEntry
from pyrit.models import PromptRequestPiece, PromptRequestResponse
from pyrit.prompt_target import PromptChatTarget, limit_requests_per_minute


class MockHttpPostAsync(AbstractAsyncContextManager):
    def __init__(self, url, headers=None, json=None, params=None, ssl=None):
        self.status = 200
        if url == "http://aml-test-endpoint.com":
            self._json = [{"0": "extracted response"}]
        else:
            raise NotImplementedError(f"No mock for HTTP POST {url}")

    async def json(self, content_type="application/json"):
        return self._json

    async def raise_for_status(self):
        if not (200 <= self.status < 300):
            raise Exception(f"HTTP Error {self.status}")

    async def __aexit__(self, exc_type, exc, tb):
        pass

    async def __aenter__(self):
        return self


class MockHttpPostSync:
    def __init__(self, url, headers=None, json=None, params=None, ssl=None):
        self.status = 200
        self.status_code = 200
        if url == "http://aml-test-endpoint.com":
            self._json = [{"0": "extracted response"}]
        else:
            raise NotImplementedError(f"No mock for HTTP POST {url}")

    def json(self, content_type="application/json"):
        return self._json

    def raise_for_status(self):
        if not (200 <= self.status < 300):
            raise Exception(f"HTTP Error {self.status}")


class MockPromptTarget(PromptChatTarget):
    prompt_sent: list[str]

    def __init__(self, id=None, rpm=None) -> None:
        super().__init__(max_requests_per_minute=rpm)
        self.id = id
        self.prompt_sent = []

    def set_system_prompt(
        self,
        *,
        system_prompt: str,
        conversation_id: str,
        attack_identifier: Optional[dict[str, str]] = None,
        labels: Optional[dict[str, str]] = None,
    ) -> None:
        self.system_prompt = system_prompt
        if self._memory:
            self._memory.add_request_response_to_memory(
                request=PromptRequestPiece(
                    role="system",
                    original_value=system_prompt,
                    converted_value=system_prompt,
                    conversation_id=conversation_id,
                    attack_identifier=attack_identifier,
                    labels=labels,
                ).to_prompt_request_response()
            )

    @limit_requests_per_minute
    async def send_prompt_async(self, *, prompt_request: PromptRequestResponse) -> PromptRequestResponse:
        self.prompt_sent.append(prompt_request.get_value())

        return PromptRequestPiece(
            role="assistant",
            original_value="default",
            conversation_id=prompt_request.request_pieces[0].conversation_id,
            attack_identifier=prompt_request.request_pieces[0].attack_identifier,
            labels=prompt_request.request_pieces[0].labels,
        ).to_prompt_request_response()

    def _validate_request(self, *, prompt_request: PromptRequestResponse) -> None:
        """
        Validates the provided prompt request response
        """

    def is_json_response_supported(self) -> bool:
        return False


def get_azure_sql_memory() -> Generator[AzureSQLMemory, None, None]:
    # Create a test Azure SQL Server DB
    with (
        patch("pyrit.memory.AzureSQLMemory.get_session") as get_session_mock,
        patch("pyrit.memory.AzureSQLMemory._create_auth_token") as create_auth_token_mock,
        patch("pyrit.memory.AzureSQLMemory._enable_azure_authorization") as enable_azure_authorization_mock,
    ):
        os.environ[AzureSQLMemory.AZURE_STORAGE_ACCOUNT_DB_DATA_CONTAINER_URL] = (
            "https://test.blob.core.windows.net/test"
        )
        os.environ[AzureSQLMemory.AZURE_STORAGE_ACCOUNT_DB_DATA_SAS_TOKEN] = "valid_sas_token"

        azure_sql_memory = AzureSQLMemory(
            connection_string="mssql+pyodbc://test:test@test/test?driver=ODBC+Driver+18+for+SQL+Server",
            results_container_url=os.environ[AzureSQLMemory.AZURE_STORAGE_ACCOUNT_DB_DATA_CONTAINER_URL],
            results_sas_token=os.environ[AzureSQLMemory.AZURE_STORAGE_ACCOUNT_DB_DATA_SAS_TOKEN],
        )

        session_mock = UnifiedAlchemyMagicMock()
        session_mock.__enter__.return_value = session_mock
        session_mock.is_modified.return_value = True
        get_session_mock.return_value = session_mock

        create_auth_token_mock.return_value = "token"
        enable_azure_authorization_mock.return_value = None

        azure_sql_memory.disable_embedding()
        CentralMemory.set_memory_instance(azure_sql_memory)
        yield azure_sql_memory

    azure_sql_memory.dispose_engine()


def get_image_request_piece() -> PromptRequestPiece:
    file_name: str
    with tempfile.NamedTemporaryFile(suffix=".png", delete=False) as temp_file:
        file_name = temp_file.name
        temp_file.write(b"image data")

        return PromptRequestPiece(
            role="user",
            original_value=file_name,
            converted_value=file_name,
            original_value_data_type="image_path",
            converted_value_data_type="image_path",
        )


def get_audio_request_piece() -> PromptRequestPiece:
    file_name: str
    with tempfile.NamedTemporaryFile(suffix=".mp3", delete=False) as temp_file:
        file_name = temp_file.name
        temp_file.write(b"audio data")

        return PromptRequestPiece(
            role="user",
            original_value=file_name,
            converted_value=file_name,
            original_value_data_type="audio_path",
            converted_value_data_type="audio_path",
        )


def get_test_request_piece() -> PromptRequestPiece:

    return PromptRequestPiece(
        role="user",
        original_value="some text",
        converted_value="some text",
        original_value_data_type="text",
        converted_value_data_type="text",
    )


def get_sample_conversations() -> MutableSequence[PromptRequestResponse]:
    with patch.object(CentralMemory, "get_memory_instance", return_value=MagicMock()):

        conversation_1 = str(uuid.uuid4())
        attack_identifier = {
            "__type__": "MockPromptTarget",
            "__module__": "unit.mocks",
            "id": str(uuid.uuid4()),
        }

        return [
            PromptRequestPiece(
                role="user",
                original_value="original prompt text",
                converted_value="Hello, how are you?",
                conversation_id=conversation_1,
                sequence=0,
<<<<<<< HEAD
                orchestrator_identifier=attack_identifier,
            ).to_prompt_request_response(),
=======
                attack_identifier=attack_identifier,
            ),
>>>>>>> ecc86e7b
            PromptRequestPiece(
                role="assistant",
                original_value="original prompt text",
                converted_value="I'm fine, thank you!",
                conversation_id=conversation_1,
<<<<<<< HEAD
                sequence=1,
                orchestrator_identifier=attack_identifier,
            ).to_prompt_request_response(),
=======
                sequence=0,
                attack_identifier=attack_identifier,
            ),
>>>>>>> ecc86e7b
            PromptRequestPiece(
                role="assistant",
                original_value="original prompt text",
                converted_value="I'm fine, thank you!",
                conversation_id=str(uuid.uuid4()),
<<<<<<< HEAD
                orchestrator_identifier=attack_identifier,
            ).to_prompt_request_response(),
=======
                attack_identifier=attack_identifier,
            ),
>>>>>>> ecc86e7b
        ]


def get_sample_conversation_entries() -> Sequence[PromptMemoryEntry]:
    conversations = get_sample_conversations()
    pieces = PromptRequestResponse.flatten_to_prompt_request_pieces(conversations)
    return [PromptMemoryEntry(entry=piece) for piece in pieces]


def openai_chat_response_json_dict() -> dict:
    return {
        "id": "12345678-1a2b-3c4e5f-a123-12345678abcd",
        "object": "chat.completion",
        "choices": [
            {
                "index": 0,
                "message": {"role": "assistant", "content": "hi"},
                "finish_reason": "stop",
            }
        ],
        "model": "o4-mini",
    }


def openai_response_json_dict() -> dict:
    return {
        "id": "resp_12345678-1a2b-3c4e5f-a123-12345678abcd",
        "object": "response",
        "status": "completed",
        "error": None,
        "output": [
            {
                "id": "msg_12428471298473947293847293847",
                "role": "assistant",
                "type": "message",
                "content": [
                    {"type": "output_text", "text": "hi"},
                ],
            }
        ],
        "model": "o4-mini",
    }


def openai_failed_response_json_dict() -> dict:
    return {
        "id": "resp_12345678-1a2b-3c4e5f-a123-12345678abcd",
        "object": "response",
        "status": "failed",
        "error": {"code": "invalid_request", "message": "Invalid request"},
        "model": "o4-mini",
    }<|MERGE_RESOLUTION|>--- conflicted
+++ resolved
@@ -195,39 +195,23 @@
                 converted_value="Hello, how are you?",
                 conversation_id=conversation_1,
                 sequence=0,
-<<<<<<< HEAD
-                orchestrator_identifier=attack_identifier,
+                attack_identifier=attack_identifier,
             ).to_prompt_request_response(),
-=======
-                attack_identifier=attack_identifier,
-            ),
->>>>>>> ecc86e7b
             PromptRequestPiece(
                 role="assistant",
                 original_value="original prompt text",
                 converted_value="I'm fine, thank you!",
                 conversation_id=conversation_1,
-<<<<<<< HEAD
                 sequence=1,
-                orchestrator_identifier=attack_identifier,
+                attack_identifier=attack_identifier,
             ).to_prompt_request_response(),
-=======
-                sequence=0,
-                attack_identifier=attack_identifier,
-            ),
->>>>>>> ecc86e7b
             PromptRequestPiece(
                 role="assistant",
                 original_value="original prompt text",
                 converted_value="I'm fine, thank you!",
                 conversation_id=str(uuid.uuid4()),
-<<<<<<< HEAD
-                orchestrator_identifier=attack_identifier,
+                attack_identifier=attack_identifier,
             ).to_prompt_request_response(),
-=======
-                attack_identifier=attack_identifier,
-            ),
->>>>>>> ecc86e7b
         ]
 
 
