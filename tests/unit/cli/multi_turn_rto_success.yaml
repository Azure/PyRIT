--- conflicted
+++ resolved
@@ -1,18 +1,13 @@
-datasets:
-  - ./pyrit/datasets/seed_prompts/illegal.prompt
-scenarios:
-  - type: "RedTeamingAttack"
-objective_target:
-  type: "OpenAIChatTarget"
-attack_adversarial_config:
-  type: "OpenAIChatTarget"
-scoring:
-  objective_scorer:
-    type: "SelfAskRefusalScorer"
-database:
-<<<<<<< HEAD
-  type: "SQLite"
-=======
-  type: "DuckDB"
-
->>>>>>> 27433bb2
+datasets:
+  - ./pyrit/datasets/seed_prompts/illegal.prompt
+scenarios:
+  - type: "RedTeamingAttack"
+objective_target:
+  type: "OpenAIChatTarget"
+attack_adversarial_config:
+  type: "OpenAIChatTarget"
+scoring:
+  objective_scorer:
+    type: "SelfAskRefusalScorer"
+database:
+  type: "DuckDB"