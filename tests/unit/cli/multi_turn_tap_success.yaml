datasets:
  - ./pyrit/datasets/seed_prompts/illegal.prompt
scenarios:
  - type: "TreeOfAttacksWithPruningAttack"
objective_target:
  type: "OpenAIChatTarget"
attack_adversarial_config:
  type: "OpenAIChatTarget"
scoring:
  scoring_target:
    type: "OpenAIChatTarget"
database:
<<<<<<< HEAD
  type: "SQLite"
=======
  type: "DuckDB"

>>>>>>> 27433bb2
<|MERGE_RESOLUTION|>--- conflicted
+++ resolved
@@ -1,18 +1,13 @@
-datasets:
-  - ./pyrit/datasets/seed_prompts/illegal.prompt
-scenarios:
-  - type: "TreeOfAttacksWithPruningAttack"
-objective_target:
-  type: "OpenAIChatTarget"
-attack_adversarial_config:
-  type: "OpenAIChatTarget"
-scoring:
-  scoring_target:
-    type: "OpenAIChatTarget"
-database:
-<<<<<<< HEAD
-  type: "SQLite"
-=======
-  type: "DuckDB"
-
->>>>>>> 27433bb2
+datasets:
+  - ./pyrit/datasets/seed_prompts/illegal.prompt
+scenarios:
+  - type: "TreeOfAttacksWithPruningAttack"
+objective_target:
+  type: "OpenAIChatTarget"
+attack_adversarial_config:
+  type: "OpenAIChatTarget"
+scoring:
+  scoring_target:
+    type: "OpenAIChatTarget"
+database:
+  type: "DuckDB"