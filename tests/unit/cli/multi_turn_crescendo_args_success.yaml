--- conflicted
+++ resolved
@@ -1,20 +1,15 @@
-datasets:
-  - ./pyrit/datasets/seed_prompts/illegal.prompt
-scenarios:
-  - type: "CrescendoAttack"
-    max_turns: 8
-    max_backtracks: 4
-objective_target:
-  type: "OpenAIChatTarget"
-attack_adversarial_config:
-  type: "OpenAIChatTarget"
-scoring:
-  scoring_target:
-    type: "OpenAIChatTarget"
-database:
-<<<<<<< HEAD
-  type: "SQLite"
-=======
-  type: "DuckDB"
-
->>>>>>> 27433bb2
+datasets:
+  - ./pyrit/datasets/seed_prompts/illegal.prompt
+scenarios:
+  - type: "CrescendoAttack"
+    max_turns: 8
+    max_backtracks: 4
+objective_target:
+  type: "OpenAIChatTarget"
+attack_adversarial_config:
+  type: "OpenAIChatTarget"
+scoring:
+  scoring_target:
+    type: "OpenAIChatTarget"
+database:
+  type: "DuckDB"