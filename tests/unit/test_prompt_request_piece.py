# Copyright (c) Microsoft Corporation.
# Licensed under the MIT license.

import os
import tempfile
import time
import uuid
from datetime import datetime, timedelta
from typing import MutableSequence
from unittest.mock import MagicMock

import pytest
from unit.mocks import MockPromptTarget, get_sample_conversations

from pyrit.executor.attack import PromptSendingAttack
from pyrit.models import (
    PromptRequestPiece,
    PromptRequestResponse,
    Score,
    construct_response_from_request,
    group_conversation_request_pieces_by_sequence,
)
from pyrit.models.prompt_request_piece import sort_request_pieces
from pyrit.prompt_converter import Base64Converter


@pytest.fixture
def sample_conversations() -> MutableSequence[PromptRequestResponse]:
    return get_sample_conversations()


def test_id_set():
    entry = PromptRequestPiece(
        role="user",
        original_value="Hello",
        converted_value="Hello",
    )
    assert entry.id is not None


def test_datetime_set():
    now = datetime.now()
    time.sleep(0.1)
    entry = PromptRequestPiece(
        role="user",
        original_value="Hello",
        converted_value="Hello",
    )
    assert entry.timestamp > now


def test_converters_serialize():
    converter_identifiers = [Base64Converter().get_identifier()]
    entry = PromptRequestPiece(
        role="user",
        original_value="Hello",
        converted_value="Hello",
        converter_identifiers=converter_identifiers,
    )

    assert len(entry.converter_identifiers) == 1

    converter = entry.converter_identifiers[0]

    assert converter["__type__"] == "Base64Converter"
    assert converter["__module__"] == "pyrit.prompt_converter.base64_converter"


def test_prompt_targets_serialize(patch_central_database):
    target = MockPromptTarget()
    entry = PromptRequestPiece(
        role="user",
        original_value="Hello",
        converted_value="Hello",
        prompt_target_identifier=target.get_identifier(),
    )
    assert patch_central_database.called
    assert entry.prompt_target_identifier["__type__"] == "MockPromptTarget"
    assert entry.prompt_target_identifier["__module__"] == "unit.mocks"


def test_executors_serialize():
    attack = PromptSendingAttack(objective_target=MagicMock())

    entry = PromptRequestPiece(
        role="user",
        original_value="Hello",
        converted_value="Hello",
        attack_identifier=attack.get_identifier(),
    )

    assert entry.attack_identifier["id"] is not None
    assert entry.attack_identifier["__type__"] == "PromptSendingAttack"
    assert entry.attack_identifier["__module__"] == "pyrit.executor.attack.single_turn.prompt_sending"


@pytest.mark.asyncio
async def test_hashes_generated():
    entry = PromptRequestPiece(
        role="user",
        original_value="Hello1",
        converted_value="Hello2",
    )
    await entry.set_sha256_values_async()
    assert entry.original_value_sha256 == "948edbe7ede5aa7423476ae29dcd7d61e7711a071aea0d83698377effa896525"
    assert entry.converted_value_sha256 == "be98c2510e417405647facb89399582fc499c3de4452b3014857f92e6baad9a9"


@pytest.mark.asyncio
async def test_hashes_generated_files():
    filename = ""
    with tempfile.NamedTemporaryFile(delete=False) as f:
        filename = f.name
        f.write(b"Hello1")
        f.flush()
        f.close()
        entry = PromptRequestPiece(
            role="user",
            original_value=filename,
            converted_value=filename,
            original_value_data_type="image_path",
            converted_value_data_type="audio_path",
        )
        await entry.set_sha256_values_async()
        assert entry.original_value_sha256 == "948edbe7ede5aa7423476ae29dcd7d61e7711a071aea0d83698377effa896525"
        assert entry.converted_value_sha256 == "948edbe7ede5aa7423476ae29dcd7d61e7711a071aea0d83698377effa896525"

    os.remove(filename)


@pytest.mark.asyncio
async def test_converted_datatype_default():
    filename = ""
    with tempfile.NamedTemporaryFile(delete=False) as f:
        filename = f.name
        f.write(b"Hello1")
        f.flush()
        f.close()
        entry = PromptRequestPiece(
            role="user",
            original_value=filename,
            original_value_data_type="image_path",
        )
        assert entry.converted_value_data_type == "image_path"
        assert entry.converted_value == filename

    os.remove(filename)


def test_hashes_generated_files_unknown_type():
    with pytest.raises(ValueError, match="is not a valid data type."):
        PromptRequestPiece(
            role="user",
            original_value="Hello1",
            original_value_data_type="new_unknown_type",  # type: ignore
        )


def test_prompt_response_get_value(sample_conversations: MutableSequence[PromptRequestResponse]):
    # Create a simple valid response for testing
    piece = PromptRequestPiece(
        role="user", conversation_id="test", original_value="Hello, how are you?", converted_value="Hello, how are you?"
    )
    request_response = PromptRequestResponse(request_pieces=[piece])
    assert request_response.get_value() == "Hello, how are you?"

    with pytest.raises(IndexError):
        request_response.get_value(3)


def test_prompt_response_get_values(sample_conversations: MutableSequence[PromptRequestResponse]):
    # Create a valid response with multiple user pieces with same conversation ID and sequence
    piece1 = PromptRequestPiece(
        role="user",
        conversation_id="test",
        sequence=1,
        original_value="Hello, how are you?",
        converted_value="Hello, how are you?",
    )
    piece2 = PromptRequestPiece(
        role="user",
        conversation_id="test",
        sequence=1,  # Same sequence for consistent validation
        original_value="Another message",
        converted_value="Another message",
    )
    request_response = PromptRequestResponse(request_pieces=[piece1, piece2])
    assert request_response.get_values() == ["Hello, how are you?", "Another message"]


def test_prompt_response_validate(sample_conversations: MutableSequence[PromptRequestResponse]):
    for c in sample_conversations:
        c.validate()


def test_prompt_response_empty_throws():
    with pytest.raises(ValueError, match="PromptRequestResponse must have at least one request piece."):
        PromptRequestResponse(request_pieces=[])


def test_prompt_response_validate_conversation_id_throws():
    # Create pieces with different conversation IDs (this should fail validation)
    piece1 = PromptRequestPiece(role="user", conversation_id="conv1", original_value="test1")
    piece2 = PromptRequestPiece(role="user", conversation_id="conv2", original_value="test2")

    with pytest.raises(ValueError, match="Conversation ID mismatch."):
        PromptRequestResponse(request_pieces=[piece1, piece2])


def test_prompt_request_response_inconsistent_roles_throws():
    # Create pieces with mixed roles (this should fail validation)
    piece1 = PromptRequestPiece(role="user", conversation_id="conv1", original_value="test1")
    piece2 = PromptRequestPiece(role="assistant", conversation_id="conv1", original_value="test2")

    with pytest.raises(ValueError, match="Inconsistent roles within the same prompt request response entry."):
        PromptRequestResponse(request_pieces=[piece1, piece2])


def test_prompt_request_response_inconsistent_sequence_throws():
    # Create pieces with different sequences (this should fail validation during construction)
    piece1 = PromptRequestPiece(role="user", conversation_id="conv1", sequence=1, original_value="test1")
    piece2 = PromptRequestPiece(role="user", conversation_id="conv1", sequence=2, original_value="test2")

    with pytest.raises(ValueError, match="Inconsistent sequences within the same prompt request response entry."):
        PromptRequestResponse(request_pieces=[piece1, piece2])


def test_group_conversation_request_pieces_throws():
    # Create pieces with different conversation IDs to trigger error
    pieces = [
        PromptRequestPiece(role="user", conversation_id="conv1", original_value="test1"),
        PromptRequestPiece(role="user", conversation_id="conv2", original_value="test2"),
    ]
    with pytest.raises(
        ValueError,
        match="All request pieces must be from the same conversation",
    ):
        group_conversation_request_pieces_by_sequence(pieces)


def test_group_request_pieces_into_conversations_multiple_conversations():
    """Test grouping pieces from multiple conversations."""
    from pyrit.models import group_request_pieces_into_conversations

    pieces = [
        # Conversation 1 - each sequence/role combination is separate
        PromptRequestPiece(role="user", conversation_id="conv1", sequence=0, original_value="Conv1 User Seq0"),
        PromptRequestPiece(role="assistant", conversation_id="conv1", sequence=1, original_value="Conv1 Asst Seq1"),
        PromptRequestPiece(role="user", conversation_id="conv1", sequence=2, original_value="Conv1 User Seq2"),
        # Conversation 2
        PromptRequestPiece(role="user", conversation_id="conv2", sequence=0, original_value="Conv2 User Seq0"),
        PromptRequestPiece(role="assistant", conversation_id="conv2", sequence=1, original_value="Conv2 Asst Seq1"),
        # Conversation 3
        PromptRequestPiece(role="user", conversation_id="conv3", sequence=0, original_value="Conv3 User Seq0"),
    ]

    conversations = group_request_pieces_into_conversations(pieces)

    # Should get 3 conversations
    assert len(conversations) == 3

    # Find each conversation
    conv1 = next((c for c in conversations if c[0].request_pieces[0].conversation_id == "conv1"), None)
    conv2 = next((c for c in conversations if c[0].request_pieces[0].conversation_id == "conv2"), None)
    conv3 = next((c for c in conversations if c[0].request_pieces[0].conversation_id == "conv3"), None)

    assert conv1 is not None
    assert conv2 is not None
    assert conv3 is not None

    # Conv1 should have 3 sequences (0, 1, 2)
    assert len(conv1) == 3
    # Conv2 should have 2 sequences (0, 1)
    assert len(conv2) == 2
    # Conv3 should have 1 sequence (0)
    assert len(conv3) == 1


def test_group_request_pieces_into_conversations_empty_list():
    """Test grouping with empty list returns empty list."""
    from pyrit.models import group_request_pieces_into_conversations

    result = group_request_pieces_into_conversations([])
    assert result == []


def test_group_request_pieces_into_conversations_single_conversation():
    """Test that function works correctly when all pieces are from same conversation."""
    from pyrit.models import group_request_pieces_into_conversations

    pieces = [
        PromptRequestPiece(role="user", conversation_id="conv1", sequence=0, original_value="User Seq0"),
        PromptRequestPiece(role="assistant", conversation_id="conv1", sequence=1, original_value="Asst Seq1"),
        PromptRequestPiece(role="user", conversation_id="conv1", sequence=2, original_value="User Seq2"),
    ]

    conversations = group_request_pieces_into_conversations(pieces)

    assert len(conversations) == 1  # 1 conversation
    assert len(conversations[0]) == 3  # 3 sequences in that conversation
    # Each sequence should have 1 piece (since each has a different role)
    assert len(conversations[0][0].request_pieces) == 1
    assert len(conversations[0][1].request_pieces) == 1
    assert len(conversations[0][2].request_pieces) == 1


def test_group_request_pieces_into_conversations_multiple_pieces_same_sequence_role():
    """Test grouping when multiple pieces have the same sequence and role."""
    from pyrit.models import group_request_pieces_into_conversations

    pieces = [
        # Two user pieces in sequence 0 (e.g., multimodal with text and image)
        PromptRequestPiece(role="user", conversation_id="conv1", sequence=0, original_value="Text piece"),
        PromptRequestPiece(role="user", conversation_id="conv1", sequence=0, original_value="Image piece"),
        # One assistant piece in sequence 1
        PromptRequestPiece(role="assistant", conversation_id="conv1", sequence=1, original_value="Response"),
    ]

    conversations = group_request_pieces_into_conversations(pieces)

    assert len(conversations) == 1  # 1 conversation
    assert len(conversations[0]) == 2  # 2 sequences
    assert len(conversations[0][0].request_pieces) == 2  # Sequence 0 has 2 pieces (both user role)
    assert len(conversations[0][1].request_pieces) == 1  # Sequence 1 has 1 piece


def test_group_conversation_request_pieces(sample_conversations: MutableSequence[PromptRequestResponse]):
    # Get pieces from the first conversation
    all_pieces: list[PromptRequestPiece] = []
    for response in sample_conversations:
        if response.request_pieces[0].conversation_id == sample_conversations[0].request_pieces[0].conversation_id:
            pieces = response.flatten_to_prompt_request_pieces([response])
            all_pieces.extend(pieces)

    # Filter to get pieces from the same conversation

    groups = group_conversation_request_pieces_by_sequence(all_pieces)
    assert groups
    assert len(groups) >= 1
    assert groups[0].request_pieces[0].sequence == 0


def test_group_conversation_request_pieces_multiple_groups(
    sample_conversations: MutableSequence[PromptRequestResponse],
):
    # Get pieces from the first conversation
    all_pieces: list[PromptRequestPiece] = []
    for response in sample_conversations:
        pieces = response.flatten_to_prompt_request_pieces([response])
        all_pieces.extend(pieces)

    # Filter to get pieces from the same conversation and add another piece
    if all_pieces:
        convo_group = [entry for entry in all_pieces if entry.conversation_id == all_pieces[0].conversation_id]
        convo_group.append(
            PromptRequestPiece(
                role="assistant",
                original_value="Hello",
                conversation_id=convo_group[0].conversation_id,
                sequence=1,
            )
        )
        groups = group_conversation_request_pieces_by_sequence(convo_group)
        assert groups
        assert len(groups) >= 1


def test_prompt_request_piece_no_roles():
    with pytest.raises(ValueError, match="not a valid role."):
        PromptRequestResponse(
            request_pieces=[
                PromptRequestPiece(
                    role="",  # type: ignore
                    converted_value_data_type="text",
                    original_value="Hello",
                    converted_value="Hello",
                )
            ]
        )


@pytest.mark.asyncio
async def test_prompt_request_piece_sets_original_sha256():
    entry = PromptRequestPiece(
        role="user",
        original_value="Hello",
    )

    entry.original_value = "newvalue"
    await entry.set_sha256_values_async()
    assert entry.original_value_sha256 == "70e01503173b8e904d53b40b3ebb3bded5e5d3add087d3463a4b1abe92f1a8ca"


@pytest.mark.asyncio
async def test_prompt_request_piece_sets_converted_sha256():
    entry = PromptRequestPiece(
        role="user",
        original_value="Hello",
    )
    entry.converted_value = "newvalue"
    await entry.set_sha256_values_async()
    assert entry.converted_value_sha256 == "70e01503173b8e904d53b40b3ebb3bded5e5d3add087d3463a4b1abe92f1a8ca"


def test_order_request_pieces_by_conversation_single_conversation():
    pieces = [
        PromptRequestPiece(
            role="user",
            id="prompt-1",
            original_value="Hello 1",
            conversation_id="conv1",
            timestamp=datetime.now() - timedelta(seconds=10),
            sequence=2,
        ),
        PromptRequestPiece(
            role="user",
            id="prompt-2",
            original_value="Hello 2",
            conversation_id="conv1",
            timestamp=datetime.now() - timedelta(seconds=10),
            sequence=1,
        ),
        PromptRequestPiece(
            role="user",
            id="prompt-3",
            original_value="Hello 3",
            conversation_id="conv1",
            timestamp=datetime.now(),
            sequence=3,
        ),
    ]

    expected = [
        PromptRequestPiece(
            role="user",
            original_value="Hello 2",
            conversation_id="conv1",
            timestamp=pieces[1].timestamp,
            sequence=1,
            id="prompt-2",
        ),
        PromptRequestPiece(
            role="user",
            original_value="Hello 1",
            conversation_id="conv1",
            timestamp=pieces[0].timestamp,
            sequence=2,
            id="prompt-1",
        ),
        PromptRequestPiece(
            role="user",
            original_value="Hello 3",
            conversation_id="conv1",
            timestamp=pieces[2].timestamp,
            sequence=3,
            id="prompt-3",
        ),
    ]

    ordered = sort_request_pieces(pieces)
    assert ordered == expected


def test_order_request_pieces_by_conversation_multiple_conversations():
    pieces = [
        PromptRequestPiece(
            role="user",
            original_value="Hello 4",
            conversation_id="conv2",
            timestamp=datetime.now() - timedelta(seconds=5),
            sequence=2,
            id="4",
        ),
        PromptRequestPiece(
            role="user",
            original_value="Hello 1",
            conversation_id="conv1",
            timestamp=datetime.now() - timedelta(seconds=15),
            sequence=1,
            id="1",
        ),
        PromptRequestPiece(
            role="user",
            original_value="Hello 3",
            conversation_id="conv2",
            timestamp=datetime.now() - timedelta(seconds=10),
            sequence=1,
            id="3",
        ),
        PromptRequestPiece(
            role="user",
            original_value="Hello 2",
            conversation_id="conv1",
            timestamp=datetime.now() - timedelta(seconds=10),
            sequence=2,
            id="2",
        ),
    ]

    expected = [
        PromptRequestPiece(
            role="user",
            original_value="Hello 1",
            conversation_id="conv1",
            timestamp=pieces[1].timestamp,
            sequence=1,
            id="1",
        ),
        PromptRequestPiece(
            role="user",
            original_value="Hello 2",
            conversation_id="conv1",
            timestamp=pieces[3].timestamp,
            sequence=2,
            id="2",
        ),
        PromptRequestPiece(
            role="user",
            original_value="Hello 3",
            conversation_id="conv2",
            timestamp=pieces[2].timestamp,
            sequence=1,
            id="3",
        ),
        PromptRequestPiece(
            role="user",
            original_value="Hello 4",
            conversation_id="conv2",
            timestamp=pieces[0].timestamp,
            sequence=2,
            id="4",
        ),
    ]

    assert sort_request_pieces(pieces) == expected


def test_order_request_pieces_by_conversation_same_timestamp():
    timestamp = datetime.now()

    pieces = [
        PromptRequestPiece(
            role="user",
            original_value="Hello 4",
            conversation_id="conv2",
            timestamp=timestamp,
            sequence=2,
            id="4",
        ),
        PromptRequestPiece(
            role="user",
            original_value="Hello 1",
            conversation_id="conv1",
            timestamp=timestamp,
            sequence=1,
            id="1",
        ),
        PromptRequestPiece(
            role="user",
            original_value="Hello 3",
            conversation_id="conv2",
            timestamp=timestamp,
            sequence=1,
            id="3",
        ),
        PromptRequestPiece(
            role="user",
            original_value="Hello 2",
            conversation_id="conv1",
            timestamp=timestamp,
            sequence=2,
            id="2",
        ),
    ]

    expected = [
        PromptRequestPiece(
            role="user",
            original_value="Hello 1",
            conversation_id="conv1",
            timestamp=pieces[1].timestamp,
            sequence=1,
            id="1",
        ),
        PromptRequestPiece(
            role="user",
            original_value="Hello 2",
            conversation_id="conv1",
            timestamp=pieces[3].timestamp,
            sequence=2,
            id="2",
        ),
        PromptRequestPiece(
            role="user",
            original_value="Hello 3",
            conversation_id="conv2",
            timestamp=pieces[2].timestamp,
            sequence=1,
            id="3",
        ),
        PromptRequestPiece(
            role="user",
            original_value="Hello 4",
            conversation_id="conv2",
            timestamp=pieces[0].timestamp,
            sequence=2,
            id="4",
        ),
    ]

    sorted = sort_request_pieces(pieces)
    assert sorted == expected


def test_order_request_pieces_by_conversation_empty_list():
    pieces = []
    expected = []
    assert sort_request_pieces(pieces) == expected


def test_order_request_pieces_by_conversation_single_message():
    pieces = [PromptRequestPiece(role="user", original_value="Hello 1", conversation_id="conv1", id="1")]
    expected = [PromptRequestPiece(role="user", original_value="Hello 1", conversation_id="conv1", id="1")]

    assert sort_request_pieces(pieces) == expected


def test_order_request_pieces_by_conversation_same_timestamp_different_sequences():
    pieces = [
        PromptRequestPiece(
            role="user", original_value="Hello 2", conversation_id="conv1", timestamp=datetime.now(), sequence=2, id="2"
        ),
        PromptRequestPiece(
            role="user", original_value="Hello 1", conversation_id="conv1", timestamp=datetime.now(), sequence=1, id="1"
        ),
    ]
    for i, piece in enumerate(pieces):
        piece.prompt_id = f"prompt-{i}"
    expected = [
        PromptRequestPiece(
            role="user",
            original_value="Hello 1",
            conversation_id="conv1",
            timestamp=pieces[1].timestamp,
            sequence=1,
            id="1",
        ),
        PromptRequestPiece(
            role="user",
            original_value="Hello 2",
            conversation_id="conv1",
            timestamp=pieces[0].timestamp,
            sequence=2,
            id="2",
        ),
    ]

    assert sort_request_pieces(pieces) == expected


def test_prompt_request_piece_to_dict():
    entry = PromptRequestPiece(
        role="user",
        original_value="Hello",
        converted_value="Hello",
        conversation_id="test_conversation",
        sequence=1,
        labels={"label1": "value1"},
<<<<<<< HEAD
        targeted_harm_categories=["violence", "illegal"],
        prompt_metadata="metadata",
=======
        prompt_metadata={"key": "metadata"},
>>>>>>> 6ce2787b
        converter_identifiers=[
            {"__type__": "Base64Converter", "__module__": "pyrit.prompt_converter.base64_converter"}
        ],
        prompt_target_identifier={"__type__": "MockPromptTarget", "__module__": "unit.mocks"},
        attack_identifier={
            "id": str(uuid.uuid4()),
            "__type__": "PromptSendingAttack",
            "__module__": "pyrit.executor.attack.single_turn.prompt_sending_attack",
        },
        scorer_identifier={"key": "value"},
        original_value_data_type="text",
        converted_value_data_type="text",
        response_error="none",
        originator="undefined",
        original_prompt_id=uuid.uuid4(),
        timestamp=datetime.now(),
        scores=[
            Score(
                id=str(uuid.uuid4()),
                score_value="false",
                score_value_description="true false score",
                score_type="true_false",
                score_category=["Category1"],
                score_rationale="Rationale text",
                score_metadata={"key": "value"},
                scorer_class_identifier={"class": "Scorer1"},
                prompt_request_response_id=str(uuid.uuid4()),
                timestamp=datetime.now(),
                objective="Task1",
            )
        ],
    )

    result = entry.to_dict()

    expected_keys = [
        "id",
        "role",
        "conversation_id",
        "sequence",
        "timestamp",
        "labels",
        "targeted_harm_categories",
        "prompt_metadata",
        "converter_identifiers",
        "prompt_target_identifier",
        "attack_identifier",
        "scorer_identifier",
        "original_value_data_type",
        "original_value",
        "original_value_sha256",
        "converted_value_data_type",
        "converted_value",
        "converted_value_sha256",
        "response_error",
        "originator",
        "original_prompt_id",
        "scores",
    ]

    for key in expected_keys:
        assert key in result, f"Missing key: {key}"

    assert result["id"] == str(entry.id)
    assert result["role"] == entry.role
    assert result["conversation_id"] == entry.conversation_id
    assert result["sequence"] == entry.sequence
    assert result["timestamp"] == entry.timestamp.isoformat()
    assert result["labels"] == entry.labels
    assert result["targeted_harm_categories"] == entry.targeted_harm_categories
    assert result["prompt_metadata"] == entry.prompt_metadata
    assert result["converter_identifiers"] == entry.converter_identifiers
    assert result["prompt_target_identifier"] == entry.prompt_target_identifier
    assert result["attack_identifier"] == entry.attack_identifier
    assert result["scorer_identifier"] == entry.scorer_identifier
    assert result["original_value_data_type"] == entry.original_value_data_type
    assert result["original_value"] == entry.original_value
    assert result["original_value_sha256"] == entry.original_value_sha256
    assert result["converted_value_data_type"] == entry.converted_value_data_type
    assert result["converted_value"] == entry.converted_value
    assert result["converted_value_sha256"] == entry.converted_value_sha256
    assert result["response_error"] == entry.response_error
    assert result["originator"] == entry.originator
    assert result["original_prompt_id"] == str(entry.original_prompt_id)
    assert result["scores"] == [score.to_dict() for score in entry.scores]


def test_construct_response_from_request_combines_metadata():
    # Create a request piece with metadata
    request = PromptRequestPiece(
        role="user", original_value="test prompt", conversation_id="123", prompt_metadata={"key1": "value1", "key2": 2}
    )

    additional_metadata = {"key2": 3, "key3": "value3"}

    response = construct_response_from_request(
        request=request, response_text_pieces=["test response"], prompt_metadata=additional_metadata
    )

    assert len(response.request_pieces) == 1
    response_piece = response.request_pieces[0]

    assert response_piece.prompt_metadata["key1"] == "value1"  # Original value preserved
    assert response_piece.prompt_metadata["key2"] == 3  # Overridden by additional metadata
    assert response_piece.prompt_metadata["key3"] == "value3"  # Added from additional metadata

    assert response_piece.role == "assistant"
    assert response_piece.original_value == "test response"
    assert response_piece.conversation_id == "123"
    assert response_piece.original_value_data_type == "text"
    assert response_piece.converted_value_data_type == "text"
    assert response_piece.response_error == "none"


def test_construct_response_from_request_no_metadata():
    request = PromptRequestPiece(role="user", original_value="test prompt", conversation_id="123")

    response = construct_response_from_request(request=request, response_text_pieces=["test response"])

    assert len(response.request_pieces) == 1
    response_piece = response.request_pieces[0]

    assert not response_piece.prompt_metadata

    assert response_piece.role == "assistant"
    assert response_piece.original_value == "test response"
    assert response_piece.conversation_id == "123"
    assert response_piece.original_value_data_type == "text"
    assert response_piece.converted_value_data_type == "text"
    assert response_piece.response_error == "none"


@pytest.mark.parametrize(
    "response_error,expected_has_error",
    [
        ("none", False),
        ("blocked", True),
        ("processing", True),
        ("unknown", True),
        ("empty", True),
    ],
)
def test_prompt_request_piece_has_error(response_error, expected_has_error):
    entry = PromptRequestPiece(
        role="assistant",
        original_value="Test response",
        response_error=response_error,
    )
    assert entry.has_error() == expected_has_error


@pytest.mark.parametrize(
    "response_error,expected_is_blocked",
    [
        ("none", False),
        ("blocked", True),
        ("processing", False),
        ("unknown", False),
        ("empty", False),
    ],
)
def test_prompt_request_piece_is_blocked(response_error, expected_is_blocked):
    entry = PromptRequestPiece(
        role="assistant",
        original_value="Test response",
        response_error=response_error,
    )
    assert entry.is_blocked() == expected_is_blocked


def test_prompt_request_piece_has_error_and_is_blocked_consistency():
    # Test that is_blocked implies has_error
    blocked_entry = PromptRequestPiece(
        role="assistant",
        original_value="Blocked response",
        response_error="blocked",
    )
    assert blocked_entry.is_blocked() is True
    assert blocked_entry.has_error() is True

    # Test that not all errors are blocks
    error_entry = PromptRequestPiece(
        role="assistant",
        original_value="Error response",
        response_error="unknown",
    )
    assert error_entry.is_blocked() is False
    assert error_entry.has_error() is True

    # Test that no error means not blocked
    no_error_entry = PromptRequestPiece(
        role="assistant",
        original_value="Success response",
        response_error="none",
    )
    assert no_error_entry.is_blocked() is False
    assert no_error_entry.has_error() is False


def test_prompt_request_piece_harm_categories_none():
    """Test that harm_categories defaults to None."""
    entry = PromptRequestPiece(
        role="user",
        original_value="Hello",
        converted_value="Hello",
    )
    assert entry.targeted_harm_categories == []


def test_prompt_request_piece_harm_categories_single():
    """Test that harm_categories can be set to a single category."""
    entry = PromptRequestPiece(
        role="user", original_value="Hello", converted_value="Hello", targeted_harm_categories=["violence"]
    )
    assert entry.targeted_harm_categories == ["violence"]


def test_prompt_request_piece_harm_categories_multiple():
    """Test that harm_categories can be set to multiple categories."""
    harm_categories = ["violence", "illegal", "hate_speech"]
    entry = PromptRequestPiece(
        role="user", original_value="Hello", converted_value="Hello", targeted_harm_categories=harm_categories
    )
    assert entry.targeted_harm_categories == harm_categories


def test_prompt_request_piece_harm_categories_serialization():
    """Test that harm_categories is properly serialized in to_dict()."""
    harm_categories = ["violence", "illegal"]
    entry = PromptRequestPiece(
        role="user", original_value="Hello", converted_value="Hello", targeted_harm_categories=harm_categories
    )

    result = entry.to_dict()
    assert "targeted_harm_categories" in result
    assert result["targeted_harm_categories"] == harm_categories


def test_prompt_request_piece_harm_categories_with_labels():
    """Test that harm_categories and labels can coexist."""
    harm_categories = ["violence", "illegal"]
    labels = {"operation": "test_op", "researcher": "alice"}

    entry = PromptRequestPiece(
        role="user",
        original_value="Hello",
        converted_value="Hello",
        targeted_harm_categories=harm_categories,
        labels=labels,
    )

    assert entry.targeted_harm_categories == harm_categories
    assert entry.labels == labels

    result = entry.to_dict()
    assert result["targeted_harm_categories"] == harm_categories
    assert result["labels"] == labels<|MERGE_RESOLUTION|>--- conflicted
+++ resolved
@@ -666,12 +666,8 @@
         conversation_id="test_conversation",
         sequence=1,
         labels={"label1": "value1"},
-<<<<<<< HEAD
         targeted_harm_categories=["violence", "illegal"],
-        prompt_metadata="metadata",
-=======
         prompt_metadata={"key": "metadata"},
->>>>>>> 6ce2787b
         converter_identifiers=[
             {"__type__": "Base64Converter", "__module__": "pyrit.prompt_converter.base64_converter"}
         ],
