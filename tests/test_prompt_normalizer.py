# Copyright (c) Microsoft Corporation.
# Licensed under the MIT license.

import os
import tempfile
from unittest.mock import AsyncMock, MagicMock
import pytest

from pyrit.models import PromptDataType
from pyrit.models.prompt_request_piece import PromptRequestPiece
from pyrit.models.prompt_request_response import PromptRequestResponse
from pyrit.prompt_converter import Base64Converter, StringJoinConverter
from pyrit.prompt_normalizer import NormalizerRequestPiece, NormalizerRequest, PromptNormalizer
from pyrit.prompt_converter import PromptConverter, ConverterResult

from pyrit.prompt_normalizer.prompt_response_converter_configuration import PromptResponseConverterConfiguration
from pyrit.prompt_target.prompt_target import PromptTarget
from tests.mocks import MockPromptTarget, get_image_request_piece


@pytest.fixture
def response() -> PromptRequestResponse:
    image_request_piece = get_image_request_piece()
    image_request_piece.role = "assistant"
    return PromptRequestResponse(
        request_pieces=[
            PromptRequestPiece(
                role="assistant",
                original_value="Hello",
            ),
            PromptRequestPiece(role="assistant", original_value="part 2"),
            image_request_piece,
        ]
    )


@pytest.fixture
def normalizer_piece() -> NormalizerRequestPiece:
    return NormalizerRequestPiece(
        request_converters=[],
        prompt_value="Hello",
        prompt_data_type="text",
    )


class MockPromptConverter(PromptConverter):

    def __init__(self) -> None:
        pass

    def convert(self, *, prompt: str, input_type: PromptDataType = "text") -> ConverterResult:
        return ConverterResult(output_text=prompt, output_type="text")

    def input_supported(self, input_type: PromptDataType) -> bool:
        return input_type == "text"


<<<<<<< HEAD
def test_send_prompt_multiple_converters():
=======
@pytest.mark.asyncio
async def test_send_prompt_async_multiple_converters(normalizer_piece: NormalizerRequestPiece):
>>>>>>> a586baad
    prompt_target = MockPromptTarget()
    normalizer_piece.request_converters = [Base64Converter(), StringJoinConverter(join_value="_")]

    request = NormalizerRequest([normalizer_piece])

<<<<<<< HEAD
    prompt = NormalizerRequestPiece(
        prompt_converters=prompt_converters,
        prompt_text=prompt_text,
        prompt_data_type="text",
        metadata="metadata",
    )

    normalizer = PromptNormalizer(memory=MagicMock())

    normalizer.send_prompt(normalizer_request=NormalizerRequest([prompt]), target=prompt_target)
=======
    normalizer = PromptNormalizer(memory=MagicMock())

    await normalizer.send_prompt_async(normalizer_request=request, target=prompt_target)
>>>>>>> a586baad

    assert prompt_target.prompt_sent == ["S_G_V_s_b_G_8_="]


@pytest.mark.asyncio
async def test_send_prompt_async_no_response_adds_memory(normalizer_piece: NormalizerRequestPiece):
    prompt_target = MockPromptTarget()

    memory = MagicMock()

    normalizer = PromptNormalizer(memory=memory)

    await normalizer.send_prompt_async(normalizer_request=NormalizerRequest([normalizer_piece]), target=prompt_target)

    assert memory.add_request_response_to_memory.call_count == 1


@pytest.mark.asyncio
async def test_send_prompt_async_adds_memory_twice(
    normalizer_piece: NormalizerRequestPiece, response: PromptRequestResponse
):

    prompt_target = MagicMock()
    prompt_target.send_prompt_async = AsyncMock(return_value=response)

    normalizer_piece.request_converters = []

    request = NormalizerRequest(request_pieces=[normalizer_piece])
    memory = MagicMock()
    normalizer = PromptNormalizer(memory=memory)

    response = await normalizer.send_prompt_async(normalizer_request=request, target=prompt_target)
    assert memory.add_request_response_to_memory.call_count == 2


@pytest.mark.asyncio
async def test_send_prompt_async_no_converters_response(
    normalizer_piece: NormalizerRequestPiece, response: PromptRequestResponse
):

    prompt_target = MagicMock()
    prompt_target.send_prompt_async = AsyncMock(return_value=response)

    normalizer_piece.request_converters = []
    request = NormalizerRequest([normalizer_piece])

    memory = MagicMock()

    normalizer = PromptNormalizer(memory=memory)

    response = await normalizer.send_prompt_async(normalizer_request=request, target=prompt_target)
    assert response.request_pieces[0].converted_value == "Hello", "There were no response converters"


@pytest.mark.asyncio
async def test_send_prompt_async_converters_response(
    normalizer_piece: NormalizerRequestPiece, response: PromptRequestResponse
):

    prompt_target = MagicMock()
    prompt_target.send_prompt_async = AsyncMock(return_value=response)

    normalizer_piece.request_converters = []

    response_converter = PromptResponseConverterConfiguration(converters=[Base64Converter()], indexes_to_apply=[0])

    request = NormalizerRequest(request_pieces=[normalizer_piece], response_converters=[response_converter])

    memory = MagicMock()

    normalizer = PromptNormalizer(memory=memory)

    response = await normalizer.send_prompt_async(normalizer_request=request, target=prompt_target)
    assert response.request_pieces[0].converted_value == "SGVsbG8="


@pytest.mark.asyncio
async def test_send_prompt_async_image_converter():
    prompt_target = MagicMock(PromptTarget)

    mock_image_converter = MagicMock(PromptConverter)

    filename = ""

    with tempfile.NamedTemporaryFile(delete=False) as f:
        filename = f.name
        f.write(b"Hello")

        mock_image_converter.convert.return_value = ConverterResult(
            output_type="image_path",
            output_text=filename,
        )

        prompt_converters = [mock_image_converter]
        prompt_text = "Hello"

        prompt = NormalizerRequestPiece(
            request_converters=prompt_converters,
            prompt_value=prompt_text,
            prompt_data_type="text",
        )

        normalizer = PromptNormalizer(memory=MagicMock())

        await normalizer.send_prompt_async(normalizer_request=NormalizerRequest([prompt]), target=prompt_target)

        # verify the prompt target received the correct arguments from the normalizer
        sent_request = prompt_target.send_prompt_async.call_args.kwargs["prompt_request"].request_pieces[0]
        assert sent_request.converted_value == filename
        assert sent_request.converted_value_data_type == "image_path"
    os.remove(filename)


@pytest.mark.asyncio
async def test_prompt_normalizer_send_prompt_batch_async(normalizer_piece: NormalizerRequestPiece):
    prompt_target = MockPromptTarget()

    normalizer_piece.request_converters = [Base64Converter(), StringJoinConverter(join_value="_")]
    request = [NormalizerRequest([normalizer_piece])]

    normalizer = PromptNormalizer(memory=MagicMock())

    await normalizer.send_prompt_batch_to_target_async(requests=request, target=prompt_target)

    assert prompt_target.prompt_sent == ["S_G_V_s_b_G_8_="]


def test_build_prompt_request_response():

    labels = {"label1": "value1", "label2": "value2"}
    orchestrator_identifier = {"orchestrator_id": "123"}

    prompt_target = MockPromptTarget()
    prompt_converters = [Base64Converter()]
    prompt_text = "Hello"
    normalizer_req_piece_1 = NormalizerRequestPiece(
        request_converters=prompt_converters,
        prompt_value=prompt_text,
        prompt_data_type="text",
    )
    normalizer_req_piece_2 = NormalizerRequestPiece(
        request_converters=prompt_converters,
        prompt_value=prompt_text,
        prompt_data_type="text",
    )
    normalizer = PromptNormalizer(memory=MagicMock())

    response = normalizer._build_prompt_request_response(
        request=NormalizerRequest([normalizer_req_piece_1, normalizer_req_piece_2]),
        target=prompt_target,
        labels=labels,
        orchestrator_identifier=orchestrator_identifier,
    )

    # Check all prompt pieces in the response have the same conversation ID
    assert len(set(prompt_piece.conversation_id for prompt_piece in response.request_pieces)) == 1


@pytest.mark.asyncio
async def test_convert_response_values_index(response: PromptRequestResponse):
    response_converter = PromptResponseConverterConfiguration(converters=[Base64Converter()], indexes_to_apply=[0])

    normalizer = PromptNormalizer(memory=MagicMock())

    await normalizer.convert_response_values(
        response_converter_configurations=[response_converter], prompt_response=response
    )
    assert response.request_pieces[0].converted_value == "SGVsbG8=", "Converter should be applied here"
    assert (
        response.request_pieces[1].converted_value == "part 2"
    ), "Converter should not be applied since we specified only 0"


@pytest.mark.asyncio
async def test_convert_response_values_type(response: PromptRequestResponse):
    response_converter = PromptResponseConverterConfiguration(
        converters=[Base64Converter()], prompt_data_types_to_apply=["text"]
    )

    normalizer = PromptNormalizer(memory=MagicMock())

    await normalizer.convert_response_values(
        response_converter_configurations=[response_converter], prompt_response=response
    )
    assert response.request_pieces[0].converted_value == "SGVsbG8="
    assert response.request_pieces[1].converted_value == "cGFydCAy"<|MERGE_RESOLUTION|>--- conflicted
+++ resolved
@@ -55,33 +55,16 @@
         return input_type == "text"
 
 
-<<<<<<< HEAD
-def test_send_prompt_multiple_converters():
-=======
 @pytest.mark.asyncio
 async def test_send_prompt_async_multiple_converters(normalizer_piece: NormalizerRequestPiece):
->>>>>>> a586baad
     prompt_target = MockPromptTarget()
     normalizer_piece.request_converters = [Base64Converter(), StringJoinConverter(join_value="_")]
 
     request = NormalizerRequest([normalizer_piece])
 
-<<<<<<< HEAD
-    prompt = NormalizerRequestPiece(
-        prompt_converters=prompt_converters,
-        prompt_text=prompt_text,
-        prompt_data_type="text",
-        metadata="metadata",
-    )
-
-    normalizer = PromptNormalizer(memory=MagicMock())
-
-    normalizer.send_prompt(normalizer_request=NormalizerRequest([prompt]), target=prompt_target)
-=======
     normalizer = PromptNormalizer(memory=MagicMock())
 
     await normalizer.send_prompt_async(normalizer_request=request, target=prompt_target)
->>>>>>> a586baad
 
     assert prompt_target.prompt_sent == ["S_G_V_s_b_G_8_="]
 
