--- conflicted
+++ resolved
@@ -16,11 +16,8 @@
       - precommit-cache:/home/vscode/.cache/pre-commit:cached
       - mypy-cache:/workspace/.mypy_cache:cached
       - pylance-cache:/home/vscode/.cache/pylance:cached
-<<<<<<< HEAD
       - node-modules:/workspace/frontend/node_modules:cached
-=======
       - ~/.pyrit:/home/vscode/.pyrit:cached
->>>>>>> a4939a58
     network_mode: "host"
     # Note: ports section is not needed with host network mode
     # The container will have direct access to all host network interfaces
