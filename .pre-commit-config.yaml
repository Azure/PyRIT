--- conflicted
+++ resolved
@@ -23,11 +23,7 @@
     hooks:
       - id: flake8
         additional_dependencies: ['flake8-copyright']
-<<<<<<< HEAD
-        exclude: (doc/|.github/|pyrit/prompt_converter/morse_converter.py)
-=======
         exclude: (doc/|.github/|pyrit/prompt_converter/morse_converter.py|tests/converter/test_prompt_converter.py)
->>>>>>> 6b929039
 
   - repo: local
     hooks:
