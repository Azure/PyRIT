--- conflicted
+++ resolved
@@ -35,7 +35,7 @@
     rev: v1.8.0
     hooks:
       - id: mypy
-<<<<<<< HEAD
+        args: [--install-types, --non-interactive, --ignore-missing-imports]
         name: mypy
         entry: mypy
         language: system
@@ -48,7 +48,4 @@
         entry: jupytext --to notebook --execute
         language: system
         files: '^doc/.*\.py$'
-        pass_filenames: true
-=======
-        args: [--install-types, --non-interactive, --ignore-missing-imports]
->>>>>>> 83cca11c
+        pass_filenames: true