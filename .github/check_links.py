--- conflicted
+++ resolved
@@ -33,16 +33,7 @@
 def check_url(url):
     if (
         "http://localhost:" in url
-<<<<<<< HEAD
-        or url
-        in [
-            "https://cognitiveservices.azure.com/.default",
-            "https://gandalf.lakera.ai/api/send-message",
-            "https://code.visualstudio.com/Download",
-        ]
-=======
         or url in skipped_urls
->>>>>>> 5e3f7486
         or os.path.isfile(url)
         or os.path.isdir(url)
         or url.startswith("mailto:")
