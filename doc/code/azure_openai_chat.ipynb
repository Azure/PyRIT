--- conflicted
+++ resolved
@@ -2,11 +2,7 @@
  "cells": [
   {
    "cell_type": "markdown",
-<<<<<<< HEAD
-   "id": "dd5752dc",
-=======
-   "id": "510e3d07",
->>>>>>> c92e7e60
+   "id": "414ffe95",
    "metadata": {},
    "source": [
     "\n",
@@ -22,23 +18,13 @@
   {
    "cell_type": "code",
    "execution_count": 1,
-<<<<<<< HEAD
-   "id": "25d7c5d0",
+   "id": "032f8cb6",
    "metadata": {
     "execution": {
-     "iopub.execute_input": "2024-03-20T02:11:14.111978Z",
-     "iopub.status.busy": "2024-03-20T02:11:14.110975Z",
-     "iopub.status.idle": "2024-03-20T02:11:18.564708Z",
-     "shell.execute_reply": "2024-03-20T02:11:18.564708Z"
-=======
-   "id": "ba5407ae",
-   "metadata": {
-    "execution": {
-     "iopub.execute_input": "2024-03-18T19:54:51.547247Z",
-     "iopub.status.busy": "2024-03-18T19:54:51.547247Z",
-     "iopub.status.idle": "2024-03-18T19:54:56.871861Z",
-     "shell.execute_reply": "2024-03-18T19:54:56.871861Z"
->>>>>>> c92e7e60
+     "iopub.execute_input": "2024-03-20T02:23:16.733230Z",
+     "iopub.status.busy": "2024-03-20T02:23:16.733230Z",
+     "iopub.status.idle": "2024-03-20T02:23:21.747666Z",
+     "shell.execute_reply": "2024-03-20T02:23:21.747666Z"
     }
    },
    "outputs": [
@@ -68,17 +54,14 @@
     "\n",
     "chat_engine.complete_chat(messages=[ChatMessage(role=\"user\", content=\"Hello world!\")])"
    ]
-<<<<<<< HEAD
   },
   {
    "cell_type": "code",
    "execution_count": null,
-   "id": "f09d8994",
+   "id": "3cc0098b",
    "metadata": {},
    "outputs": [],
    "source": []
-=======
->>>>>>> c92e7e60
   }
  ],
  "metadata": {
@@ -86,9 +69,9 @@
    "cell_metadata_filter": "-all"
   },
   "kernelspec": {
-   "display_name": "pyrit-kernel",
+   "display_name": "pyrit_kernel",
    "language": "python",
-   "name": "pyrit-kernel"
+   "name": "pyrit_kernel"
   },
   "language_info": {
    "codemirror_mode": {
