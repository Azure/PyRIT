# %% [markdown]
<<<<<<< HEAD
# # PDF Converter with Multiple Modes
=======
# # PDF Converter with Multiple Modes:
>>>>>>> dee654d7
#
# This script demonstrates the use of the `PDFConverter` for generating PDFs in two different modes:
#
# - **Template-Based PDF Generation**: Utilize a YAML template to render dynamic content into a PDF.
# - **Direct Prompt PDF Generation**: Convert plain string prompts into PDFs without using a template.
#
# The `PromptSendingOrchestrator` is used to handle the interaction with the `PDFConverter` and the mock `TextTarget` target system.
#
# ## Key Features
#
# 1. **Template-Based Generation**:
#    - Populate placeholders in a YAML-based template using dynamic data.
#    - Convert the rendered content into a PDF using the `PDFConverter`.
#
# 2. **String-Based Generation**:
#    - Accept plain string prompts directly.
#    - Generate PDFs from the provided string without using any template.

# %%
import pathlib
from pyrit.common import default_values
from pyrit.prompt_target import TextTarget
from pyrit.orchestrator import PromptSendingOrchestrator
from pyrit.prompt_converter import PDFConverter
from pyrit.models import SeedPrompt
from pyrit.common.path import DATASETS_PATH

# Load default environment values (e.g., API keys, endpoints)
default_values.load_environment_files()

# Define dynamic data for injection
prompt_data = {
    "hiring_manager_name": "Jane Doe",
    "current_role": "AI Engineer",
    "company": "CyberDefense Inc.",
    "red_teaming_reason": "to creatively identify security vulnerabilities while enjoying free coffee",
    "applicant_name": "John Smith",
}

# Load the YAML template for the PDF generation
template_path = pathlib.Path(DATASETS_PATH) / "prompt_converters" / "pdf_converters" / "red_teaming_application_template.yaml"
if not template_path.exists():
    raise FileNotFoundError(f"Template file not found: {template_path}")

# Load the SeedPrompt from the YAML file
prompt_template = SeedPrompt.from_yaml_file(template_path)

# Initialize the Azure OpenAI chat target (or mock target if not needed)
prompt_target = TextTarget()

# Initialize the PDFConverter
pdf_converter = PDFConverter(
    prompt_template=prompt_template,
    font_type="Arial",
    font_size=12,
    page_width=210,
    page_height=297,
)

# Define a single prompt for the orchestrator
prompts = [str(prompt_data)]

# Initialize the orchestrator
with PromptSendingOrchestrator(
    objective_target=prompt_target,  # Target system (Azure OpenAI or other LLM target)
    prompt_converters=[pdf_converter],  # Attach the PDFConverter
    verbose=False,  # Set to True for detailed logging
) as orchestrator:
    await orchestrator.send_prompts_async(prompt_list=prompts)  # type: ignore

    await orchestrator.print_conversations_async()  # type: ignore

# %%
# Direct Prompt PDF Generation (No Template)

# Define a simple string prompt (no templates)
prompt = "This is a simple test string for PDF generation. No templates here!"

# Initialize the TextTarget (mock target for testing)
prompt_target = TextTarget()

# Initialize the PDFConverter without a template
pdf_converter = PDFConverter(
    prompt_template=None,  # No template provided
    font_type="Arial",
    font_size=12,
    page_width=210,
    page_height=297,
)

# Define the list of prompts as strings (required by PromptSendingOrchestrator)
prompts = [prompt]

# Initialize the orchestrator
with PromptSendingOrchestrator(
    objective_target=prompt_target,  
    prompt_converters=[pdf_converter],  
    verbose=False,  
) as orchestrator:
    await orchestrator.send_prompts_async(prompt_list=prompts)  # type: ignore

    await orchestrator.print_conversations_async()  # type: ignore<|MERGE_RESOLUTION|>--- conflicted
+++ resolved
@@ -1,9 +1,5 @@
 # %% [markdown]
-<<<<<<< HEAD
-# # PDF Converter with Multiple Modes
-=======
 # # PDF Converter with Multiple Modes:
->>>>>>> dee654d7
 #
 # This script demonstrates the use of the `PDFConverter` for generating PDFs in two different modes:
 #
