--- conflicted
+++ resolved
@@ -1,3 +1,18 @@
+# ---
+# jupyter:
+#   jupytext:
+#     cell_metadata_filter: -all
+#     text_representation:
+#       extension: .py
+#       format_name: percent
+#       format_version: '1.3'
+#       jupytext_version: 1.16.4
+#   kernelspec:
+#     display_name: Python 3 (ipykernel)
+#     language: python
+#     name: python3
+# ---
+
 # %% [markdown]
 # # PDF Converter with Multiple Modes:
 #
@@ -41,9 +56,7 @@
 }
 
 # Load the YAML template for the PDF generation
-template_path = (
-    pathlib.Path(DATASETS_PATH) / "prompt_converters" / "pdf_converters" / "red_teaming_application_template.yaml"
-)
+template_path = pathlib.Path(DATASETS_PATH) / "prompt_converters" / "pdf_converters" / "red_teaming_application_template.yaml"
 if not template_path.exists():
     raise FileNotFoundError(f"Template file not found: {template_path}")
 
@@ -75,13 +88,8 @@
 await orchestrator.send_prompts_async(prompt_list=prompts)  # type: ignore
 await orchestrator.print_conversations_async()  # type: ignore
 
-<<<<<<< HEAD
-# %% Direct Prompt PDF Generation (No Template)
-# Direct Prompt PDF Generation (No Template)
-=======
 # %% [markdown]
 # # Direct Prompt PDF Generation (No Template)
->>>>>>> de926310
 
 # %%
 # Define a simple string prompt (no templates)
@@ -112,11 +120,5 @@
 await orchestrator.send_prompts_async(prompt_list=prompts)  # type: ignore
 await orchestrator.print_conversations_async()  # type: ignore
 
-<<<<<<< HEAD
 # %%
-orchestrator.dispose_db_engine()
-=======
-    await orchestrator.print_conversations_async()  # type: ignore
-
-# %%
->>>>>>> de926310
+orchestrator.dispose_db_engine()