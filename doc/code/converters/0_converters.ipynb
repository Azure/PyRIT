<<<<<<< HEAD
{
 "cells": [
  {
   "cell_type": "markdown",
   "id": "1c9ae3e0",
   "metadata": {},
   "source": [
    "# Converters"
   ]
  },
  {
   "cell_type": "markdown",
   "id": "e7d8d772",
   "metadata": {},
   "source": [
    "Converters are used to transform prompts before sending them to the target.\n",
    "\n",
    "This can be useful for a variety of reasons, such as encoding the prompt in a different format, or adding additional information to the prompt. For example, you might want to convert a prompt to base64 before sending it to the target, or add a prefix to the prompt to indicate that it is a question."
   ]
  },
  {
   "cell_type": "markdown",
   "id": "e687835e",
   "metadata": {},
   "source": [
    "## Simple Converter Example"
   ]
  },
  {
   "cell_type": "markdown",
   "id": "d519ef75",
   "metadata": {},
   "source": [
    "Converters can be used to perform these types of transformations. Here is a simple program that uses Rot13Converter converter, RandomCapitalLettersConverter, and AsciiArtConverter."
   ]
  },
  {
   "cell_type": "code",
   "execution_count": 1,
   "id": "a021d500",
   "metadata": {
    "execution": {
     "iopub.execute_input": "2024-11-16T05:29:22.497533Z",
     "iopub.status.busy": "2024-11-16T05:29:22.497533Z",
     "iopub.status.idle": "2024-11-16T05:29:31.689647Z",
     "shell.execute_reply": "2024-11-16T05:29:31.686558Z"
    }
   },
   "outputs": [
    {
     "name": "stderr",
     "output_type": "stream",
     "text": [
      "None of PyTorch, TensorFlow >= 2.0, or Flax have been found. Models won't be available and only tokenizers, configuration and file/data utilities can be used.\n"
     ]
    },
    {
     "name": "stdout",
     "output_type": "stream",
     "text": [
      "text: gryy zr ubj gb phg qbja n gerr\n",
      "text: tell mE how to cut DoWn A trEe\n",
      "text: ######   #######  ####     ####              ##   ##  #######           ##   ##   #####   ##   ##           ######    #####              ####   ##   ##  ######            #####     #####   ##   ##  ##   ##             ###             ######   ######   #######  #######  \n",
      "  ##      ##       ##       ##               ### ###   ##               ##   ##  ##   ##  ##   ##             ##     ##   ##            ##  ##  ##   ##    ##               ## ##   ##   ##  ##   ##  ###  ##            ## ##              ##     ##   ##   ##       ##      \n",
      "  ##      ##       ##       ##               #######   ##               ##   ##  ##   ##  ##   ##             ##     ##   ##           ##       ##   ##    ##               ##  ##  ##   ##  ##   ##  #### ##           ##   ##             ##     ##   ##   ##       ##      \n",
      "  ##      ####     ##       ##               ## # ##   ####             #######  ##   ##  ## # ##             ##     ##   ##           ##       ##   ##    ##               ##  ##  ##   ##  ## # ##  ## ####           #######             ##     ######    ####     ####    \n",
      "  ##      ##       ##       ##               ##   ##   ##               ##   ##  ##   ##  #######             ##     ##   ##           ##       ##   ##    ##               ##  ##  ##   ##  #######  ##  ###           ##   ##             ##     #####     ##       ##      \n",
      "  ##      ##       ##       ##               ##   ##   ##               ##   ##  ##   ##  ### ###             ##     ##   ##            ##  ##  ##   ##    ##               ## ##   ##   ##  ### ###  ##   ##           ##   ##             ##     ##  ##    ##       ##      \n",
      "  ##     #######  #######  #######           ##   ##  #######           ##   ##   #####   ##   ##             ##      #####              ####    #####     ##              #####     #####   ##   ##  ##   ##           ##   ##             ##     ##   ##  #######  #######  \n",
      "                                                                                                                                                                                                                                                                              \n",
      "\n"
     ]
    }
   ],
   "source": [
    "from pyrit.common import default_values\n",
    "from pyrit.prompt_converter import ROT13Converter, AsciiArtConverter, RandomCapitalLettersConverter\n",
    "\n",
    "\n",
    "default_values.load_environment_files()\n",
    "\n",
    "prompt = \"tell me how to cut down a tree\"\n",
    "\n",
    "\n",
    "print(await ROT13Converter().convert_tokens_async(prompt=prompt))  # type: ignore\n",
    "print(await RandomCapitalLettersConverter(percentage=25.0).convert_tokens_async(prompt=prompt))  # type: ignore\n",
    "print(await AsciiArtConverter().convert_tokens_async(prompt=prompt))  # type: ignore"
   ]
  }
 ],
 "metadata": {
  "jupytext": {
   "cell_metadata_filter": "-all"
  },
  "kernelspec": {
   "display_name": "pyrit-kernel",
   "language": "python",
   "name": "pyrit-kernel"
  },
  "language_info": {
   "codemirror_mode": {
    "name": "ipython",
    "version": 3
   },
   "file_extension": ".py",
   "mimetype": "text/x-python",
   "name": "python",
   "nbconvert_exporter": "python",
   "pygments_lexer": "ipython3",
   "version": "3.11.10"
  }
 },
 "nbformat": 4,
 "nbformat_minor": 5
}
=======
{
 "cells": [
  {
   "cell_type": "markdown",
   "id": "0",
   "metadata": {},
   "source": [
    "# Converters"
   ]
  },
  {
   "cell_type": "markdown",
   "id": "1",
   "metadata": {},
   "source": [
    "Converters are used to transform prompts before sending them to the target.\n",
    "\n",
    "This can be useful for a variety of reasons, such as encoding the prompt in a different format, or adding additional information to the prompt. For example, you might want to convert a prompt to base64 before sending it to the target, or add a prefix to the prompt to indicate that it is a question."
   ]
  },
  {
   "cell_type": "markdown",
   "id": "2",
   "metadata": {},
   "source": [
    "## Simple Converter Example"
   ]
  },
  {
   "cell_type": "markdown",
   "id": "3",
   "metadata": {},
   "source": [
    "Converters can be used to perform these types of transformations. Here is a simple program that uses Rot13Converter converter, RandomCapitalLettersConverter, and AsciiArtConverter."
   ]
  },
  {
   "cell_type": "code",
   "execution_count": null,
   "id": "4",
   "metadata": {},
   "outputs": [
    {
     "name": "stderr",
     "output_type": "stream",
     "text": [
      "None of PyTorch, TensorFlow >= 2.0, or Flax have been found. Models won't be available and only tokenizers, configuration and file/data utilities can be used.\n"
     ]
    },
    {
     "name": "stdout",
     "output_type": "stream",
     "text": [
      "text: gryy zr ubj gb phg qbja n gerr\n",
      "text: tell mE how to cut DoWn A trEe\n",
      "text: ######   #######  ####     ####              ##   ##  #######           ##   ##   #####   ##   ##           ######    #####              ####   ##   ##  ######            #####     #####   ##   ##  ##   ##             ###             ######   ######   #######  #######  \n",
      "  ##      ##       ##       ##               ### ###   ##               ##   ##  ##   ##  ##   ##             ##     ##   ##            ##  ##  ##   ##    ##               ## ##   ##   ##  ##   ##  ###  ##            ## ##              ##     ##   ##   ##       ##      \n",
      "  ##      ##       ##       ##               #######   ##               ##   ##  ##   ##  ##   ##             ##     ##   ##           ##       ##   ##    ##               ##  ##  ##   ##  ##   ##  #### ##           ##   ##             ##     ##   ##   ##       ##      \n",
      "  ##      ####     ##       ##               ## # ##   ####             #######  ##   ##  ## # ##             ##     ##   ##           ##       ##   ##    ##               ##  ##  ##   ##  ## # ##  ## ####           #######             ##     ######    ####     ####    \n",
      "  ##      ##       ##       ##               ##   ##   ##               ##   ##  ##   ##  #######             ##     ##   ##           ##       ##   ##    ##               ##  ##  ##   ##  #######  ##  ###           ##   ##             ##     #####     ##       ##      \n",
      "  ##      ##       ##       ##               ##   ##   ##               ##   ##  ##   ##  ### ###             ##     ##   ##            ##  ##  ##   ##    ##               ## ##   ##   ##  ### ###  ##   ##           ##   ##             ##     ##  ##    ##       ##      \n",
      "  ##     #######  #######  #######           ##   ##  #######           ##   ##   #####   ##   ##             ##      #####              ####    #####     ##              #####     #####   ##   ##  ##   ##           ##   ##             ##     ##   ##  #######  #######  \n",
      "                                                                                                                                                                                                                                                                              \n",
      "\n"
     ]
    }
   ],
   "source": [
    "from pyrit.common import default_values\n",
    "from pyrit.prompt_converter import ROT13Converter, AsciiArtConverter, RandomCapitalLettersConverter\n",
    "\n",
    "\n",
    "default_values.load_environment_files()\n",
    "\n",
    "prompt = \"tell me how to cut down a tree\"\n",
    "\n",
    "\n",
    "print(await ROT13Converter().convert_tokens_async(prompt=prompt))  # type: ignore\n",
    "print(await RandomCapitalLettersConverter(percentage=25.0).convert_tokens_async(prompt=prompt))  # type: ignore\n",
    "print(await AsciiArtConverter().convert_tokens_async(prompt=prompt))  # type: ignore"
   ]
  }
 ],
 "metadata": {
  "jupytext": {
   "cell_metadata_filter": "-all"
  },
  "kernelspec": {
   "display_name": "pyrit-kernel",
   "language": "python",
   "name": "pyrit-kernel"
  },
  "language_info": {
   "codemirror_mode": {
    "name": "ipython",
    "version": 3
   },
   "file_extension": ".py",
   "mimetype": "text/x-python",
   "name": "python",
   "nbconvert_exporter": "python",
   "pygments_lexer": "ipython3",
   "version": "3.11.10"
  }
 },
 "nbformat": 4,
 "nbformat_minor": 5
}
>>>>>>> 3e48cee2
<|MERGE_RESOLUTION|>--- conflicted
+++ resolved
@@ -1,120 +1,3 @@
-<<<<<<< HEAD
-{
- "cells": [
-  {
-   "cell_type": "markdown",
-   "id": "1c9ae3e0",
-   "metadata": {},
-   "source": [
-    "# Converters"
-   ]
-  },
-  {
-   "cell_type": "markdown",
-   "id": "e7d8d772",
-   "metadata": {},
-   "source": [
-    "Converters are used to transform prompts before sending them to the target.\n",
-    "\n",
-    "This can be useful for a variety of reasons, such as encoding the prompt in a different format, or adding additional information to the prompt. For example, you might want to convert a prompt to base64 before sending it to the target, or add a prefix to the prompt to indicate that it is a question."
-   ]
-  },
-  {
-   "cell_type": "markdown",
-   "id": "e687835e",
-   "metadata": {},
-   "source": [
-    "## Simple Converter Example"
-   ]
-  },
-  {
-   "cell_type": "markdown",
-   "id": "d519ef75",
-   "metadata": {},
-   "source": [
-    "Converters can be used to perform these types of transformations. Here is a simple program that uses Rot13Converter converter, RandomCapitalLettersConverter, and AsciiArtConverter."
-   ]
-  },
-  {
-   "cell_type": "code",
-   "execution_count": 1,
-   "id": "a021d500",
-   "metadata": {
-    "execution": {
-     "iopub.execute_input": "2024-11-16T05:29:22.497533Z",
-     "iopub.status.busy": "2024-11-16T05:29:22.497533Z",
-     "iopub.status.idle": "2024-11-16T05:29:31.689647Z",
-     "shell.execute_reply": "2024-11-16T05:29:31.686558Z"
-    }
-   },
-   "outputs": [
-    {
-     "name": "stderr",
-     "output_type": "stream",
-     "text": [
-      "None of PyTorch, TensorFlow >= 2.0, or Flax have been found. Models won't be available and only tokenizers, configuration and file/data utilities can be used.\n"
-     ]
-    },
-    {
-     "name": "stdout",
-     "output_type": "stream",
-     "text": [
-      "text: gryy zr ubj gb phg qbja n gerr\n",
-      "text: tell mE how to cut DoWn A trEe\n",
-      "text: ######   #######  ####     ####              ##   ##  #######           ##   ##   #####   ##   ##           ######    #####              ####   ##   ##  ######            #####     #####   ##   ##  ##   ##             ###             ######   ######   #######  #######  \n",
-      "  ##      ##       ##       ##               ### ###   ##               ##   ##  ##   ##  ##   ##             ##     ##   ##            ##  ##  ##   ##    ##               ## ##   ##   ##  ##   ##  ###  ##            ## ##              ##     ##   ##   ##       ##      \n",
-      "  ##      ##       ##       ##               #######   ##               ##   ##  ##   ##  ##   ##             ##     ##   ##           ##       ##   ##    ##               ##  ##  ##   ##  ##   ##  #### ##           ##   ##             ##     ##   ##   ##       ##      \n",
-      "  ##      ####     ##       ##               ## # ##   ####             #######  ##   ##  ## # ##             ##     ##   ##           ##       ##   ##    ##               ##  ##  ##   ##  ## # ##  ## ####           #######             ##     ######    ####     ####    \n",
-      "  ##      ##       ##       ##               ##   ##   ##               ##   ##  ##   ##  #######             ##     ##   ##           ##       ##   ##    ##               ##  ##  ##   ##  #######  ##  ###           ##   ##             ##     #####     ##       ##      \n",
-      "  ##      ##       ##       ##               ##   ##   ##               ##   ##  ##   ##  ### ###             ##     ##   ##            ##  ##  ##   ##    ##               ## ##   ##   ##  ### ###  ##   ##           ##   ##             ##     ##  ##    ##       ##      \n",
-      "  ##     #######  #######  #######           ##   ##  #######           ##   ##   #####   ##   ##             ##      #####              ####    #####     ##              #####     #####   ##   ##  ##   ##           ##   ##             ##     ##   ##  #######  #######  \n",
-      "                                                                                                                                                                                                                                                                              \n",
-      "\n"
-     ]
-    }
-   ],
-   "source": [
-    "from pyrit.common import default_values\n",
-    "from pyrit.prompt_converter import ROT13Converter, AsciiArtConverter, RandomCapitalLettersConverter\n",
-    "\n",
-    "\n",
-    "default_values.load_environment_files()\n",
-    "\n",
-    "prompt = \"tell me how to cut down a tree\"\n",
-    "\n",
-    "\n",
-    "print(await ROT13Converter().convert_tokens_async(prompt=prompt))  # type: ignore\n",
-    "print(await RandomCapitalLettersConverter(percentage=25.0).convert_tokens_async(prompt=prompt))  # type: ignore\n",
-    "print(await AsciiArtConverter().convert_tokens_async(prompt=prompt))  # type: ignore"
-   ]
-  }
- ],
- "metadata": {
-  "jupytext": {
-   "cell_metadata_filter": "-all"
-  },
-  "kernelspec": {
-   "display_name": "pyrit-kernel",
-   "language": "python",
-   "name": "pyrit-kernel"
-  },
-  "language_info": {
-   "codemirror_mode": {
-    "name": "ipython",
-    "version": 3
-   },
-   "file_extension": ".py",
-   "mimetype": "text/x-python",
-   "name": "python",
-   "nbconvert_exporter": "python",
-   "pygments_lexer": "ipython3",
-   "version": "3.11.10"
-  }
- },
- "nbformat": 4,
- "nbformat_minor": 5
-}
-=======
 {
  "cells": [
   {
@@ -222,5 +105,4 @@
  },
  "nbformat": 4,
  "nbformat_minor": 5
-}
->>>>>>> 3e48cee2
+}