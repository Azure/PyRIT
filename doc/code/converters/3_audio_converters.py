--- conflicted
+++ resolved
@@ -21,13 +21,8 @@
 # %%
 import os
 
-<<<<<<< HEAD
 from pyrit.common.initialize_pyrit import initialize_pyrit, IN_MEMORY
-=======
-from pyrit.memory import CentralMemory, DuckDBMemory
->>>>>>> de926310
 from pyrit.prompt_converter import AzureSpeechTextToAudioConverter
-from pyrit.common import default_values
 
 
 initialize_pyrit(memory_db_type=IN_MEMORY)
@@ -44,27 +39,20 @@
 # Similarly, below is an example of using `AzureSpeechAudioToTextConverter`, which has an input type of `audio_path` and an output type of `text`. We use the audio file created above.
 
 # %%
+import logging
 import os
+import pathlib
 
 from pyrit.prompt_converter import AzureSpeechAudioToTextConverter
-<<<<<<< HEAD
-from pyrit.common.path import RESULTS_PATH
-import pathlib
-import logging
+from pyrit.common.path import DB_DATA_PATH
 
-=======
-from pyrit.common import default_values
-from pyrit.common.path import DB_DATA_PATH
-import pathlib
-import logging
->>>>>>> de926310
 
 logger = logging.getLogger(__name__)
 logger.setLevel(logging.DEBUG)
 
 # Use audio file created above
 assert os.path.exists(audio_convert_result.output_text)
-prompt = str(pathlib.Path(DB_DATA_PATH) / "prompt-memory-entries" / "audio" / audio_convert_result.output_text)
+prompt = str(pathlib.Path(DB_DATA_PATH) / "dbdata" / "audio" / audio_convert_result.output_text)
 
 speech_text_converter = AzureSpeechAudioToTextConverter()
 transcript = await speech_text_converter.convert_async(prompt=prompt)  # type: ignore
@@ -78,32 +66,31 @@
 #
 
 # %%
+import logging
 import os
+import pathlib
 
 from pyrit.prompt_converter import AudioFrequencyConverter
-<<<<<<< HEAD
-from pyrit.common.path import RESULTS_PATH
-import pathlib
-import logging
+from pyrit.common.path import DB_DATA_PATH
 
-=======
-from pyrit.common import default_values
-from pyrit.common.path import DB_DATA_PATH
-import pathlib
-import logging
->>>>>>> de926310
 
 logger = logging.getLogger(__name__)
 logger.setLevel(logging.DEBUG)
 
 # Use audio file created above
 assert os.path.exists(audio_convert_result.output_text)
-prompt = str(pathlib.Path(DB_DATA_PATH) / "prompt-memory-entries" / "audio" / audio_convert_result.output_text)
+prompt = str(pathlib.Path(DB_DATA_PATH) / "dbdata" / "audio" / audio_convert_result.output_text)
 
 audio_frequency_converter = AudioFrequencyConverter()
 converted_audio_file = await audio_frequency_converter.convert_async(prompt=prompt)  # type: ignore
 
 print(converted_audio_file)
+
+# %%
+from pyrit.memory import CentralMemory
+
+memory = CentralMemory.get_memory_instance()
+memory.dispose_engine()
 
 # %% [markdown]
 # ## Audio Converters with Azure SQL Memory
@@ -114,8 +101,6 @@
 # %%
 from pyrit.common.initialize_pyrit import initialize_pyrit, AZURE_SQL
 from pyrit.prompt_converter import AzureSpeechTextToAudioConverter
-from pyrit.common import default_values
-from pyrit.memory import CentralMemory, AzureSQLMemory
 
 
 initialize_pyrit(memory_db_type=AZURE_SQL)
@@ -131,15 +116,10 @@
 # Similarly, below is an example of using `AzureSpeechAudioToTextConverter`, which has an input type of `audio_path` and an output type of `text`. We use the audio file created above and Azure SQL Memory.
 
 # %%
-from pyrit.prompt_converter import AzureSpeechAudioToTextConverter
-<<<<<<< HEAD
 import logging
 
-=======
-from pyrit.common import default_values
-from pyrit.memory import AzureSQLMemory, CentralMemory
-import logging
->>>>>>> de926310
+from pyrit.prompt_converter import AzureSpeechAudioToTextConverter
+
 
 logger = logging.getLogger(__name__)
 logger.setLevel(logging.DEBUG)
