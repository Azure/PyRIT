--- conflicted
+++ resolved
@@ -1,131 +1,3 @@
-<<<<<<< HEAD
-{
- "cells": [
-  {
-   "cell_type": "markdown",
-   "id": "a830e185",
-   "metadata": {},
-   "source": [
-    "\n",
-    "# 1. Float Scale Scoring using Azure Content Safety API\n",
-    "\n",
-    "The Azure Content Safety API is one of our most reliable scorers for detecting harms. Although it isn't very flexible, it's extremely fast and reliable and can be used to score images or text.\n",
-    "\n",
-    "In order to use this API, you need to configure a few environment variables:\n",
-    "\n",
-    "- AZURE_CONTENT_SAFETY_API_ENDPOINT: The endpoint for the Azure Content Safety API\n",
-    "- AZURE_CONTENT_SAFETY_API_KEY: The API key for the Azure Content Safety API (if not using AAD Auth)\n",
-    "\n",
-    "As an alternative to key-based authentication, you may set `use_aad_auth=True` and use identity-based authentication.\n",
-    "\n",
-    "Note that this api returns a value between 0 and 7. This is different from likert scales, which return a value between 1 and 5. Because both are `float_scale` scores, these values are all normalized to floating point values between 0.0 and 1.0 and can be directly compared. This is sometimes interesting as an operator e.g. if there are scenarios where a `SelfAskLikertScorer` and `AzureContentFilterScorer` produce very different values.\n",
-    "\n",
-    "Before you begin, ensure you are setup with the correct version of PyRIT installed and have secrets configured as described [here](../../setup/populating_secrets.md)."
-   ]
-  },
-  {
-   "cell_type": "code",
-   "execution_count": 1,
-   "id": "bad467df",
-   "metadata": {
-    "execution": {
-     "iopub.execute_input": "2024-11-20T23:30:40.214694Z",
-     "iopub.status.busy": "2024-11-20T23:30:40.214694Z",
-     "iopub.status.idle": "2024-11-20T23:30:56.870325Z",
-     "shell.execute_reply": "2024-11-20T23:30:56.870325Z"
-    }
-   },
-   "outputs": [
-    {
-     "name": "stderr",
-     "output_type": "stream",
-     "text": [
-      "None of PyTorch, TensorFlow >= 2.0, or Flax have been found. Models won't be available and only tokenizers, configuration and file/data utilities can be used.\n"
-     ]
-    },
-    {
-     "name": "stdout",
-     "output_type": "stream",
-     "text": [
-      "AzureContentFilterScorer: Hate: 0.2857142857142857 {'azure_severity': '2'}\n",
-      "AzureContentFilterScorer: SelfHarm: 0.0 {'azure_severity': '0'}\n",
-      "AzureContentFilterScorer: Sexual: 0.0 {'azure_severity': '0'}\n",
-      "AzureContentFilterScorer: Violence: 0.0 {'azure_severity': '0'}\n"
-     ]
-    }
-   ],
-   "source": [
-    "import os\n",
-    "from pyrit.score import AzureContentFilterScorer\n",
-    "from pyrit.common import default_values\n",
-    "from pyrit.models import PromptRequestPiece, PromptRequestResponse\n",
-    "from pyrit.memory import CentralMemory\n",
-    "\n",
-    "\n",
-    "default_values.load_environment_files()\n",
-    "\n",
-    "\n",
-    "# Set up the Azure Content Filter\n",
-    "azure_content_filter = AzureContentFilterScorer(\n",
-    "    # Comment out either api_key or use_aad_auth\n",
-    "    api_key=os.environ.get(\"AZURE_CONTENT_SAFETY_API_KEY\"),\n",
-    "    # use_aad_auth=True,\n",
-    "    endpoint=os.environ.get(\"AZURE_CONTENT_SAFETY_API_ENDPOINT\"),\n",
-    ")\n",
-    "\n",
-    "response = PromptRequestPiece(\n",
-    "    role=\"assistant\",\n",
-    "    original_value_data_type=\"text\",\n",
-    "    original_value=\"I hate you.\",\n",
-    ")\n",
-    "memory = CentralMemory.get_memory_instance()\n",
-    "# need to write it manually to memory as score table has a foreign key constraint\n",
-    "memory.add_request_response_to_memory(request=PromptRequestResponse([response]))\n",
-    "\n",
-    "# Run the request\n",
-    "scores = await azure_content_filter.score_async(response)  # type: ignore\n",
-    "assert scores[0].get_value() > 0  # azure_severity should be value 2 based on the documentation\n",
-    "\n",
-    "for score in scores:\n",
-    "    # score_metadata contains azure_severity original value\n",
-    "    print(f\"{score} {score.score_metadata}\")"
-   ]
-  },
-  {
-   "cell_type": "code",
-   "execution_count": null,
-   "id": "7dffbee3",
-   "metadata": {},
-   "outputs": [],
-   "source": []
-  }
- ],
- "metadata": {
-  "jupytext": {
-   "cell_metadata_filter": "-all"
-  },
-  "kernelspec": {
-   "display_name": "pyrit-kernel",
-   "language": "python",
-   "name": "pyrit-kernel"
-  },
-  "language_info": {
-   "codemirror_mode": {
-    "name": "ipython",
-    "version": 3
-   },
-   "file_extension": ".py",
-   "mimetype": "text/x-python",
-   "name": "python",
-   "nbconvert_exporter": "python",
-   "pygments_lexer": "ipython3",
-   "version": "3.11.10"
-  }
- },
- "nbformat": 4,
- "nbformat_minor": 5
-}
-=======
 {
  "cells": [
   {
@@ -244,5 +116,4 @@
  },
  "nbformat": 4,
  "nbformat_minor": 5
-}
->>>>>>> 3e48cee2
+}