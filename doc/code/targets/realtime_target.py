--- conflicted
+++ resolved
@@ -5,11 +5,7 @@
 #       extension: .py
 #       format_name: percent
 #       format_version: '1.3'
-<<<<<<< HEAD
 #       jupytext_version: 1.17.2
-=======
-#       jupytext_version: 1.17.3
->>>>>>> 6ce2787b
 # ---
 
 # %% [markdown]
