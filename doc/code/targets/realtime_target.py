--- conflicted
+++ resolved
@@ -38,19 +38,13 @@
 # %%
 from pathlib import Path
 
-<<<<<<< HEAD
-from pyrit.models.seed_prompt import SeedPrompt
-from pyrit.models.seed_prompt_group import SeedPromptGroup
-from pyrit.orchestrator import PromptSendingOrchestrator
-=======
 from pyrit.executor.attack import (
     AttackExecutor,
     ConsoleAttackResultPrinter,
     PromptSendingAttack,
     SingleTurnAttackContext,
 )
-from pyrit.models.seed_prompt import SeedPrompt, SeedPromptGroup
->>>>>>> 55dfddbb
+from pyrit.models import SeedPrompt, SeedPromptGroup
 
 # This is audio asking how to cut down a tree
 audio_path = Path("../../../assets/converted_audio.wav").resolve()
