{
 "cells": [
  {
   "cell_type": "markdown",
   "id": "0",
   "metadata": {},
   "source": [
    "# 3. AML Chat Targets\n",
    "\n",
    "This code shows how to use Azure Machine Learning (AML) managed online endpoints with PyRIT.\n",
    "\n",
    "## Prerequisites\n",
    "\n",
    "1. **Deploy an AML-Managed Online Endpoint:** Confirm that an Azure Machine Learning managed online endpoint is\n",
    "     already deployed.\n",
    "\n",
    "1. **Obtain the API Key:**\n",
    "   - Navigate to the AML Studio.\n",
    "   - Go to the 'Endpoints' section.\n",
    "   - Retrieve the API key and endpoint URI from the 'Consume' tab\n",
    "   <br> <img src=\"../../../assets/aml_managed_online_endpoint_api_key.png\" alt=\"aml_managed_online_endpoint_api_key.png\" height=\"400\"/> <br>\n",
    "\n",
    "1. **Set the Environment Variable:**\n",
    "   - Add the obtained API key to an environment variable named `AZURE_ML_KEY`. This is the default API key when the target is instantiated.\n",
    "   - Add the obtained endpoint URI to an environment variable named `AZURE_ML_MANAGED_ENDPOINT`. This is the default endpoint URI when the target is instantiated.\n",
    "   - If you'd like, feel free to make additional API key and endpoint URI environment variables in your .env file for different deployed models (e.g. mistralai-Mixtral-8x7B-Instruct-v01,\n",
    "     Phi-3.5-MoE-instruct, Llama-3.2-3B-Instruct, etc.)\n",
    "     and pass them in as arguments to the `_set_env_configuration_vars` function to interact with those models.\n",
    "\n",
    "\n",
    "## Create a AzureMLChatTarget\n",
    "\n",
    "After deploying a model and populating your env file, send prompts to the model using the `AzureMLChatTarget` class. Model parameters can be passed upon instantiation.\n",
    "`**param_kwargs` allows for the setting of other parameters not explicitly shown in the constructor. A general list of possible adjustable parameters can be found\n",
    "here: https://huggingface.co/docs/api-inference/tasks/text-generation but note that not all parameters may have an effect depending on the specific model. The\n",
    "parameters that can be set per model can usually be found in the 'Consume' tab when you navigate to your endpoint in AML Studio."
   ]
  },
  {
   "cell_type": "code",
   "execution_count": 1,
   "id": "1",
   "metadata": {},
   "outputs": [
    {
     "name": "stdout",
     "output_type": "stream",
     "text": [
      "Found default environment files: ['C:\\\\Users\\\\rlundeen\\\\.pyrit\\\\.env', 'C:\\\\Users\\\\rlundeen\\\\.pyrit\\\\.env.local']\n",
      "Loaded environment file: C:\\Users\\rlundeen\\.pyrit\\.env\n",
<<<<<<< HEAD
      "Loaded environment file: C:\\Users\\rlundeen\\.pyrit\\.env.local\n",
=======
      "Loaded environment file: C:\\Users\\rlundeen\\.pyrit\\.env.local\n"
     ]
    },
    {
     "name": "stdout",
     "output_type": "stream",
     "text": [
>>>>>>> 698d8482
      "\n",
      "\u001b[34m────────────────────────────────────────────────────────────────────────────────────────────────────\u001b[0m\n",
      "\u001b[1m\u001b[34m🔹 Turn 1 - USER\u001b[0m\n",
      "\u001b[34m────────────────────────────────────────────────────────────────────────────────────────────────────\u001b[0m\n",
      "\u001b[34m  Hello! Describe yourself and the company who developed you.\u001b[0m\n",
      "\n",
      "\u001b[33m────────────────────────────────────────────────────────────────────────────────────────────────────\u001b[0m\n",
      "\u001b[1m\u001b[33m🔸 ASSISTANT\u001b[0m\n",
      "\u001b[33m────────────────────────────────────────────────────────────────────────────────────────────────────\u001b[0m\n",
<<<<<<< HEAD
      "\u001b[33m  Hi there! I'm Phi, developed by Microsoft. I am built on the latest advancements in artificial\u001b[0m\n",
      "\u001b[33m      intelligence technology, embracing a range of capabilities from language understanding and\u001b[0m\n",
      "\u001b[33m      generation to logical reasoning and problem-solving. My goal is to help users by providing\u001b[0m\n",
      "\u001b[33m      assistance, answering questions, accomplishing tasks, and adapting to your needs. Microsoft, as\u001b[0m\n",
      "\u001b[33m      a global leader in technology focused on enriching lives and empowering people and companies,\u001b[0m\n",
      "\u001b[33m      has committed to ensuring that I am developed with privacy, safety, and ethical considerations\u001b[0m\n",
      "\u001b[33m      at the forefront. Together, we strive to create tools that enhance productivity, learning, and\u001b[0m\n",
      "\u001b[33m      creativity for everyone, wherever you may be. How can I assist you today?\u001b[0m\n",
=======
      "\u001b[33m  I am Phi, created by Microsoft. I am an artificial intelligence developed by Microsoft to assist\u001b[0m\n",
      "\u001b[33m      and enrich people's lives through meaningful interactions and to help users achieve tasks more\u001b[0m\n",
      "\u001b[33m      efficiently while providing insightful information and support across a myriad of topics.\u001b[0m\n",
>>>>>>> 698d8482
      "\n",
      "\u001b[34m────────────────────────────────────────────────────────────────────────────────────────────────────\u001b[0m\n"
     ]
    }
   ],
   "source": [
    "from pyrit.executor.attack import ConsoleAttackResultPrinter, PromptSendingAttack\n",
    "from pyrit.prompt_target import AzureMLChatTarget\n",
    "from pyrit.setup import IN_MEMORY, initialize_pyrit_async\n",
    "\n",
    "await initialize_pyrit_async(memory_db_type=IN_MEMORY)  # type: ignore\n",
    "\n",
    "# Defaults to endpoint and api_key pulled from the AZURE_ML_MANAGED_ENDPOINT and AZURE_ML_KEY environment variables\n",
    "azure_ml_chat_target = AzureMLChatTarget()\n",
    "\n",
    "attack = PromptSendingAttack(objective_target=azure_ml_chat_target)\n",
    "\n",
    "result = await attack.execute_async(objective=\"Hello! Describe yourself and the company who developed you.\")  # type: ignore\n",
    "await ConsoleAttackResultPrinter().print_conversation_async(result=result)  # type: ignore"
   ]
  },
  {
   "cell_type": "markdown",
   "id": "2",
   "metadata": {},
   "source": [
    "\n",
    "You can then use this cell anywhere you would use a `PromptTarget` object.\n",
    "For example, you can create a red teaming attack and use this instead of the `AzureOpenAI` target and do the [Gandalf or Crucible Demos](./2_custom_targets.ipynb) but use this AML model.\n",
    "\n",
    "This is also shown in the [Red Teaming Attack](../executor/attack/2_red_teaming_attack.ipynb) documentation."
   ]
  }
 ],
 "metadata": {
  "jupytext": {
   "cell_metadata_filter": "-all"
  },
  "kernelspec": {
   "display_name": "pyrit (3.13.5)",
   "language": "python",
   "name": "python3"
  },
  "language_info": {
   "codemirror_mode": {
    "name": "ipython",
    "version": 3
   },
   "file_extension": ".py",
   "mimetype": "text/x-python",
   "name": "python",
   "nbconvert_exporter": "python",
   "pygments_lexer": "ipython3",
   "version": "3.13.5"
  }
 },
 "nbformat": 4,
 "nbformat_minor": 5
}<|MERGE_RESOLUTION|>--- conflicted
+++ resolved
@@ -38,7 +38,7 @@
   },
   {
    "cell_type": "code",
-   "execution_count": 1,
+   "execution_count": null,
    "id": "1",
    "metadata": {},
    "outputs": [
@@ -48,9 +48,6 @@
      "text": [
       "Found default environment files: ['C:\\\\Users\\\\rlundeen\\\\.pyrit\\\\.env', 'C:\\\\Users\\\\rlundeen\\\\.pyrit\\\\.env.local']\n",
       "Loaded environment file: C:\\Users\\rlundeen\\.pyrit\\.env\n",
-<<<<<<< HEAD
-      "Loaded environment file: C:\\Users\\rlundeen\\.pyrit\\.env.local\n",
-=======
       "Loaded environment file: C:\\Users\\rlundeen\\.pyrit\\.env.local\n"
      ]
     },
@@ -58,7 +55,6 @@
      "name": "stdout",
      "output_type": "stream",
      "text": [
->>>>>>> 698d8482
       "\n",
       "\u001b[34m────────────────────────────────────────────────────────────────────────────────────────────────────\u001b[0m\n",
       "\u001b[1m\u001b[34m🔹 Turn 1 - USER\u001b[0m\n",
@@ -68,20 +64,9 @@
       "\u001b[33m────────────────────────────────────────────────────────────────────────────────────────────────────\u001b[0m\n",
       "\u001b[1m\u001b[33m🔸 ASSISTANT\u001b[0m\n",
       "\u001b[33m────────────────────────────────────────────────────────────────────────────────────────────────────\u001b[0m\n",
-<<<<<<< HEAD
-      "\u001b[33m  Hi there! I'm Phi, developed by Microsoft. I am built on the latest advancements in artificial\u001b[0m\n",
-      "\u001b[33m      intelligence technology, embracing a range of capabilities from language understanding and\u001b[0m\n",
-      "\u001b[33m      generation to logical reasoning and problem-solving. My goal is to help users by providing\u001b[0m\n",
-      "\u001b[33m      assistance, answering questions, accomplishing tasks, and adapting to your needs. Microsoft, as\u001b[0m\n",
-      "\u001b[33m      a global leader in technology focused on enriching lives and empowering people and companies,\u001b[0m\n",
-      "\u001b[33m      has committed to ensuring that I am developed with privacy, safety, and ethical considerations\u001b[0m\n",
-      "\u001b[33m      at the forefront. Together, we strive to create tools that enhance productivity, learning, and\u001b[0m\n",
-      "\u001b[33m      creativity for everyone, wherever you may be. How can I assist you today?\u001b[0m\n",
-=======
       "\u001b[33m  I am Phi, created by Microsoft. I am an artificial intelligence developed by Microsoft to assist\u001b[0m\n",
       "\u001b[33m      and enrich people's lives through meaningful interactions and to help users achieve tasks more\u001b[0m\n",
       "\u001b[33m      efficiently while providing insightful information and support across a myriad of topics.\u001b[0m\n",
->>>>>>> 698d8482
       "\n",
       "\u001b[34m────────────────────────────────────────────────────────────────────────────────────────────────────\u001b[0m\n"
      ]
@@ -120,11 +105,6 @@
   "jupytext": {
    "cell_metadata_filter": "-all"
   },
-  "kernelspec": {
-   "display_name": "pyrit (3.13.5)",
-   "language": "python",
-   "name": "python3"
-  },
   "language_info": {
    "codemirror_mode": {
     "name": "ipython",
