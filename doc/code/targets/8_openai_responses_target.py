# ---
# jupyter:
#   jupytext:
#     text_representation:
#       extension: .py
#       format_name: percent
#       format_version: '1.3'
#       jupytext_version: 1.17.2
#   kernelspec:
#     display_name: pyrit-dev
#     language: python
#     name: python3
# ---

# %% [markdown]
# # 8. OpenAI Responses Target
#
# In this demo, we show an example of the `OpenAIResponseTarget`. [Responses](https://platform.openai.com/docs/api-reference/responses) is a newer protocol than chat completions and provides additional functionality with a somewhat modified API. The allowed input types include text, image, web search, file search, functions, reasoning, and computer use.
#
# Before you begin, ensure you are set up with the correct version of PyRIT installed and have secrets configured as described [here](../../setup/populating_secrets.md).
#
# ## OpenAI Configuration
#
# Like most targets, all `OpenAITarget`s need an `endpoint` and often also needs a `model` and a `key`. These can be passed into the constructor or configured with environment variables (or in .env).
#
# - endpoint: The API endpoint (`OPENAI_RESPONSES_ENDPOINT` environment variable). For OpenAI, these are just "https://api.openai.com/v1/responses".
# - auth: The API key for authentication (`OPENAI_RESPONSES_KEY` environment variable).
# - model_name: The model to use (`OPENAI_RESPONSES_MODEL` environment variable). For OpenAI, these are any available model name and are listed here: "https://platform.openai.com/docs/models".

from pyrit.common import IN_MEMORY, initialize_pyrit

# %%
from pyrit.executor.attack import ConsoleAttackResultPrinter, PromptSendingAttack
from pyrit.prompt_target import OpenAIResponseTarget

initialize_pyrit(memory_db_type=IN_MEMORY)

target = OpenAIResponseTarget()

attack = PromptSendingAttack(objective_target=target)

<<<<<<< HEAD
response = await orchestrator.run_attack_async(objective="Tell me a joke")  # type: ignore
await response.print_conversation_async()  # type: ignore

# %% [markdown]
# ## Tool Use with Custom Functions
#
# In this example, we demonstrate how the OpenAI `Responses API` can be used to invoke a **custom-defined Python function** during a conversation. This is part of OpenAI’s support for "function calling", where the model decides to call a registered function, and the application executes it and passes the result back into the conversation loop.
#
# We define a simple tool called `get_current_weather`, which simulates weather information retrieval. A corresponding OpenAI tool schema describes the function name, parameters, and expected input format.
#
# The function is registered in the `custom_functions` argument of `OpenAIResponseTarget`. The `extra_body_parameters` include:
#
# - `tools`: the full OpenAI tool schema for `get_current_weather`.
# - `tool_choice: "auto"`: instructs the model to decide when to call the function.
#
# The user prompt explicitly asks the model to use the `get_current_weather` function. Once the model responds with a `function_call`, PyRIT executes the function, wraps the output, and the conversation continues until a final answer is produced.
#
# This showcases how agentic function execution works with PyRIT + OpenAI Responses API.

# %%
from pyrit.common import IN_MEMORY, initialize_pyrit
from pyrit.models import PromptRequestPiece, PromptRequestResponse
from pyrit.prompt_target.openai.openai_response_target import OpenAIResponseTarget

initialize_pyrit(memory_db_type=IN_MEMORY)


async def get_current_weather(args):
    return {
        "weather": "Sunny",
        "temp_c": 22,
        "location": args["location"],
        "unit": args["unit"],
    }


# Responses API function tool schema (flat, no nested "function" key)
function_tool = {
    "type": "function",
    "name": "get_current_weather",
    "description": "Get the current weather in a given location",
    "parameters": {
        "type": "object",
        "properties": {
            "location": {"type": "string", "description": "City and state"},
            "unit": {"type": "string", "enum": ["celsius", "fahrenheit"]},
        },
        "required": ["location", "unit"],
        "additionalProperties": False,
    },
    "strict": True,
}

# Let the model auto-select tools
target = OpenAIResponseTarget(
    model_name="o4-mini",
    custom_functions={"get_current_weather": get_current_weather},
    extra_body_parameters={
        "tools": [function_tool],
        "tool_choice": "auto",
    },
    httpx_client_kwargs={"timeout": 60.0},
    api_version=None,  # using api.openai.com
)

# Build the user prompt
prompt_piece = PromptRequestPiece(
    role="user",
    original_value="What is the weather in Boston in celsius? Use the get_current_weather function.",
    original_value_data_type="text",
)
prompt_request = PromptRequestResponse(request_pieces=[prompt_piece])

response = await target.send_prompt_async(prompt_request=prompt_request)  # type: ignore

for idx, piece in enumerate(response.request_pieces):
    print(f"{idx} | {piece.role}: {piece.original_value}")

# %% [markdown]
# ## Using the Built-in Web Search Tool
#
# In this example, we use a built-in PyRIT helper function `web_search_tool()` to register a web search tool with OpenAI's Responses API. This allows the model to issue web search queries during a conversation to supplement its responses with fresh information.
#
# The tool is added to the `extra_body_parameters` passed into the `OpenAIResponseTarget`. As before, `tool_choice="auto"` enables the model to decide when to invoke the tool.
#
# The user prompt asks for a recent positive news story — an open-ended question that may prompt the model to issue a web search tool call. PyRIT will automatically execute the tool and return the output to the model as part of the response.
#
# This example demonstrates how retrieval-augmented generation (RAG) can be enabled in PyRIT through OpenAI's Responses API and integrated tool schema.

# %%
from pyrit.common import IN_MEMORY, initialize_pyrit
from pyrit.common.tool_configs import web_search_tool
from pyrit.models import PromptRequestPiece, PromptRequestResponse
from pyrit.prompt_target.openai.openai_response_target import OpenAIResponseTarget

initialize_pyrit(memory_db_type=IN_MEMORY)

target = OpenAIResponseTarget(
    extra_body_parameters={
        "tools": [web_search_tool()],
        "tool_choice": "auto",
    },
    httpx_client_kwargs={"timeout": 60},
)

prompt_piece = PromptRequestPiece(
    role="user", original_value="What is a positive news story from today?", original_value_data_type="text"
)
prompt_request = PromptRequestResponse(request_pieces=[prompt_piece])

response = await target.send_prompt_async(prompt_request=prompt_request)  # type: ignore

for idx, piece in enumerate(response.request_pieces):
    print(f"{idx} | {piece.role}: {piece.original_value}")
=======
result = await attack.execute_async(objective="Tell me a joke")  # type: ignore
await ConsoleAttackResultPrinter().print_conversation_async(result=result)  # type: ignore
>>>>>>> b4221e9e
<|MERGE_RESOLUTION|>--- conflicted
+++ resolved
@@ -39,9 +39,8 @@
 
 attack = PromptSendingAttack(objective_target=target)
 
-<<<<<<< HEAD
-response = await orchestrator.run_attack_async(objective="Tell me a joke")  # type: ignore
-await response.print_conversation_async()  # type: ignore
+result = await attack.execute_async(objective="Tell me a joke")  # type: ignore
+await ConsoleAttackResultPrinter().print_conversation_async(result=result)  # type: ignore
 
 # %% [markdown]
 # ## Tool Use with Custom Functions
@@ -153,8 +152,4 @@
 response = await target.send_prompt_async(prompt_request=prompt_request)  # type: ignore
 
 for idx, piece in enumerate(response.request_pieces):
-    print(f"{idx} | {piece.role}: {piece.original_value}")
-=======
-result = await attack.execute_async(objective="Tell me a joke")  # type: ignore
-await ConsoleAttackResultPrinter().print_conversation_async(result=result)  # type: ignore
->>>>>>> b4221e9e
+    print(f"{idx} | {piece.role}: {piece.original_value}")