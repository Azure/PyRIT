# ---
# jupyter:
#   jupytext:
#     cell_metadata_filter: -all
#     text_representation:
#       extension: .py
#       format_name: percent
#       format_version: '1.3'
#       jupytext_version: 1.16.2
#   kernelspec:
#     display_name: pyrit-311
#     language: python
#     name: python3
# ---

# %% [markdown]
# # AML Chat Targets
#
# This code shows how to use Azure Machine Learning (AML) managed online endpoints with PyRIT.
#
# ## Prerequisites
#
# 1. **Deploy an AML-Managed Online Endpoint:** Confirm that an Azure Machine Learning managed online endpoint is
#      already deployed.
#
# 1. **Obtain the API Key:**
#    - Navigate to the AML Studio.
#    - Go to the 'Endpoints' section.
#    - Retrieve the API key and endpoint URI from the 'Consume' tab
#    <br> <img src="../../../assets/aml_managed_online_endpoint_api_key.png" alt="aml_managed_online_endpoint_api_key.png" height="400"/> <br>
#
# 1. **Set the Environment Variable:**
#    - Add the obtained API key to an environment variable named `AZURE_ML_KEY`. This is the default API key when the target is instantiated.
#    - Add the obtained endpoint URI to an environment variable named `AZURE_ML_MANAGED_ENDPOINT`. This is the default endpoint URI when the target is instantiated.
#    - If you'd like, feel free to make additional API key and endpoint URI environment variables in your .env file for different deployed models (e.g. mistralai-Mixtral-8x7B-Instruct-v01,
#      Phi-3.5-MoE-instruct, Llama-3.2-3B-Instruct, etc.)
#      and pass them in as arguments to the `_set_env_configuration_vars` function to interact with those models.
<<<<<<< HEAD
#
=======
>>>>>>> 0ffe26a6
#
#
<<<<<<< HEAD
=======
# ## Create a AzureMLChatTarget
#
>>>>>>> 0ffe26a6
# After deploying a model and populating your env file, send prompts to the model using the `AzureMLChatTarget` class. Model parameters can be passed upon instantiation
# or set using the _set_model_parameters() function. `**param_kwargs` allows for the setting of other parameters not explicitly shown in the constructor. A general list of
# possible adjustable parameters can be found here: https://huggingface.co/docs/api-inference/tasks/text-generation but note that not all parameters may have an effect
# depending on the specific model. The parameters that can be set per model can usually be found in the 'Consume' tab when you navigate to your endpoint in AML Studio.

# %%
from pyrit.common import default_values
from pyrit.orchestrator import PromptSendingOrchestrator
from pyrit.prompt_target import AzureMLChatTarget

default_values.load_default_env()

# Defaults to endpoint and api_key pulled from the AZURE_ML_MANAGED_ENDPOINT and AZURE_ML_KEY environment variables
azure_ml_chat_target = AzureMLChatTarget()
# The environment variable args can be adjusted below as needed for your specific model.
azure_ml_chat_target._set_env_configuration_vars(
    endpoint_uri_environment_variable="AZURE_ML_MANAGED_ENDPOINT", api_key_environment_variable="AZURE_ML_KEY"
)
# Parameters such as temperature and repetition_penalty can be set using the _set_model_parameters() function.
azure_ml_chat_target._set_model_parameters(temperature=0.9, repetition_penalty=1.3)

with PromptSendingOrchestrator(prompt_target=azure_ml_chat_target) as orchestrator:
    response = await orchestrator.send_prompts_async(prompt_list=["Hello! Describe yourself and the company who developed you."])  # type: ignore
await orchestrator.print_conversations()  # type: ignore

# %% [markdown]
#
# You can then use this cell anywhere you would use a `PromptTarget` object.
# For example, you can create a red teaming orchestrator and use this instead of the `AzureOpenAI` target and do the [Gandalf or Crucible Demos](./3_custom_targets.ipynb) but use this AML model.
#
# This is also shown in the [Red Teaming Orchestrator](../orchestrators/3_red_teaming_orchestrator.ipynb) documentation.<|MERGE_RESOLUTION|>--- conflicted
+++ resolved
@@ -35,17 +35,10 @@
 #    - If you'd like, feel free to make additional API key and endpoint URI environment variables in your .env file for different deployed models (e.g. mistralai-Mixtral-8x7B-Instruct-v01,
 #      Phi-3.5-MoE-instruct, Llama-3.2-3B-Instruct, etc.)
 #      and pass them in as arguments to the `_set_env_configuration_vars` function to interact with those models.
-<<<<<<< HEAD
-#
-=======
->>>>>>> 0ffe26a6
 #
 #
-<<<<<<< HEAD
-=======
 # ## Create a AzureMLChatTarget
 #
->>>>>>> 0ffe26a6
 # After deploying a model and populating your env file, send prompts to the model using the `AzureMLChatTarget` class. Model parameters can be passed upon instantiation
 # or set using the _set_model_parameters() function. `**param_kwargs` allows for the setting of other parameters not explicitly shown in the constructor. A general list of
 # possible adjustable parameters can be found here: https://huggingface.co/docs/api-inference/tasks/text-generation but note that not all parameters may have an effect
