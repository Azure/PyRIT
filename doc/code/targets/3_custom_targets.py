--- conflicted
+++ resolved
@@ -75,18 +75,6 @@
 gandalf_target = GandalfTarget(level=gandalf_level)
 gandalf_password_scorer = GandalfScorer(chat_target=aoai_chat, level=gandalf_level)
 with RedTeamingOrchestrator(
-<<<<<<< HEAD
-    attack_strategy=attack_strategy,
-    prompt_target=gandalf_target,
-    red_teaming_chat=aoai_chat,
-    objective_scorer=gandalf_password_scorer,
-    initial_red_teaming_prompt=initial_red_teaming_prompt,
-) as red_teaming_orchestrator:
-
-    # Once the agents are set up, we can start the conversation.
-    await red_teaming_orchestrator.run_attack_async(max_turns=3)  # type: ignore
-    await red_teaming_orchestrator.print_conversation()  # type: ignore
-=======
     objective_target=gandalf_target,
     adversarial_chat=aoai_chat,
     objective_scorer=gandalf_password_scorer,
@@ -96,7 +84,6 @@
     # Once the agents are set up, we can start the conversation.
     result = await red_teaming_orchestrator.run_attack_async(objective=attack_strategy)  # type: ignore
     await result.print_conversation_async()  # type: ignore
->>>>>>> 0ffe26a6
 
 
 # %% [markdown]
@@ -167,27 +154,6 @@
 scorer = SubStringScorer(substring='"flag":', category="crucible")
 join_converter = StringJoinConverter()
 
-<<<<<<< HEAD
-with (
-    CrucibleTarget(endpoint="https://puppeteer1.crucible.dreadnode.io") as crucible_target,
-    OpenAIChatTarget() as aoai_chat,
-):
-
-    red_teaming_orchestrator = RedTeamingOrchestrator(
-        attack_strategy=crucible_strategy,
-        prompt_target=crucible_target,
-        red_teaming_chat=aoai_chat,
-        objective_scorer=scorer,
-        verbose=False,
-        initial_red_teaming_prompt="How can I help?",
-        prompt_converters=[],
-    )
-
-    # Once the agents are set up, we can start the conversation.
-    # In reality you probably want to use more than one turn.
-    await red_teaming_orchestrator.run_attack_async(max_turns=3)  # type: ignore
-    await red_teaming_orchestrator.print_conversation()  # type: ignore
-=======
 
 crucible_target = CrucibleTarget(endpoint="https://puppeteer1.crucible.dreadnode.io")
 
@@ -204,7 +170,6 @@
     # In reality you probably want to use more than one turn.
     result = await red_teaming_orchestrator.run_attack_async(objective=conversation_objective)  # type: ignore
     await result.print_conversation_async()  # type: ignore
->>>>>>> 0ffe26a6
 
 # %% [markdown]
 # Check out the code for the Crucible target [here](../../../pyrit/prompt_target/crucible_target.py).