{
 "cells": [
  {
   "cell_type": "markdown",
   "id": "0",
   "metadata": {},
   "source": [
    "# Playwright Target - optional\n",
    "\n",
    "This notebook demonstrates how to interact with the **Playwright Target** in PyRIT.\n",
    "\n",
    "The `PlaywrightTarget` class allows you to interact with web applications using\n",
    "[Playwright](https://playwright.dev/python/docs/intro).\n",
    "This is useful for testing interactions with web applications, such as chatbots or other web interfaces,\n",
    "especially for red teaming purposes.\n",
    "\n",
    "## Example Setup\n",
    "\n",
    "Before you begin, ensure you have the correct version of PyRIT installed and any necessary secrets configured as\n",
    "described [here](../../setup/populating_secrets.md).\n",
    "\n",
    "To run the Flask app, you also must download and run Ollama, making sure the flask is using a correct model.\n",
    "\n",
    "Additionally, you need to install playwright by executing `playwright install`."
   ]
  },
  {
   "cell_type": "markdown",
   "id": "1",
   "metadata": {
    "lines_to_next_cell": 0
   },
   "source": [
    "## Example: Interacting with a Web Application using `PlaywrightTarget`\n",
    "\n",
    "In this example, we'll interact with a simple web application running locally at `http://127.0.0.1:5000`.\n",
    "which runs a chatbot that responds to user prompts via ollama\n",
    "We'll define an interaction function that navigates to the web application, inputs a prompt, and retrieves the\n",
    "bot's response.\n",
    "\n",
    "## Start the Flask App\n",
    "Before we can interact with the web application, we need to start the Flask app that serves the chatbot, this will be done in a subprocess"
   ]
  },
  {
   "cell_type": "code",
   "execution_count": null,
   "id": "2",
   "metadata": {},
   "outputs": [],
   "source": [
    "import os\n",
    "import subprocess\n",
    "import sys\n",
    "import time\n",
    "from urllib.error import URLError\n",
    "from urllib.request import urlopen\n",
    "\n",
    "\n",
    "def start_flask_app() -> subprocess.Popen:\n",
    "    # Get the notebook's directory\n",
    "    notebook_dir = os.getcwd()\n",
    "\n",
    "    # Construct the path to app.py relative to the notebook directory\n",
    "    app_path = os.path.join(notebook_dir, \"playwright_demo\", \"app.py\")\n",
    "\n",
    "    # Ensure that app.py exists\n",
    "    if not os.path.isfile(app_path):\n",
    "        raise FileNotFoundError(f\"Cannot find app.py at {app_path}\")\n",
    "\n",
    "        # Start the Flask app\n",
    "    print(f\"Starting Flask app from {app_path}...\")\n",
    "    flask_process = subprocess.Popen([sys.executable, app_path], stdout=subprocess.DEVNULL, stderr=subprocess.DEVNULL)\n",
    "\n",
    "    # Wait for the app to start by checking if the server is up\n",
    "    server_url = \"http://127.0.0.1:5000\"\n",
    "    server_ready = False\n",
    "    while not server_ready:\n",
    "        try:\n",
    "            response = urlopen(server_url)\n",
    "            if response.status == 200:\n",
    "                server_ready = True\n",
    "        except URLError:\n",
    "            time.sleep(0.5)  # Wait a bit before checking again\n",
    "    print(\"Flask app is running and ready!\")\n",
    "    return flask_process\n",
    "\n",
    "\n",
    "# Start the Flask app\n",
    "flask_process = start_flask_app()"
   ]
  },
  {
   "cell_type": "markdown",
   "id": "3",
   "metadata": {
    "lines_to_next_cell": 0
   },
   "source": [
    "The flask app should now be running locally:\n",
    "\n",
    "![image-2.png](../../../assets/playwright_demo.png)\n",
    "\n",
    "### Interaction Function\n",
    "This is playwright script that interacts with the chatbot web application."
   ]
  },
  {
   "cell_type": "code",
   "execution_count": null,
   "id": "4",
   "metadata": {},
   "outputs": [],
   "source": [
    "from playwright.async_api import Page, async_playwright\n",
    "\n",
<<<<<<< HEAD
    "from pyrit.common import IN_MEMORY, initialize_pyrit\n",
    "from pyrit.models import PromptRequestResponse\n",
=======
    "from pyrit.models import MessagePiece\n",
>>>>>>> 204017aa
    "from pyrit.prompt_target import PlaywrightTarget\n",
    "from pyrit.setup import IN_MEMORY, initialize_pyrit\n",
    "\n",
    "initialize_pyrit(memory_db_type=IN_MEMORY)\n",
    "\n",
    "\n",
    "# Define the interaction function\n",
<<<<<<< HEAD
    "async def interact_with_my_app(page: Page, prompt_request: PromptRequestResponse) -> str:\n",
=======
    "async def interact_with_my_app(page: Page, message_piece: MessagePiece) -> str:\n",
>>>>>>> 204017aa
    "    # Define selectors\n",
    "    input_selector = \"#message-input\"\n",
    "    send_button_selector = \"#send-button\"\n",
    "    bot_message_selector = \".bot-message\"\n",
    "\n",
    "    # Count existing messages\n",
    "    initial_messages = await page.query_selector_all(bot_message_selector)\n",
    "    initial_message_count = len(initial_messages)\n",
    "\n",
    "    # Wait for the page to be ready\n",
    "    await page.wait_for_selector(input_selector)\n",
    "\n",
<<<<<<< HEAD
    "    # Send the prompt text (get from first request piece)\n",
    "    prompt_text = prompt_request.request_pieces[0].converted_value\n",
=======
    "    # Send the prompt text\n",
    "    prompt_text = message_piece.converted_value\n",
>>>>>>> 204017aa
    "    await page.fill(input_selector, prompt_text)\n",
    "    await page.click(send_button_selector)\n",
    "\n",
    "    # Wait for new messages (bot messages)\n",
    "    await page.wait_for_function(\n",
    "        f\"document.querySelectorAll('{bot_message_selector}').length > {initial_message_count}\"\n",
    "    )\n",
    "\n",
    "    # Extract the bot's response text\n",
    "    bot_message_element = await page.query_selector(f\"{bot_message_selector}:last-child\")\n",
    "    bot_response = await bot_message_element.text_content()\n",
    "    return bot_response.strip()"
   ]
  },
  {
   "cell_type": "markdown",
   "id": "5",
   "metadata": {
    "lines_to_next_cell": 0
   },
   "source": [
    "### Using `PlaywrightTarget` with the Interaction Function and Scorer\n",
    "\n",
    "Now, we can use the `PlaywrightTarget` by passing the interaction function we defined.\n",
    "We'll use the `PromptSendingAttack` to send prompts to the target and collects responses."
   ]
  },
  {
   "cell_type": "code",
   "execution_count": null,
   "id": "6",
   "metadata": {
    "lines_to_next_cell": 2
   },
   "outputs": [],
   "source": [
    "import asyncio\n",
    "import sys\n",
    "\n",
    "from pyrit.executor.attack import ConsoleAttackResultPrinter, PromptSendingAttack\n",
    "\n",
    "if sys.platform == \"win32\":\n",
    "    asyncio.set_event_loop_policy(asyncio.WindowsSelectorEventLoopPolicy())\n",
    "\n",
    "\n",
    "# Using PlaywrightTarget with the interaction function and scorer\n",
    "async def main(page: Page) -> None:\n",
    "    target = PlaywrightTarget(interaction_func=interact_with_my_app, page=page)\n",
    "\n",
    "    attack = PromptSendingAttack(objective_target=target)\n",
    "\n",
    "    objective = \"Tell me a joke about computer programming.\"\n",
    "\n",
    "    result = await attack.execute_async(objective=objective)  # type: ignore\n",
    "    await ConsoleAttackResultPrinter().print_conversation_async(result=result)  # type: ignore\n",
    "\n",
    "\n",
    "async def run() -> None:\n",
    "    async with async_playwright() as playwright:\n",
    "        browser = await playwright.chromium.launch(headless=False)\n",
    "        context = await browser.new_context()\n",
    "        page: Page = await context.new_page()\n",
    "        await page.goto(\"http://127.0.0.1:5000\")\n",
    "        await main(page)\n",
    "        await context.close()\n",
    "        await browser.close()\n",
    "\n",
    "\n",
    "# Note in Windows this doesn't run in jupyter notebooks due to playwright limitations\n",
    "# https://github.com/microsoft/playwright-python/issues/480\n",
    "# await run()\n",
    "\n",
    "if __name__ == \"__main__\":\n",
    "    asyncio.run(run())"
   ]
  },
  {
   "cell_type": "markdown",
   "id": "7",
   "metadata": {},
   "source": [
    "## Terminate the Flask App"
   ]
  },
  {
   "cell_type": "code",
   "execution_count": null,
   "id": "8",
   "metadata": {},
   "outputs": [],
   "source": [
    "# Terminate the Flask app when done\n",
    "flask_process.terminate()\n",
    "flask_process.wait()  # Ensure the process has terminated\n",
    "print(\"Flask app has been terminated.\")"
   ]
  },
  {
   "cell_type": "code",
   "execution_count": null,
   "id": "9",
   "metadata": {},
   "outputs": [],
   "source": [
    "# Close connection to memory\n",
    "from pyrit.memory import CentralMemory\n",
    "\n",
    "memory = CentralMemory.get_memory_instance()\n",
    "memory.dispose_engine()"
   ]
  }
 ],
 "metadata": {
  "jupytext": {
   "main_language": "python"
<<<<<<< HEAD
=======
  },
  "language_info": {
   "codemirror_mode": {
    "name": "ipython",
    "version": 3
   },
   "file_extension": ".py",
   "mimetype": "text/x-python",
   "name": "python",
   "nbconvert_exporter": "python",
   "pygments_lexer": "ipython3",
   "version": "3.12.11"
>>>>>>> 204017aa
  }
 },
 "nbformat": 4,
 "nbformat_minor": 5
}<|MERGE_RESOLUTION|>--- conflicted
+++ resolved
@@ -2,7 +2,7 @@
  "cells": [
   {
    "cell_type": "markdown",
-   "id": "0",
+   "id": "e2fe7fca",
    "metadata": {},
    "source": [
     "# Playwright Target - optional\n",
@@ -26,7 +26,7 @@
   },
   {
    "cell_type": "markdown",
-   "id": "1",
+   "id": "775a4f26",
    "metadata": {
     "lines_to_next_cell": 0
    },
@@ -45,7 +45,7 @@
   {
    "cell_type": "code",
    "execution_count": null,
-   "id": "2",
+   "id": "86ea370b",
    "metadata": {},
    "outputs": [],
    "source": [
@@ -92,7 +92,7 @@
   },
   {
    "cell_type": "markdown",
-   "id": "3",
+   "id": "4367f2c5",
    "metadata": {
     "lines_to_next_cell": 0
    },
@@ -108,18 +108,13 @@
   {
    "cell_type": "code",
    "execution_count": null,
-   "id": "4",
+   "id": "4be92726",
    "metadata": {},
    "outputs": [],
    "source": [
     "from playwright.async_api import Page, async_playwright\n",
     "\n",
-<<<<<<< HEAD
-    "from pyrit.common import IN_MEMORY, initialize_pyrit\n",
-    "from pyrit.models import PromptRequestResponse\n",
-=======
-    "from pyrit.models import MessagePiece\n",
->>>>>>> 204017aa
+    "from pyrit.models import Message\n",
     "from pyrit.prompt_target import PlaywrightTarget\n",
     "from pyrit.setup import IN_MEMORY, initialize_pyrit\n",
     "\n",
@@ -127,11 +122,7 @@
     "\n",
     "\n",
     "# Define the interaction function\n",
-<<<<<<< HEAD
-    "async def interact_with_my_app(page: Page, prompt_request: PromptRequestResponse) -> str:\n",
-=======
-    "async def interact_with_my_app(page: Page, message_piece: MessagePiece) -> str:\n",
->>>>>>> 204017aa
+    "async def interact_with_my_app(page: Page, message: Message) -> str:\n",
     "    # Define selectors\n",
     "    input_selector = \"#message-input\"\n",
     "    send_button_selector = \"#send-button\"\n",
@@ -144,13 +135,8 @@
     "    # Wait for the page to be ready\n",
     "    await page.wait_for_selector(input_selector)\n",
     "\n",
-<<<<<<< HEAD
     "    # Send the prompt text (get from first request piece)\n",
-    "    prompt_text = prompt_request.request_pieces[0].converted_value\n",
-=======
-    "    # Send the prompt text\n",
-    "    prompt_text = message_piece.converted_value\n",
->>>>>>> 204017aa
+    "    prompt_text = message.message_pieces[0].converted_value\n",
     "    await page.fill(input_selector, prompt_text)\n",
     "    await page.click(send_button_selector)\n",
     "\n",
@@ -167,7 +153,7 @@
   },
   {
    "cell_type": "markdown",
-   "id": "5",
+   "id": "16319cc3",
    "metadata": {
     "lines_to_next_cell": 0
    },
@@ -181,7 +167,7 @@
   {
    "cell_type": "code",
    "execution_count": null,
-   "id": "6",
+   "id": "062d62aa",
    "metadata": {
     "lines_to_next_cell": 2
    },
@@ -229,7 +215,7 @@
   },
   {
    "cell_type": "markdown",
-   "id": "7",
+   "id": "52f08eb9",
    "metadata": {},
    "source": [
     "## Terminate the Flask App"
@@ -238,7 +224,7 @@
   {
    "cell_type": "code",
    "execution_count": null,
-   "id": "8",
+   "id": "74685ab7",
    "metadata": {},
    "outputs": [],
    "source": [
@@ -251,7 +237,7 @@
   {
    "cell_type": "code",
    "execution_count": null,
-   "id": "9",
+   "id": "d6980a7c",
    "metadata": {},
    "outputs": [],
    "source": [
@@ -266,21 +252,6 @@
  "metadata": {
   "jupytext": {
    "main_language": "python"
-<<<<<<< HEAD
-=======
-  },
-  "language_info": {
-   "codemirror_mode": {
-    "name": "ipython",
-    "version": 3
-   },
-   "file_extension": ".py",
-   "mimetype": "text/x-python",
-   "name": "python",
-   "nbconvert_exporter": "python",
-   "pygments_lexer": "ipython3",
-   "version": "3.12.11"
->>>>>>> 204017aa
   }
  },
  "nbformat": 4,
