--- conflicted
+++ resolved
@@ -2,11 +2,7 @@
  "cells": [
   {
    "cell_type": "markdown",
-<<<<<<< HEAD
-   "id": "53e0072f",
-=======
    "id": "0",
->>>>>>> 3e48cee2
    "metadata": {},
    "source": [
     "# Prompt Shield Target Documentation + Tutorial - optional"
@@ -14,11 +10,7 @@
   },
   {
    "cell_type": "markdown",
-<<<<<<< HEAD
-   "id": "d21d5bed",
-=======
    "id": "1",
->>>>>>> 3e48cee2
    "metadata": {},
    "source": [
     "This is a brief tutorial and documentation on using the Prompt Shield Target"
@@ -26,11 +18,7 @@
   },
   {
    "cell_type": "markdown",
-<<<<<<< HEAD
-   "id": "8045d4b9",
-=======
    "id": "2",
->>>>>>> 3e48cee2
    "metadata": {},
    "source": [
     "Below is a very quick summary of how Prompt Shield works. You can visit the following links to learn more:\\\n",
@@ -44,11 +32,7 @@
   },
   {
    "cell_type": "markdown",
-<<<<<<< HEAD
-   "id": "bd013823",
-=======
    "id": "3",
->>>>>>> 3e48cee2
    "metadata": {},
    "source": [
     "## How It Works in More Detail"
@@ -56,11 +40,7 @@
   },
   {
    "cell_type": "markdown",
-<<<<<<< HEAD
-   "id": "9108485b",
-=======
    "id": "4",
->>>>>>> 3e48cee2
    "metadata": {},
    "source": [
     "Prompt Shield is a Content Safety resource that detects attacks (jailbreaks) in the prompts it is given.\n",
@@ -97,11 +77,7 @@
   },
   {
    "cell_type": "markdown",
-<<<<<<< HEAD
-   "id": "b6790efa",
-=======
    "id": "5",
->>>>>>> 3e48cee2
    "metadata": {},
    "source": [
     "## Prompt Shield Target Demo"
@@ -109,11 +85,7 @@
   },
   {
    "cell_type": "markdown",
-<<<<<<< HEAD
-   "id": "41820348",
-=======
    "id": "6",
->>>>>>> 3e48cee2
    "metadata": {},
    "source": [
     "The two environment variables you'll need are `AZURE_CONTENT_SAFETY_ENDPOINT` and `AZURE_CONTENT_SAFETY_KEY`. Make sure to add them to your .env file if you get an error, and that your deployment is in a region where Prompt Shield is supported.\n",
@@ -124,20 +96,8 @@
   {
    "cell_type": "code",
    "execution_count": null,
-<<<<<<< HEAD
-   "id": "014f8739",
-   "metadata": {
-    "execution": {
-     "iopub.execute_input": "2024-11-21T23:25:14.332323Z",
-     "iopub.status.busy": "2024-11-21T23:25:14.316902Z",
-     "iopub.status.idle": "2024-11-21T23:25:28.419654Z",
-     "shell.execute_reply": "2024-11-21T23:25:28.419654Z"
-    }
-   },
-=======
    "id": "7",
    "metadata": {},
->>>>>>> 3e48cee2
    "outputs": [
     {
      "name": "stderr",
