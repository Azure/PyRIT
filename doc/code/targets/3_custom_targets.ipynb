--- conflicted
+++ resolved
@@ -125,18 +125,6 @@
     "gandalf_target = GandalfTarget(level=gandalf_level)\n",
     "gandalf_password_scorer = GandalfScorer(chat_target=aoai_chat, level=gandalf_level)\n",
     "with RedTeamingOrchestrator(\n",
-<<<<<<< HEAD
-    "    attack_strategy=attack_strategy,\n",
-    "    prompt_target=gandalf_target,\n",
-    "    red_teaming_chat=aoai_chat,\n",
-    "    objective_scorer=gandalf_password_scorer,\n",
-    "    initial_red_teaming_prompt=initial_red_teaming_prompt,\n",
-    ") as red_teaming_orchestrator:\n",
-    "\n",
-    "    # Once the agents are set up, we can start the conversation.\n",
-    "    await red_teaming_orchestrator.run_attack_async(max_turns=3)  # type: ignore\n",
-    "    await red_teaming_orchestrator.print_conversation() # type: ignore"
-=======
     "    objective_target=gandalf_target,\n",
     "    adversarial_chat=aoai_chat,\n",
     "    objective_scorer=gandalf_password_scorer,\n",
@@ -146,7 +134,6 @@
     "    # Once the agents are set up, we can start the conversation.\n",
     "    result = await red_teaming_orchestrator.run_attack_async(objective=attack_strategy)  # type: ignore\n",
     "    await result.print_conversation_async()  # type: ignore"
->>>>>>> 0ffe26a6
    ]
   },
   {
@@ -275,27 +262,6 @@
     "scorer = SubStringScorer(substring='\"flag\":', category=\"crucible\")\n",
     "join_converter = StringJoinConverter()\n",
     "\n",
-<<<<<<< HEAD
-    "with (\n",
-    "    CrucibleTarget(endpoint=\"https://puppeteer1.crucible.dreadnode.io\") as crucible_target,\n",
-    "    OpenAIChatTarget() as aoai_chat,\n",
-    "):\n",
-    "\n",
-    "    red_teaming_orchestrator = RedTeamingOrchestrator(\n",
-    "        attack_strategy=crucible_strategy,\n",
-    "        prompt_target=crucible_target,\n",
-    "        red_teaming_chat=aoai_chat,\n",
-    "        objective_scorer=scorer,\n",
-    "        verbose=False,\n",
-    "        initial_red_teaming_prompt=\"How can I help?\",\n",
-    "        prompt_converters=[],\n",
-    "    )\n",
-    "\n",
-    "    # Once the agents are set up, we can start the conversation.\n",
-    "    # In reality you probably want to use more than one turn.\n",
-    "    await red_teaming_orchestrator.run_attack_async(max_turns=3)  # type: ignore\n",
-    "    await red_teaming_orchestrator.print_conversation() # type: ignore"
-=======
     "\n",
     "crucible_target = CrucibleTarget(endpoint=\"https://puppeteer1.crucible.dreadnode.io\")\n",
     "\n",
@@ -312,7 +278,6 @@
     "    # In reality you probably want to use more than one turn.\n",
     "    result = await red_teaming_orchestrator.run_attack_async(objective=conversation_objective)  # type: ignore\n",
     "    await result.print_conversation_async()  # type: ignore"
->>>>>>> 0ffe26a6
    ]
   },
   {
