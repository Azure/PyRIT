--- conflicted
+++ resolved
@@ -139,7 +139,14 @@
 
 
 # %% [markdown]
-<<<<<<< HEAD
+# ## Human in the Loop Scoring
+#
+# This is possible using the `HITLScorer` class. It can take input from a csv file or directly via standard input. See the [tests](../../tests/score/test_hitl.py) for an explicit example; the csv format should have the following headers in any order, followed by the data separated by commas:
+#
+# score_value, score_value_description, score_type, score_category, score_rationale, score_metadata, scorer_class_identifier ,prompt_request_response_id
+#
+
+# %% [markdown]
 #
 # Score text using Azure Content Safety API
 #
@@ -230,12 +237,4 @@
     #     'prompt_request_response_id': UUID('159f342b-e716-4085-8630-484dd8036fcc')
     # }
 
-# %%
-=======
-# ## Human in the Loop Scoring
-#
-# This is possible using the `HITLScorer` class. It can take input from a csv file or directly via standard input. See the [tests](../../tests/score/test_hitl.py) for an explicit example; the csv format should have the following headers in any order, followed by the data separated by commas:
-#
-# score_value, score_value_description, score_type, score_category, score_rationale, score_metadata, scorer_class_identifier ,prompt_request_response_id
-#
->>>>>>> 2b1e4a9e
+# %%