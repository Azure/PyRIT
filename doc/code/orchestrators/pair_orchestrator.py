--- conflicted
+++ resolved
@@ -26,11 +26,7 @@
 #
 #
 # %%
-<<<<<<< HEAD
-from pyrit.common.initialization import initialize_pyrit, IN_MEMORY
-=======
 from pyrit.common import initialize_pyrit, IN_MEMORY
->>>>>>> d859226c
 from pyrit.orchestrator import PAIROrchestrator
 from pyrit.prompt_target import OpenAIChatTarget
 
