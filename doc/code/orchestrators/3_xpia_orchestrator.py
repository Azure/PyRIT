--- conflicted
+++ resolved
@@ -115,7 +115,6 @@
 from pyrit.memory import CentralMemory
 
 memory = CentralMemory.get_memory_instance()
-<<<<<<< HEAD
 memory.dispose_engine()
 
 # %% [markdown]
@@ -249,7 +248,4 @@
 if scored_response.get_value() is True:
     print("The uploaded candidate was correctly identified as the best candidate.")
 else:
-    print("The uploaded candidate was NOT chosen as the best candidate.")
-=======
-memory.dispose_engine()
->>>>>>> f8978fd8
+    print("The uploaded candidate was NOT chosen as the best candidate.")