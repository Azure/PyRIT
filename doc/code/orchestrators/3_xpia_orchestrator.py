--- conflicted
+++ resolved
@@ -118,7 +118,6 @@
 memory = CentralMemory.get_memory_instance()
 memory.dispose_engine()
 
-<<<<<<< HEAD
 # %% [markdown]
 # RAG Vulnerability Demonstration. In this demonstration, we use the **XPIATestOrchestrator** to generate a CV (overlaying hidden text for “Relevant skills”) # and automatically upload it to `/upload/`, then trigger `/search_candidates/` for evaluation.
 # To replicate, clone the [ai_recruiter repository](https://github.com/KutalVolkan/ai_recruiter),
@@ -249,7 +248,4 @@
 if scored_response.get_value() is True:
     print("The uploaded candidate was correctly identified as the best candidate.")
 else:
-    print("The uploaded candidate was NOT chosen as the best candidate.")
-=======
-# %%
->>>>>>> 3dbd7389
+    print("The uploaded candidate was NOT chosen as the best candidate.")