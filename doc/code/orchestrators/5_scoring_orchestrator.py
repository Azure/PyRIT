--- conflicted
+++ resolved
@@ -71,8 +71,6 @@
             0
         ].original_value
         print(f"{score} : {prompt_text}")
-<<<<<<< HEAD
-=======
 
 
 # %% [markdown]
@@ -95,7 +93,7 @@
 
 # First insert the prompts into the database (remember this is often automatic) along with memory labels
 
-prompt_target = AzureOpenAIChatTarget(deployment_name="defense-gpt35")
+prompt_target = AzureOpenAIGPT4OChatTarget()
 
 # You could optionally pass memory labels to orchestrators, which will be associated with each prompt and assist in retrieving or scoring later.
 test_op_name = str(uuid.uuid4())
@@ -123,5 +121,4 @@
         prompt_text = memory.get_prompt_request_pieces_by_id(prompt_ids=[str(score.prompt_request_response_id)])[
             0
         ].original_value
-        print(f"{score} : {prompt_text}")
->>>>>>> 216d19e6
+        print(f"{score} : {prompt_text}")