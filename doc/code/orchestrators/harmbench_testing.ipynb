--- conflicted
+++ resolved
@@ -105,7 +105,6 @@
    "main_language": "python",
    "notebook_metadata_filter": "-all"
   },
-<<<<<<< HEAD
   "kernelspec": {
    "display_name": "Python 3",
    "language": "python",
@@ -114,10 +113,9 @@
   "language_info": {
    "name": "python",
    "version": "3.10.14"
-=======
+  },
   "language_info": {
    "name": "python"
->>>>>>> d656b7b9
   }
  },
  "nbformat": 4,
