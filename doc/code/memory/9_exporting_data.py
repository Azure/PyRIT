--- conflicted
+++ resolved
@@ -20,15 +20,9 @@
 # %%
 from uuid import uuid4
 
-<<<<<<< HEAD
 from pyrit.common.initialize_pyrit import initialize_pyrit, DUCK_DB
-from pyrit.common.path import RESULTS_PATH
+from pyrit.common.path import DB_DATA_PATH
 from pyrit.memory import CentralMemory
-=======
-from pyrit.common import default_values
-from pyrit.common.path import DB_DATA_PATH
-from pyrit.memory import DuckDBMemory, CentralMemory
->>>>>>> de926310
 from pyrit.models import PromptRequestPiece, PromptRequestResponse
 
 
