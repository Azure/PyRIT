# ---
# jupyter:
#   jupytext:
#     cell_metadata_filter: -all
#     text_representation:
#       extension: .py
#       format_name: percent
#       format_version: '1.3'
#       jupytext_version: 1.16.4
#   kernelspec:
<<<<<<< HEAD
#     display_name: pyrit-kernel
=======
#     display_name: pyrit-311
>>>>>>> a5f866ec
#     language: python
#     name: pyrit-kernel
# ---

# %% [markdown]
# # 8. Seed Prompt Database
#
# Apart from storing results in memory it's also useful to store datasets of seed prompts
# and seed prompt templates that we may want to use at a later point.
# This can help us in curating prompts with custom metadata like harm categories.
# As with all memory, we can use local DuckDBMemory or AzureSQLMemory in Azure to get the
# benefits of sharing with other users and persisting data.

# %%
from pyrit.common.initialize_pyrit import initialize_pyrit

<<<<<<< HEAD
initialize_pyrit(memory_db_type="AzureSQL")
=======
from pyrit.common import default_values
from pyrit.memory import DuckDBMemory

default_values.load_environment_files()

memory = DuckDBMemory(db_path=":memory:")
>>>>>>> a5f866ec


# %% [markdown]
# ## Adding prompts to the database

# %%
<<<<<<< HEAD
import pathlib

from pyrit.common.path import DATASETS_PATH
from pyrit.memory import CentralMemory
=======
>>>>>>> a5f866ec
from pyrit.models import SeedPromptDataset
from pyrit.common.path import DATASETS_PATH
import pathlib


seed_prompt_dataset = SeedPromptDataset.from_yaml_file(pathlib.Path(DATASETS_PATH) / "seed_prompts" / "illegal.prompt")

print(seed_prompt_dataset.prompts[0])

<<<<<<< HEAD
memory = CentralMemory.get_memory_instance()
=======
>>>>>>> a5f866ec
memory.add_seed_prompts_to_memory(prompts=seed_prompt_dataset.prompts, added_by="test")

# %% [markdown]
# ## Retrieving prompts from the database
#
# First, let's get an idea of what datasets are represented in the database.

# %%
memory.get_seed_prompt_dataset_names()

# %% [markdown]
# The dataset we just uploaded (called "test illegal") is also represented.
# To get all seed prompts from that dataset, we can query as follows:

# %%
dataset_name = "test illegal"
prompts = memory.get_seed_prompts(dataset_name=dataset_name)
print(f"Total number of the prompts with dataset name '{dataset_name}':", len(prompts))
print(prompts[0].__dict__)

# %% [markdown]
# ## Adding seed prompt groups to the database
# %%
from pyrit.models import SeedPromptGroup

seed_prompt_group = SeedPromptGroup.from_yaml_file(
    pathlib.Path(DATASETS_PATH) / "seed_prompts" / "illegal-multimodal.prompt"
)

memory.add_seed_prompt_groups_to_memory(prompt_groups=[seed_prompt_group], added_by="test multimodal illegal")

# %% [markdown]
# ## Retrieving seed prompt groups from the memory with dataset_name as "test multimodal"

# %%

multimodal_dataset_name = "test multimodal"
seed_prompt_groups = memory.get_seed_prompt_groups(dataset_name=multimodal_dataset_name)
print(f"Total number of the seed prompt groups with dataset name '{multimodal_dataset_name}':", len(seed_prompt_groups))
<<<<<<< HEAD
print(seed_prompt_groups[0].__dict__)

# %%
memory.dispose_engine()
=======
print(seed_prompt_groups[0].__dict__)
>>>>>>> a5f866ec
<|MERGE_RESOLUTION|>--- conflicted
+++ resolved
@@ -8,13 +8,9 @@
 #       format_version: '1.3'
 #       jupytext_version: 1.16.4
 #   kernelspec:
-<<<<<<< HEAD
-#     display_name: pyrit-kernel
-=======
 #     display_name: pyrit-311
->>>>>>> a5f866ec
 #     language: python
-#     name: pyrit-kernel
+#     name: pyrit-dev
 # ---
 
 # %% [markdown]
@@ -29,42 +25,22 @@
 # %%
 from pyrit.common.initialize_pyrit import initialize_pyrit
 
-<<<<<<< HEAD
-initialize_pyrit(memory_db_type="AzureSQL")
-=======
-from pyrit.common import default_values
-from pyrit.memory import DuckDBMemory
-
-default_values.load_environment_files()
-
-memory = DuckDBMemory(db_path=":memory:")
->>>>>>> a5f866ec
-
+initialize_pyrit(memory_db_type="InMemory")
 
 # %% [markdown]
 # ## Adding prompts to the database
 
 # %%
-<<<<<<< HEAD
-import pathlib
-
-from pyrit.common.path import DATASETS_PATH
 from pyrit.memory import CentralMemory
-=======
->>>>>>> a5f866ec
 from pyrit.models import SeedPromptDataset
 from pyrit.common.path import DATASETS_PATH
 import pathlib
-
 
 seed_prompt_dataset = SeedPromptDataset.from_yaml_file(pathlib.Path(DATASETS_PATH) / "seed_prompts" / "illegal.prompt")
 
 print(seed_prompt_dataset.prompts[0])
 
-<<<<<<< HEAD
 memory = CentralMemory.get_memory_instance()
-=======
->>>>>>> a5f866ec
 memory.add_seed_prompts_to_memory(prompts=seed_prompt_dataset.prompts, added_by="test")
 
 # %% [markdown]
@@ -104,11 +80,4 @@
 multimodal_dataset_name = "test multimodal"
 seed_prompt_groups = memory.get_seed_prompt_groups(dataset_name=multimodal_dataset_name)
 print(f"Total number of the seed prompt groups with dataset name '{multimodal_dataset_name}':", len(seed_prompt_groups))
-<<<<<<< HEAD
-print(seed_prompt_groups[0].__dict__)
-
-# %%
-memory.dispose_engine()
-=======
-print(seed_prompt_groups[0].__dict__)
->>>>>>> a5f866ec
+print(seed_prompt_groups[0].__dict__)