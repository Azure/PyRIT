--- conflicted
+++ resolved
@@ -6,7 +6,6 @@
 
 **Manual Memory Setting**:
 
-<<<<<<< HEAD
 At the beginning of each notebook, make sure to call:
 ```
 from pyrit.common.initialize_pyrit import initialize_pyrit
@@ -20,12 +19,6 @@
 
 The `MemoryDatabaseType` is a `Literal` with 3 options: IN_MEMORY, DUCK_DB, AZURE_SQL. (Read more below)
    - `initialize_pyrit` takes the `MemoryDatabaseType` and an argument list (`memory_instance_kwargs`), to initialize the shared memory instance.
-=======
-2. **Azure SQL Database**:
-   - If no manual instance is provided, `CentralMemory` will check for Azure SQL settings in the `.env` file or environment. If the following variables are detected, `CentralMemory` automatically configures `AzureSQLMemory` for storage in an Azure SQL Database:
-     - `AZURE_SQL_DB_CONNECTION_STRING`
-     - `AZURE_STORAGE_ACCOUNT_DB_DATA_CONTAINER_URL`
->>>>>>> de926310
 
 ##  Memory Database Type Options
 
@@ -40,4 +33,4 @@
    - For examples on setting up `AzureSQLMemory`, please refer to the notebook [here](./7_azure_sql_memory_orchestrators.ipynb).
    - To configure AzureSQLMemory without an extra argument list, these keys should be in your `.env` file:
      - `AZURE_SQL_DB_CONNECTION_STRING`
-     - `AZURE_STORAGE_ACCOUNT_RESULTS_CONTAINER_URL`+     - `AZURE_STORAGE_ACCOUNT_DB_DATA_CONTAINER_URL`