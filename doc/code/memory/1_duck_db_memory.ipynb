--- conflicted
+++ resolved
@@ -1,143 +1,3 @@
-<<<<<<< HEAD
-{
- "cells": [
-  {
-   "cell_type": "markdown",
-   "id": "8a9b71ad",
-   "metadata": {},
-   "source": [
-    "# 1. DuckDB Memory\n",
-    "\n",
-    "The memory DuckDB database can be thought of as a normalized source of truth. The memory module is the primary way pyrit keeps track of requests and responses to targets and scores. Most of this is done automatically. All Prompt Targets write to memory for later retrieval. All scorers also write to memory when scoring.\n",
-    "\n",
-    "The schema is found in `memory_models.py` and can be programatically viewed as follows"
-   ]
-  },
-  {
-   "cell_type": "code",
-   "execution_count": 1,
-   "id": "ce0ea31c",
-   "metadata": {
-    "execution": {
-     "iopub.execute_input": "2024-11-18T22:06:26.780464Z",
-     "iopub.status.busy": "2024-11-18T22:06:26.779429Z",
-     "iopub.status.idle": "2024-11-18T22:06:35.959103Z",
-     "shell.execute_reply": "2024-11-18T22:06:35.957096Z"
-    },
-    "lines_to_next_cell": 2
-   },
-   "outputs": [
-    {
-     "name": "stderr",
-     "output_type": "stream",
-     "text": [
-      "C:\\Users\\Roman\\.conda\\envs\\release-test-v0.5.0\\Lib\\site-packages\\duckdb_engine\\__init__.py:565: SAWarning: Did not recognize type 'list' of column 'embedding'\n",
-      "  columns = self._get_columns_info(rows, domains, enums, schema)  # type: ignore[attr-defined]\n",
-      "C:\\Users\\Roman\\.conda\\envs\\release-test-v0.5.0\\Lib\\site-packages\\duckdb_engine\\__init__.py:180: DuckDBEngineWarning: duckdb-engine doesn't yet support reflection on indices\n",
-      "  warnings.warn(\n"
-     ]
-    },
-    {
-     "name": "stdout",
-     "output_type": "stream",
-     "text": [
-      "Schema for EmbeddingData:\n",
-      "  Column id (UUID)\n",
-      "  Column embedding (NULL)\n",
-      "  Column embedding_type_name (VARCHAR)\n",
-      "Schema for PromptMemoryEntries:\n",
-      "  Column id (UUID)\n",
-      "  Column role (VARCHAR)\n",
-      "  Column conversation_id (VARCHAR)\n",
-      "  Column sequence (INTEGER)\n",
-      "  Column timestamp (TIMESTAMP)\n",
-      "  Column labels (VARCHAR)\n",
-      "  Column prompt_metadata (VARCHAR)\n",
-      "  Column converter_identifiers (VARCHAR)\n",
-      "  Column prompt_target_identifier (VARCHAR)\n",
-      "  Column orchestrator_identifier (VARCHAR)\n",
-      "  Column response_error (VARCHAR)\n",
-      "  Column original_value_data_type (VARCHAR)\n",
-      "  Column original_value (VARCHAR)\n",
-      "  Column original_value_sha256 (VARCHAR)\n",
-      "  Column converted_value_data_type (VARCHAR)\n",
-      "  Column converted_value (VARCHAR)\n",
-      "  Column converted_value_sha256 (VARCHAR)\n",
-      "  Column original_prompt_id (UUID)\n",
-      "Schema for ScoreEntries:\n",
-      "  Column id (UUID)\n",
-      "  Column score_value (VARCHAR)\n",
-      "  Column score_value_description (VARCHAR)\n",
-      "  Column score_type (VARCHAR)\n",
-      "  Column score_category (VARCHAR)\n",
-      "  Column score_rationale (VARCHAR)\n",
-      "  Column score_metadata (VARCHAR)\n",
-      "  Column scorer_class_identifier (VARCHAR)\n",
-      "  Column prompt_request_response_id (UUID)\n",
-      "  Column timestamp (TIMESTAMP)\n",
-      "  Column task (VARCHAR)\n",
-      "Schema for SeedPromptEntries:\n",
-      "  Column id (UUID)\n",
-      "  Column value (VARCHAR)\n",
-      "  Column data_type (VARCHAR)\n",
-      "  Column name (VARCHAR)\n",
-      "  Column dataset_name (VARCHAR)\n",
-      "  Column harm_categories (VARCHAR)\n",
-      "  Column description (VARCHAR)\n",
-      "  Column authors (VARCHAR)\n",
-      "  Column groups (VARCHAR)\n",
-      "  Column source (VARCHAR)\n",
-      "  Column date_added (TIMESTAMP)\n",
-      "  Column added_by (VARCHAR)\n",
-      "  Column prompt_metadata (VARCHAR)\n",
-      "  Column parameters (VARCHAR)\n",
-      "  Column prompt_group_id (UUID)\n",
-      "  Column sequence (INTEGER)\n"
-     ]
-    }
-   ],
-   "source": [
-    "from pyrit.memory import DuckDBMemory\n",
-    "\n",
-    "memory = DuckDBMemory()\n",
-    "memory.print_schema()\n",
-    "\n",
-    "memory.dispose_engine()"
-   ]
-  },
-  {
-   "cell_type": "markdown",
-   "id": "fa2f6e15",
-   "metadata": {},
-   "source": []
-  }
- ],
- "metadata": {
-  "jupytext": {
-   "cell_metadata_filter": "-all"
-  },
-  "kernelspec": {
-   "display_name": "pyrit-kernel",
-   "language": "python",
-   "name": "pyrit-kernel"
-  },
-  "language_info": {
-   "codemirror_mode": {
-    "name": "ipython",
-    "version": 3
-   },
-   "file_extension": ".py",
-   "mimetype": "text/x-python",
-   "name": "python",
-   "nbconvert_exporter": "python",
-   "pygments_lexer": "ipython3",
-   "version": "3.11.10"
-  }
- },
- "nbformat": 4,
- "nbformat_minor": 5
-}
-=======
 {
  "cells": [
   {
@@ -269,5 +129,4 @@
  },
  "nbformat": 4,
  "nbformat_minor": 5
-}
->>>>>>> 3e48cee2
+}