--- conflicted
+++ resolved
@@ -1,208 +1,3 @@
-<<<<<<< HEAD
-{
- "cells": [
-  {
-   "cell_type": "markdown",
-   "id": "45207335",
-   "metadata": {
-    "lines_to_next_cell": 0
-   },
-   "source": [
-    "# Chat messages - optional\n",
-    "\n",
-    "This notebook gives an introduction to the concept of `ChatMessage` and `ChatMessageNormalizer` and how it can be helpful as you start to work with different models.\n",
-    "\n",
-    "\n",
-    "The main format PyRIT works with is the `PromptRequestPiece` paradigm. Any time a user wants to store or retrieve a chat message, they will use the `PromptRequestPiece` object. However, `ChatMessage` is very common, so there are a lot of times this is the most useful. Any `PromptRequestPiece` object can be translated into a `ChatMessage` object.\n",
-    "\n",
-    "However, different models may require different formats. For example, certain models may use chatml, or may not support system messages. This is handled\n",
-    "in from `ChatMessageNormalizer` and its subclasses.\n",
-    "\n",
-    "Below is an example that converts a list of chat messages to chatml format and back."
-   ]
-  },
-  {
-   "cell_type": "code",
-   "execution_count": 1,
-   "id": "e331e3c5",
-   "metadata": {
-    "execution": {
-     "iopub.execute_input": "2024-11-18T22:33:30.837460Z",
-     "iopub.status.busy": "2024-11-18T22:33:30.836462Z",
-     "iopub.status.idle": "2024-11-18T22:33:36.637119Z",
-     "shell.execute_reply": "2024-11-18T22:33:36.637119Z"
-    }
-   },
-   "outputs": [
-    {
-     "name": "stderr",
-     "output_type": "stream",
-     "text": [
-      "None of PyTorch, TensorFlow >= 2.0, or Flax have been found. Models won't be available and only tokenizers, configuration and file/data utilities can be used.\n"
-     ]
-    },
-    {
-     "name": "stdout",
-     "output_type": "stream",
-     "text": [
-      "<|im_start|>system\n",
-      "You are a helpful AI assistant<|im_end|>\n",
-      "<|im_start|>user\n",
-      "Hello, how are you?<|im_end|>\n",
-      "<|im_start|>assistant\n",
-      "I'm doing well, thanks for asking.<|im_end|>\n",
-      "\n"
-     ]
-    }
-   ],
-   "source": [
-    "from pyrit.models import ChatMessage\n",
-    "from pyrit.chat_message_normalizer import ChatMessageNormalizerChatML\n",
-    "\n",
-    "messages = [\n",
-    "    ChatMessage(role=\"system\", content=\"You are a helpful AI assistant\"),\n",
-    "    ChatMessage(role=\"user\", content=\"Hello, how are you?\"),\n",
-    "    ChatMessage(role=\"assistant\", content=\"I'm doing well, thanks for asking.\"),\n",
-    "]\n",
-    "\n",
-    "normalizer = ChatMessageNormalizerChatML()\n",
-    "chatml_messages = normalizer.normalize(messages)\n",
-    "# chatml_messages is a string in chatml format\n",
-    "\n",
-    "print(chatml_messages)"
-   ]
-  },
-  {
-   "cell_type": "markdown",
-   "id": "c593a966",
-   "metadata": {},
-   "source": [
-    "\n",
-    "If you wish you load a chatml-format conversation, you can use the `from_chatml` method in the `ChatMessageNormalizerChatML`. This will return a list of `ChatMessage` objects that you can then use."
-   ]
-  },
-  {
-   "cell_type": "code",
-   "execution_count": 2,
-   "id": "8b3d86bd",
-   "metadata": {
-    "execution": {
-     "iopub.execute_input": "2024-11-18T22:33:36.638193Z",
-     "iopub.status.busy": "2024-11-18T22:33:36.638193Z",
-     "iopub.status.idle": "2024-11-18T22:33:36.648166Z",
-     "shell.execute_reply": "2024-11-18T22:33:36.648166Z"
-    }
-   },
-   "outputs": [
-    {
-     "name": "stdout",
-     "output_type": "stream",
-     "text": [
-      "[ChatMessage(role='system', content='You are a helpful AI assistant', name=None, tool_calls=None, tool_call_id=None), ChatMessage(role='user', content='Hello, how are you?', name=None, tool_calls=None, tool_call_id=None), ChatMessage(role='assistant', content=\"I'm doing well, thanks for asking.\", name=None, tool_calls=None, tool_call_id=None)]\n"
-     ]
-    }
-   ],
-   "source": [
-    "\n",
-    "chat_messages = normalizer.from_chatml(\n",
-    "    \"\"\"\\\n",
-    "    <|im_start|>system\n",
-    "    You are a helpful AI assistant<|im_end|>\n",
-    "    <|im_start|>user\n",
-    "    Hello, how are you?<|im_end|>\n",
-    "    <|im_start|>assistant\n",
-    "    I'm doing well, thanks for asking.<|im_end|>\"\"\"\n",
-    ")\n",
-    "\n",
-    "print(chat_messages)"
-   ]
-  },
-  {
-   "cell_type": "markdown",
-   "id": "d8332352",
-   "metadata": {},
-   "source": [
-    "To see how to use this in action, check out the [aml endpoint](../targets/3_non_open_ai_chat_targets.ipynb) notebook. It takes a `chat_message_normalizer` parameter so that an AML model can support various chat message formats."
-   ]
-  },
-  {
-   "cell_type": "markdown",
-   "id": "184adbb9",
-   "metadata": {},
-   "source": [
-    "Besides chatml, there are many other chat templates that a model might be trained on. If you would like to apply the template stored in a Hugging Face tokenizer,\n",
-    "you can utilize `ChatMessageNormalizerTokenizerTemplate`. In the example below, we load the tokenizer for Mistral-7B-Instruct-v0.1 and apply its chat template to\n",
-    "the messages. Note that this template only adds `[INST]` and `[/INST]` tokens to the user messages for instruction fine-tuning."
-   ]
-  },
-  {
-   "cell_type": "code",
-   "execution_count": 3,
-   "id": "cd30c379",
-   "metadata": {
-    "execution": {
-     "iopub.execute_input": "2024-11-18T22:33:36.652376Z",
-     "iopub.status.busy": "2024-11-18T22:33:36.652376Z",
-     "iopub.status.idle": "2024-11-18T22:33:38.065749Z",
-     "shell.execute_reply": "2024-11-18T22:33:38.065749Z"
-    }
-   },
-   "outputs": [
-    {
-     "name": "stdout",
-     "output_type": "stream",
-     "text": [
-      "<s>[INST] Hello, how are you? [/INST]I'm doing well, thanks for asking.</s> [INST] What is your favorite food? [/INST]\n"
-     ]
-    }
-   ],
-   "source": [
-    "from pyrit.chat_message_normalizer import ChatMessageNormalizerTokenizerTemplate\n",
-    "from transformers import AutoTokenizer\n",
-    "\n",
-    "messages = [\n",
-    "    ChatMessage(role=\"user\", content=\"Hello, how are you?\"),\n",
-    "    ChatMessage(role=\"assistant\", content=\"I'm doing well, thanks for asking.\"),\n",
-    "    ChatMessage(role=\"user\", content=\"What is your favorite food?\"),\n",
-    "]\n",
-    "\n",
-    "# load the tokenizer\n",
-    "tokenizer = AutoTokenizer.from_pretrained(\"mistralai/Mistral-7B-Instruct-v0.1\")\n",
-    "\n",
-    "# create the normalizer and pass in the tokenizer\n",
-    "tokenizer_normalizer = ChatMessageNormalizerTokenizerTemplate(tokenizer)\n",
-    "\n",
-    "tokenizer_template_messages = tokenizer_normalizer.normalize(messages)\n",
-    "print(tokenizer_template_messages)"
-   ]
-  }
- ],
- "metadata": {
-  "jupytext": {
-   "cell_metadata_filter": "-all"
-  },
-  "kernelspec": {
-   "display_name": "pyrit-kernel",
-   "language": "python",
-   "name": "pyrit-kernel"
-  },
-  "language_info": {
-   "codemirror_mode": {
-    "name": "ipython",
-    "version": 3
-   },
-   "file_extension": ".py",
-   "mimetype": "text/x-python",
-   "name": "python",
-   "nbconvert_exporter": "python",
-   "pygments_lexer": "ipython3",
-   "version": "3.11.10"
-  }
- },
- "nbformat": 4,
- "nbformat_minor": 5
-}
-=======
 {
  "cells": [
   {
@@ -384,5 +179,4 @@
  },
  "nbformat": 4,
  "nbformat_minor": 5
-}
->>>>>>> 3e48cee2
+}