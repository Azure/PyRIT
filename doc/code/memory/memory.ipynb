{
 "cells": [
  {
   "cell_type": "markdown",
   "id": "7bfce7d8",
   "metadata": {},
   "source": [
    "# Memory\n",
    "\n",
    "The memory DuckDB database can be thought of as a normalized source of truth. The memory module is the primary way pyrit keeps track of requests and responses to targets and scores. Most of this is done automatically. All Prompt Targets write to memory for later retrieval. All scorers also write to memory when scoring.\n",
    "\n",
    "The schema is found in `memory_models.py` and can be programatically viewed as follows"
   ]
  },
  {
   "cell_type": "code",
   "execution_count": 3,
   "id": "cfe6bf34",
   "metadata": {
    "execution": {
     "iopub.execute_input": "2024-04-28T22:37:07.254231Z",
     "iopub.status.busy": "2024-04-28T22:37:07.254231Z",
     "iopub.status.idle": "2024-04-28T22:37:08.931908Z",
     "shell.execute_reply": "2024-04-28T22:37:08.931908Z"
    }
   },
   "outputs": [
    {
     "name": "stderr",
     "output_type": "stream",
     "text": [
<<<<<<< HEAD
      "c:\\Users\\cseifert\\AppData\\Local\\anaconda3\\envs\\pyrit\\lib\\site-packages\\duckdb_engine\\__init__.py:565: SAWarning: Did not recognize type 'list' of column 'embedding'\n",
      "  columns = self._get_columns_info(rows, domains, enums, schema)  # type: ignore[attr-defined]\n",
      "c:\\Users\\cseifert\\AppData\\Local\\anaconda3\\envs\\pyrit\\lib\\site-packages\\duckdb_engine\\__init__.py:180: DuckDBEngineWarning: duckdb-engine doesn't yet support reflection on indices\n",
=======
      "c:\\Users\\rlundeen\\AppData\\Local\\anaconda3\\envs\\pyrit-311\\Lib\\site-packages\\duckdb_engine\\__init__.py:565: SAWarning: Did not recognize type 'list' of column 'embedding'\n",
      "  columns = self._get_columns_info(rows, domains, enums, schema)  # type: ignore[attr-defined]\n",
      "c:\\Users\\rlundeen\\AppData\\Local\\anaconda3\\envs\\pyrit-311\\Lib\\site-packages\\duckdb_engine\\__init__.py:180: DuckDBEngineWarning: duckdb-engine doesn't yet support reflection on indices\n",
>>>>>>> 2b1e4a9e
      "  warnings.warn(\n"
     ]
    },
    {
     "name": "stdout",
     "output_type": "stream",
     "text": [
      "Schema for EmbeddingData:\n",
      "  Column id (UUID)\n",
      "  Column embedding (NULL)\n",
      "  Column embedding_type_name (VARCHAR)\n",
      "Schema for PromptMemoryEntries:\n",
      "  Column id (UUID)\n",
      "  Column role (VARCHAR)\n",
      "  Column conversation_id (VARCHAR)\n",
      "  Column sequence (INTEGER)\n",
      "  Column timestamp (TIMESTAMP)\n",
      "  Column labels (VARCHAR)\n",
      "  Column prompt_metadata (VARCHAR)\n",
      "  Column converter_identifiers (VARCHAR)\n",
      "  Column prompt_target_identifier (VARCHAR)\n",
      "  Column orchestrator_identifier (VARCHAR)\n",
      "  Column response_error (VARCHAR)\n",
      "  Column original_value_data_type (VARCHAR)\n",
      "  Column original_value (VARCHAR)\n",
      "  Column original_value_sha256 (VARCHAR)\n",
      "  Column converted_value_data_type (VARCHAR)\n",
      "  Column converted_value (VARCHAR)\n",
      "  Column converted_value_sha256 (VARCHAR)\n",
<<<<<<< HEAD
      "Schema for Score:\n",
      "  Column id (UUID)\n",
      "  Column scorer (VARCHAR)\n",
      "  Column embedding (NULL)\n",
      "  Column embedding_type_name (VARCHAR)\n"
=======
      "Schema for ScoreEntries:\n",
      "  Column id (UUID)\n",
      "  Column score_value (VARCHAR)\n",
      "  Column score_value_description (VARCHAR)\n",
      "  Column score_type (VARCHAR)\n",
      "  Column score_category (VARCHAR)\n",
      "  Column score_rationale (VARCHAR)\n",
      "  Column score_metadata (VARCHAR)\n",
      "  Column scorer_class_identifier (VARCHAR)\n",
      "  Column prompt_request_response_id (UUID)\n",
      "  Column date_time (TIMESTAMP)\n"
>>>>>>> 2b1e4a9e
     ]
    }
   ],
   "source": [
    "# Copyright (c) Microsoft Corporation.\n",
    "# Licensed under the MIT license.\n",
    "\n",
    "from pyrit.memory import DuckDBMemory\n",
    "\n",
    "memory = DuckDBMemory()\n",
    "memory.print_schema()"
   ]
  },
  {
   "cell_type": "markdown",
   "id": "7c2ed0ef",
   "metadata": {},
   "source": [
    "## Basic Programming Usage\n",
    "\n",
    "The `pyrit.memory` module provides functionality to keep track of the conversation history, scoring, data, and more. You can use memory to read and write data. Here is an example that retrieves a normalized conversation:"
   ]
  },
  {
   "cell_type": "code",
   "execution_count": 4,
   "id": "7a0aba83",
   "metadata": {
    "execution": {
     "iopub.execute_input": "2024-04-28T22:37:08.933417Z",
     "iopub.status.busy": "2024-04-28T22:37:08.933417Z",
     "iopub.status.idle": "2024-04-28T22:37:09.009345Z",
     "shell.execute_reply": "2024-04-28T22:37:09.009345Z"
    },
    "lines_to_next_cell": 2
   },
   "outputs": [
    {
     "name": "stdout",
     "output_type": "stream",
     "text": [
      ": user: Hi, chat bot! This is my initial prompt.\n",
      ": assistant: Nice to meet you! This is my response.\n",
      ": user: Wonderful! This is my second prompt to the chat bot!\n"
     ]
    }
   ],
   "source": [
    "\n",
    "\n",
    "from uuid import uuid4\n",
    "from pyrit.models import PromptRequestPiece, PromptRequestResponse\n",
    "\n",
    "conversation_id = str(uuid4())\n",
    "\n",
    "message_list = [\n",
    "    PromptRequestPiece(\n",
    "        role=\"user\", original_value=\"Hi, chat bot! This is my initial prompt.\", conversation_id=conversation_id\n",
    "    ),\n",
    "    PromptRequestPiece(\n",
    "        role=\"assistant\", original_value=\"Nice to meet you! This is my response.\", conversation_id=conversation_id\n",
    "    ),\n",
    "    PromptRequestPiece(\n",
    "        role=\"user\",\n",
    "        original_value=\"Wonderful! This is my second prompt to the chat bot!\",\n",
    "        conversation_id=conversation_id,\n",
    "    ),\n",
    "]\n",
    "\n",
    "memory.add_request_response_to_memory(request=PromptRequestResponse([message_list[0]]))\n",
    "memory.add_request_response_to_memory(request=PromptRequestResponse([message_list[1]]))\n",
    "memory.add_request_response_to_memory(request=PromptRequestResponse([message_list[2]]))\n",
    "\n",
    "\n",
    "entries = memory._get_prompt_pieces_with_conversation_id(conversation_id=conversation_id)\n",
    "\n",
    "for entry in entries:\n",
    "    print(entry)\n",
    "\n",
    "\n",
    "# Cleanup memory resources\n",
    "memory.dispose_engine()"
   ]
  },
  {
   "cell_type": "markdown",
   "id": "597160bf",
   "metadata": {},
   "source": [
    "## Updating Memory Manually\n",
    "\n",
    "\n",
    "After or during an operation or a test, it can be important to use the memory in the database in a straightforward way.\n",
    "\n",
    "There are many ways to do this, but this section gives some general ideas on how users can solve common problems. Most of this relies on using https://duckdb.org/docs/guides/sql_editors/dbeaver.html\n",
    "\n",
    "\n",
    "### Sharing Data Between Users\n",
    "\n",
    "Eventually, we have plans to extend the `MemoryInterface` implementation to other instances. For example, it would not be a huge task to extend it to Azure SQL Server, and operators could use that as a shared database.\n",
    "\n",
    "In the mean time, one of the easiest ways to share data is to do the following:\n",
    "\n",
    "1. Export and import the database as described here. This allows a lot of flexibility and can include partial exports (for example based on labels or time):  https://dbeaver.com/docs/dbeaver/Data-transfer/\n",
    "2. Copy the PyRIT `results/dbdata` directory over; it will contain multi-modal data that the database references.\n",
    "\n",
    "### Making Pretty Graphs with Excel\n",
    "\n",
    "This is especially nice with scoring. There are countless ways to do this, but this shows one example;\n",
    "\n",
    "1. Do a query with the data you want. This is an example where we're only quering scores in the \"float_type\" scores in the category of \"misinformation\"\n",
    "\n",
    "![scoring_1.png](../../../assets/scoring_1.png)\n",
    "\n",
    "1. Export the data to a CSV\n",
    "\n",
    "![scoring_2.png](../../../assets/scoring_2_export.png)\n",
    "\n",
    "1. Use it as an excel sheet! You can use pivot tables, etc. To visualize the data.\n",
    "\n",
    "![scoring_2.png](../../../assets/scoring_3_pivot.png)\n",
    "\n",
    "1. Optionally, if you caught things you wanted to update, you could either change in the database or directly in the excel and re-import. Note: mapping is sometimes not 100% so updating in the database is best.\n",
    "\n",
    "### Entering Manual Prompts\n",
    "\n",
    "Although most prompts are run through `PromptTargets` which will add prompts to memory, there are a few reasons you may want to enter in manual prompts. For example, if you ssh into a box, are not using PyRIT to probe for weaknesses, but want to add prompts later for reporting or scoring.\n",
    "\n",
    "One of the easiest way to add prompts is through the `TextTarget` target. You can create a csv of prompts that looks as follows:\n",
    "\n",
    "```\n",
    "role, value\n",
    "user, hello\n",
    "assistant, hi how are you?\n",
    "user, new conversation\n",
    "```\n",
    "\n",
    "This very simple format doesn't have very much information, but already it standardizes the prompts that can then be used in mass scoring (or manuual scoring with HITLScorer).\n",
    "\n",
    "And you can import it using code like this\n",
    "\n",
    "```\n",
    "target = TextTarget()\n",
    "target.import_scores_from_csv(csv_file_path=\".\\path.csv\")\n",
    "```\n",
    "\n",
    "\n"
   ]
  },
  {
   "cell_type": "markdown",
   "id": "4bf7d616",
   "metadata": {},
   "source": []
  }
 ],
 "metadata": {
  "jupytext": {
   "cell_metadata_filter": "-all"
  },
  "kernelspec": {
   "display_name": "pyrit_kernel",
   "language": "python",
<<<<<<< HEAD
   "name": "pyrit_kernel"
=======
   "name": "python3"
>>>>>>> 2b1e4a9e
  },
  "language_info": {
   "codemirror_mode": {
    "name": "ipython",
    "version": 3
   },
   "file_extension": ".py",
   "mimetype": "text/x-python",
   "name": "python",
   "nbconvert_exporter": "python",
   "pygments_lexer": "ipython3",
   "version": "3.10.13"
  }
 },
 "nbformat": 4,
 "nbformat_minor": 5
}<|MERGE_RESOLUTION|>--- conflicted
+++ resolved
@@ -2,7 +2,7 @@
  "cells": [
   {
    "cell_type": "markdown",
-   "id": "7bfce7d8",
+   "id": "7ef6934d",
    "metadata": {},
    "source": [
     "# Memory\n",
@@ -14,14 +14,14 @@
   },
   {
    "cell_type": "code",
-   "execution_count": 3,
-   "id": "cfe6bf34",
+   "execution_count": 1,
+   "id": "a68a5e90",
    "metadata": {
     "execution": {
-     "iopub.execute_input": "2024-04-28T22:37:07.254231Z",
-     "iopub.status.busy": "2024-04-28T22:37:07.254231Z",
-     "iopub.status.idle": "2024-04-28T22:37:08.931908Z",
-     "shell.execute_reply": "2024-04-28T22:37:08.931908Z"
+     "iopub.execute_input": "2024-05-14T23:44:50.564147Z",
+     "iopub.status.busy": "2024-05-14T23:44:50.564147Z",
+     "iopub.status.idle": "2024-05-14T23:44:54.010671Z",
+     "shell.execute_reply": "2024-05-14T23:44:54.010671Z"
     }
    },
    "outputs": [
@@ -29,15 +29,9 @@
      "name": "stderr",
      "output_type": "stream",
      "text": [
-<<<<<<< HEAD
-      "c:\\Users\\cseifert\\AppData\\Local\\anaconda3\\envs\\pyrit\\lib\\site-packages\\duckdb_engine\\__init__.py:565: SAWarning: Did not recognize type 'list' of column 'embedding'\n",
+      "C:\\Users\\cseifert\\AppData\\Local\\anaconda3\\envs\\pyrit\\lib\\site-packages\\duckdb_engine\\__init__.py:565: SAWarning: Did not recognize type 'list' of column 'embedding'\n",
       "  columns = self._get_columns_info(rows, domains, enums, schema)  # type: ignore[attr-defined]\n",
-      "c:\\Users\\cseifert\\AppData\\Local\\anaconda3\\envs\\pyrit\\lib\\site-packages\\duckdb_engine\\__init__.py:180: DuckDBEngineWarning: duckdb-engine doesn't yet support reflection on indices\n",
-=======
-      "c:\\Users\\rlundeen\\AppData\\Local\\anaconda3\\envs\\pyrit-311\\Lib\\site-packages\\duckdb_engine\\__init__.py:565: SAWarning: Did not recognize type 'list' of column 'embedding'\n",
-      "  columns = self._get_columns_info(rows, domains, enums, schema)  # type: ignore[attr-defined]\n",
-      "c:\\Users\\rlundeen\\AppData\\Local\\anaconda3\\envs\\pyrit-311\\Lib\\site-packages\\duckdb_engine\\__init__.py:180: DuckDBEngineWarning: duckdb-engine doesn't yet support reflection on indices\n",
->>>>>>> 2b1e4a9e
+      "C:\\Users\\cseifert\\AppData\\Local\\anaconda3\\envs\\pyrit\\lib\\site-packages\\duckdb_engine\\__init__.py:180: DuckDBEngineWarning: duckdb-engine doesn't yet support reflection on indices\n",
       "  warnings.warn(\n"
      ]
     },
@@ -67,13 +61,11 @@
       "  Column converted_value_data_type (VARCHAR)\n",
       "  Column converted_value (VARCHAR)\n",
       "  Column converted_value_sha256 (VARCHAR)\n",
-<<<<<<< HEAD
       "Schema for Score:\n",
       "  Column id (UUID)\n",
       "  Column scorer (VARCHAR)\n",
       "  Column embedding (NULL)\n",
-      "  Column embedding_type_name (VARCHAR)\n"
-=======
+      "  Column embedding_type_name (VARCHAR)\n",
       "Schema for ScoreEntries:\n",
       "  Column id (UUID)\n",
       "  Column score_value (VARCHAR)\n",
@@ -85,7 +77,6 @@
       "  Column scorer_class_identifier (VARCHAR)\n",
       "  Column prompt_request_response_id (UUID)\n",
       "  Column date_time (TIMESTAMP)\n"
->>>>>>> 2b1e4a9e
      ]
     }
    ],
@@ -101,7 +92,7 @@
   },
   {
    "cell_type": "markdown",
-   "id": "7c2ed0ef",
+   "id": "7ca4aec3",
    "metadata": {},
    "source": [
     "## Basic Programming Usage\n",
@@ -111,14 +102,14 @@
   },
   {
    "cell_type": "code",
-   "execution_count": 4,
-   "id": "7a0aba83",
+   "execution_count": 2,
+   "id": "68bb7566",
    "metadata": {
     "execution": {
-     "iopub.execute_input": "2024-04-28T22:37:08.933417Z",
-     "iopub.status.busy": "2024-04-28T22:37:08.933417Z",
-     "iopub.status.idle": "2024-04-28T22:37:09.009345Z",
-     "shell.execute_reply": "2024-04-28T22:37:09.009345Z"
+     "iopub.execute_input": "2024-05-14T23:44:54.015679Z",
+     "iopub.status.busy": "2024-05-14T23:44:54.014669Z",
+     "iopub.status.idle": "2024-05-14T23:44:54.091775Z",
+     "shell.execute_reply": "2024-05-14T23:44:54.091775Z"
     },
     "lines_to_next_cell": 2
    },
@@ -172,7 +163,7 @@
   },
   {
    "cell_type": "markdown",
-   "id": "597160bf",
+   "id": "79f99d33",
    "metadata": {},
    "source": [
     "## Updating Memory Manually\n",
@@ -200,15 +191,15 @@
     "\n",
     "![scoring_1.png](../../../assets/scoring_1.png)\n",
     "\n",
-    "1. Export the data to a CSV\n",
+    "2. Export the data to a CSV\n",
     "\n",
     "![scoring_2.png](../../../assets/scoring_2_export.png)\n",
     "\n",
-    "1. Use it as an excel sheet! You can use pivot tables, etc. To visualize the data.\n",
+    "3. Use it as an excel sheet! You can use pivot tables, etc. To visualize the data.\n",
     "\n",
     "![scoring_2.png](../../../assets/scoring_3_pivot.png)\n",
     "\n",
-    "1. Optionally, if you caught things you wanted to update, you could either change in the database or directly in the excel and re-import. Note: mapping is sometimes not 100% so updating in the database is best.\n",
+    "4. Optionally, if you caught things you wanted to update, you could either change in the database or directly in the excel and re-import. Note: mapping is sometimes not 100% so updating in the database is best.\n",
     "\n",
     "### Entering Manual Prompts\n",
     "\n",
@@ -237,7 +228,7 @@
   },
   {
    "cell_type": "markdown",
-   "id": "4bf7d616",
+   "id": "ca336220",
    "metadata": {},
    "source": []
   }
@@ -247,13 +238,9 @@
    "cell_metadata_filter": "-all"
   },
   "kernelspec": {
-   "display_name": "pyrit_kernel",
+   "display_name": "pyrit-311",
    "language": "python",
-<<<<<<< HEAD
-   "name": "pyrit_kernel"
-=======
    "name": "python3"
->>>>>>> 2b1e4a9e
   },
   "language_info": {
    "codemirror_mode": {
