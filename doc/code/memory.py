--- conflicted
+++ resolved
@@ -2,21 +2,13 @@
 # The `pyrit.memory` module provides functionality to keep track of the conversation history. In a nutshell, this can be used as follows
 
 # %%
-
-<<<<<<< HEAD
+from uuid import uuid4
 from pyrit.memory import DuckDBMemory
-from pyrit.models import ChatMessage
-
-memory = DuckDBMemory()
-=======
-from uuid import uuid4
-from pyrit.memory import FileMemory
 from pyrit.models import ChatMessage
 
 conversation_id = str(uuid4())
 
-memory = FileMemory()
->>>>>>> b3e5888c
+memory = DuckDBMemory()
 message_list = [
     ChatMessage(role="user", content="Hi, chat bot! This is my initial prompt."),
     ChatMessage(role="assistant", content="Nice to meet you! This is my response."),
@@ -28,7 +20,6 @@
 
 # To retrieve the items from memory
 
-<<<<<<< HEAD
 memory.get_chat_messages_with_conversation_id(conversation_id="11111")
 
 # %%
@@ -47,8 +38,3 @@
 # %%
 
 
-=======
-memory.get_chat_messages_with_conversation_id(conversation_id=conversation_id)
-
-# %%
->>>>>>> b3e5888c
