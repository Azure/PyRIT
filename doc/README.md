--- conflicted
+++ resolved
@@ -2,13 +2,9 @@
 
 Most of our documentation is located within the `doc` directory:
 
-<<<<<<< HEAD
 - [About PyRIT](./about_pyrit.md) includes high-level information about PyRIT.
 - [Setup](./setup/) includes any help setting PyRIT and related resources up.
-=======
-- [Setup](./setup/) includes any help setting PyRIT up.
 - [How to Guide](./how_to_guide.ipynb) to provide an overview of the PyRIT framework.
->>>>>>> aaadfe47
 - [Code](./code) includes concise examples that exercise a single code concept.
 - [Demos](./demo) include end-to-end scenarios.
 - [Deployment](./deployment/) includes code to download, deploy, and score open-source models (such as those from Hugging Face) on Azure.
