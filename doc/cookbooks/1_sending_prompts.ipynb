--- conflicted
+++ resolved
@@ -43,39 +43,24 @@
      "name": "stderr",
      "output_type": "stream",
      "text": [
-<<<<<<< HEAD
-      "\r\n",
-      "Loading datasets - this can take a few minutes:   0%|                                      | 0/41 [00:00<?, ?dataset/s]"
-=======
       "\r",
       "Loading datasets - this can take a few minutes:   2%|▋                             | 1/44 [00:00<00:15,  2.81dataset/s]"
->>>>>>> defb46f8
      ]
     },
     {
      "name": "stderr",
      "output_type": "stream",
      "text": [
-<<<<<<< HEAD
-      "\r\n",
-      "Loading datasets - this can take a few minutes:   2%|▋                             | 1/41 [00:00<00:13,  2.94dataset/s]"
-=======
       "\r",
       "Loading datasets - this can take a few minutes:  48%|█████████████▊               | 21/44 [00:00<00:00, 57.57dataset/s]"
->>>>>>> defb46f8
      ]
     },
     {
      "name": "stderr",
      "output_type": "stream",
      "text": [
-<<<<<<< HEAD
-      "\r\n",
-      "Loading datasets - this can take a few minutes: 100%|█████████████████████████████| 41/41 [00:00<00:00, 98.02dataset/s]"
-=======
       "\r",
       "Loading datasets - this can take a few minutes: 100%|█████████████████████████████| 44/44 [00:00<00:00, 92.78dataset/s]"
->>>>>>> defb46f8
      ]
     },
     {
@@ -392,7 +377,7 @@
     "# Configure how you want to re-score the prompts. For example, you could use HumanInTheLoopScorer\n",
     "# (which would make more sense for this example, but it would make things stop in our notebook test pipelines)\n",
     "\n",
-    "new_scorer = SelfAskLikertScorer(likert_scale=LikertScalePaths.HARM_SCALE, chat_target=OpenAIChatTarget())\n",
+    "new_scorer = SelfAskLikertScorer(likert_scale_path=LikertScalePaths.HARM_SCALE.value, chat_target=OpenAIChatTarget())\n",
     "\n",
     "new_results = await new_scorer.score_prompts_batch_async(messages=interesting_prompts)  # type: ignore\n",
     "\n",
@@ -501,11 +486,6 @@
   }
  ],
  "metadata": {
-  "kernelspec": {
-   "display_name": "pyrit (3.13.5)",
-   "language": "python",
-   "name": "python3"
-  },
   "language_info": {
    "codemirror_mode": {
     "name": "ipython",
