--- conflicted
+++ resolved
@@ -57,12 +57,7 @@
 # %%
 from pyrit.models import PromptRequestResponse, SeedPromptGroup
 from pyrit.orchestrator import PromptSendingOrchestrator
-<<<<<<< HEAD
 from pyrit.prompt_converter.charswap_attack_converter import CharSwapConverter
-from pyrit.prompt_normalizer.normalizer_request import NormalizerRequest
-=======
-from pyrit.prompt_converter.charswap_attack_converter import CharSwapGenerator
->>>>>>> 268f89ce
 from pyrit.prompt_normalizer.prompt_converter_configuration import (
     PromptConverterConfiguration,
 )
@@ -105,8 +100,8 @@
 
 # Configure any converter configurations you want before you send the prompts
 # These can be applied on selective indexes or datatypes, and will be applied in order
-# E.g. CharSwapGenerator
-converters = PromptConverterConfiguration.from_converters(converters=[CharSwapGenerator()])
+# E.g. CharSwapConverter
+converters = PromptConverterConfiguration.from_converters(converters=[CharSwapConverter()])
 
 
 # Configure the orchestrator you want to use. This is the basis of your attack strategy.
@@ -136,25 +131,6 @@
 """
 prepended_prompt = PromptRequestResponse.from_system_prompt(system_prompt)
 
-<<<<<<< HEAD
-# Configure any converter configurations you want before you send the prompts
-# These can be applied on selective indexes or datatypes, and will be applied in order
-# E.g. CharSwapConverter
-requests = [
-    NormalizerRequest(
-        seed_prompt_group=prompt_group,
-        request_converter_configurations=[
-            PromptConverterConfiguration(
-                converters=[CharSwapConverter()],
-                prompt_data_types_to_apply=["text"],
-            )
-        ],
-        response_converter_configurations=[],
-    )
-    for prompt_group in prompt_groups
-]
-=======
->>>>>>> 268f89ce
 
 objectives = []
 seed_prompt_list: list[SeedPromptGroup] = []
