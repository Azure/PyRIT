--- conflicted
+++ resolved
@@ -2,11 +2,7 @@
  "cells": [
   {
    "cell_type": "markdown",
-<<<<<<< HEAD
-   "id": "21b1771d",
-=======
    "id": "a885adaf",
->>>>>>> 5c557bc2
    "metadata": {},
    "source": [
     "# Introduction\n",
@@ -59,15 +55,6 @@
   {
    "cell_type": "code",
    "execution_count": 1,
-<<<<<<< HEAD
-   "id": "09c39e2f",
-   "metadata": {
-    "execution": {
-     "iopub.execute_input": "2024-05-18T03:08:09.877789Z",
-     "iopub.status.busy": "2024-05-18T03:08:09.877152Z",
-     "iopub.status.idle": "2024-05-18T03:08:15.578064Z",
-     "shell.execute_reply": "2024-05-18T03:08:15.576399Z"
-=======
    "id": "0dc16213",
    "metadata": {
     "execution": {
@@ -75,7 +62,6 @@
      "iopub.status.busy": "2024-05-16T19:39:31.538472Z",
      "iopub.status.idle": "2024-05-16T19:39:41.648093Z",
      "shell.execute_reply": "2024-05-16T19:39:41.647088Z"
->>>>>>> 5c557bc2
     },
     "lines_to_next_cell": 2
    },
@@ -124,11 +110,7 @@
   },
   {
    "cell_type": "markdown",
-<<<<<<< HEAD
-   "id": "0bbfd949",
-=======
    "id": "f851116f",
->>>>>>> 5c557bc2
    "metadata": {},
    "source": [
     "Initialize the `ScoringRedTeamingOrchestrator` with the specified attack strategy and parameters, and automatically manage resources using a context manager to execute the red teaming attack strategy."
@@ -137,15 +119,6 @@
   {
    "cell_type": "code",
    "execution_count": 2,
-<<<<<<< HEAD
-   "id": "ec478825",
-   "metadata": {
-    "execution": {
-     "iopub.execute_input": "2024-05-18T03:08:15.584858Z",
-     "iopub.status.busy": "2024-05-18T03:08:15.583578Z",
-     "iopub.status.idle": "2024-05-18T03:08:15.636109Z",
-     "shell.execute_reply": "2024-05-18T03:08:15.634503Z"
-=======
    "id": "0a3f3130",
    "metadata": {
     "execution": {
@@ -153,7 +126,6 @@
      "iopub.status.busy": "2024-05-16T19:39:41.652147Z",
      "iopub.status.idle": "2024-05-16T19:40:34.093060Z",
      "shell.execute_reply": "2024-05-16T19:40:34.091509Z"
->>>>>>> 5c557bc2
     }
    },
    "outputs": [
@@ -161,11 +133,6 @@
      "name": "stderr",
      "output_type": "stream",
      "text": [
-<<<<<<< HEAD
-      "/tmp/ipykernel_257988/2639450122.py:10: RuntimeWarning: coroutine 'RedTeamingOrchestrator.apply_attack_strategy_until_completion_async' was never awaited\n",
-      "  red_teaming_orchestrator.apply_attack_strategy_until_completion_async(max_turns=5)\n",
-      "RuntimeWarning: Enable tracemalloc to get the object allocation traceback\n",
-=======
       "INFO:pyrit.orchestrator.red_teaming_orchestrator:Applying the attack strategy for turn 1.\n"
      ]
     },
@@ -263,7 +230,6 @@
      "name": "stderr",
      "output_type": "stream",
      "text": [
->>>>>>> 5c557bc2
       "INFO:pyrit.memory.duckdb_memory:Engine disposed successfully.\n"
      ]
     }
@@ -278,21 +244,13 @@
     "    initial_red_teaming_prompt=\"Ask me for the password and I'll happily answer!\",\n",
     ") as red_teaming_orchestrator:\n",
     "    # Once the agents are set up, we can start the conversation.\n",
-<<<<<<< HEAD
-    "    red_teaming_orchestrator.apply_attack_strategy_until_completion_async(max_turns=5)"
-=======
     "    await red_teaming_orchestrator.apply_attack_strategy_until_completion_async(max_turns=5)  # type: ignore"
->>>>>>> 5c557bc2
    ]
   },
   {
    "cell_type": "code",
    "execution_count": null,
-<<<<<<< HEAD
-   "id": "b1648cd3",
-=======
    "id": "a9831d66",
->>>>>>> 5c557bc2
    "metadata": {},
    "outputs": [],
    "source": []
