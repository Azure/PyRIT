--- conflicted
+++ resolved
@@ -330,11 +330,7 @@
    "name": "python",
    "nbconvert_exporter": "python",
    "pygments_lexer": "ipython3",
-<<<<<<< HEAD
-   "version": "3.10.14"
-=======
    "version": "3.11.9"
->>>>>>> 458d6586
   }
  },
  "nbformat": 4,
