--- conflicted
+++ resolved
@@ -116,11 +116,8 @@
   - file: api.rst
   - file: blog/README
     sections:
-<<<<<<< HEAD
-    - file: blog/2025_03_02
-=======
+    - file: blog/2025_06_06
     - file: blog/2025_03_03
->>>>>>> b06c6bca
     - file: blog/2025_02_11
     - file: blog/2025_01_27
     - file: blog/2025_01_14
