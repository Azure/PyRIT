format: jb-book
root: index
chapters:
  - file: cookbooks/README
    sections:
    - file: cookbooks/1_sending_prompts
    - file: cookbooks/2_precomputing_turns
    - file: cookbooks/3_copyright_violations
    - file: cookbooks/4_benchmarking_models
  - file: setup/install_pyrit
    sections:
    - file: setup/jupyter_setup
    - file: setup/populating_secrets
    - file: setup/use_azure_sql_db
  - file: contributing/README
    sections:
    - file: contributing/1_installation
    - file: contributing/2_git
    - file: contributing/3_incorporating_research
    - file: contributing/4_style_guide
    - file: contributing/5_running_tests
    - file: contributing/6_unit_tests
    - file: contributing/7_integration_tests
    - file: contributing/8_notebooks
    - file: contributing/9_pre_commit
    - file: contributing/10_exception
    - file: contributing/11_release_process
  - file: code/architecture
  - file: code/user_guide
    sections:
    - file: code/datasets/0_dataset
      sections:
      - file: code/datasets/1_seed_prompt
      - file: code/datasets/2_fetch_dataset
    - file: code/executor/0_executor
      sections:
        - file: code/executor/attack/0_attack
          sections:
          - file: code/executor/attack/1_prompt_sending_attack
          - file: code/executor/attack/2_red_teaming_attack
          - file: code/executor/attack/3_crescendo_attack
          - file: code/executor/attack/skeleton_key_attack
          - file: code/executor/attack/violent_durian_attack
          - file: code/executor/attack/flip_attack
          - file: code/executor/attack/context_compliance_attack
          - file: code/executor/attack/role_play_attack
          - file: code/executor/attack/many_shot_jailbreak_attack
          - file: code/executor/attack/tap_attack
          - file: code/executor/attack/multi_prompt_sending_attack
        - file: code/executor/workflow/0_workflow
          sections:
          - file: code/executor/workflow/1_xpia_workflow
        - file: code/executor/benchmark/0_benchmark
          sections:
          - file: code/executor/benchmark/1_qa_benchmark
        - file: code/executor/promptgen/0_promptgen
          sections:
          - file: code/executor/promptgen/1_anecdoctor_generator
          - file: code/executor/promptgen/fuzzer_generator
<<<<<<< HEAD
    - file: code/orchestrators/0_orchestrator
      sections:
      - file: code/orchestrators/1_prompt_sending_orchestrator
      - file: code/orchestrators/2_multi_turn_orchestrators
      - file: code/orchestrators/3_xpia_orchestrator
      - file: code/orchestrators/4_scoring_orchestrator
      - file: code/orchestrators/5_crescendo_orchestrator
      - file: code/orchestrators/6_skeleton_key_attack
      - file: code/orchestrators/context_compliance_orchestrator
      - file: code/orchestrators/flip_orchestrator
      - file: code/orchestrators/fuzzing_jailbreak_templates
      - file: code/orchestrators/many_shot_jailbreak
      - file: code/orchestrators/pair_orchestrator
      - file: code/orchestrators/qa_benchmark_orchestrator
      - file: code/orchestrators/role_playing_orchestrator
      - file: code/orchestrators/tree_of_attacks_with_pruning
      - file: code/orchestrators/violent_durian
      - file: code/orchestrators/anecdoctor_orchestrator
=======
>>>>>>> ecc86e7b
    - file: code/targets/0_prompt_targets
      sections:
      - file: code/targets/1_openai_chat_target
      - file: code/targets/2_custom_targets
      - file: code/targets/3_non_open_ai_chat_targets
      - file: code/targets/4_non_llm_targets
      - file: code/targets/5_multi_modal_targets
      - file: code/targets/6_rate_limiting
      - file: code/targets/7_http_target
      - file: code/targets/8_openai_responses_target
      - file: code/targets/open_ai_completions
      - file: code/targets/playwright_target
      - file: code/targets/prompt_shield_target
      - file: code/targets/use_huggingface_chat_target
      - file: code/targets/realtime_target
    - file: code/converters/0_converters
      sections:
        - file: code/converters/1_llm_converters
        - file: code/converters/2_using_converters
        - file: code/converters/3_audio_converters
        - file: code/converters/4_image_converters
        - file: code/converters/5_selectively_converting
        - file: code/converters/6_human_converter
        - file: code/converters/7_video_converters
        - file: code/converters/ansi_attack_converter
        - file: code/converters/char_swap_attack_converter
        - file: code/converters/pdf_converter
        - file: code/converters/math_prompt_converter
    - file: code/scoring/0_scoring
      sections:
      - file: code/scoring/1_azure_content_safety_scorers
      - file: code/scoring/2_true_false_scorers
      - file: code/scoring/3_classification_scorers
      - file: code/scoring/4_likert_scorers
      - file: code/scoring/6_refusal_scorer
      - file: code/scoring/7_batch_scorer
      - file: code/scoring/insecure_code_scorer
      - file: code/scoring/look_back_scorer
      - file: code/scoring/prompt_shield_scorer
      - file: code/scoring/human_in_the_loop_scorer_gradio
      - file: code/scoring/generic_scorers
      - file: code/scoring/scorer_evals
    - file: code/memory/0_memory
      sections:
      - file: code/memory/1_sqlite_memory
      - file: code/memory/2_basic_memory_programming
      - file: code/memory/3_prompt_request
      - file: code/memory/4_manually_working_with_memory
      - file: code/memory/5_memory_labels
      - file: code/memory/6_azure_sql_memory
      - file: code/memory/7_azure_sql_memory_attacks
      - file: code/memory/8_seed_prompt_database
      - file: code/memory/9_exporting_data
      - file: code/memory/10_schema_diagram.md
      - file: code/memory/azure_embeddings
      - file: code/memory/chat_message
    - file: code/auxiliary_attacks/0_auxiliary_attacks
      sections:
      - file: code/auxiliary_attacks/1_gcg_azure_ml
  - file: deployment/README
    sections:
    - file: deployment/deploy_hf_model_aml
    - file: deployment/download_and_register_hf_model_aml
    - file: deployment/hf_aml_model_endpoint_guide
    - file: deployment/score_aml_endpoint
    - file: deployment/troubleshooting_guide_hf_azureml
  - file: api.rst
  - file: blog/README
    sections:
    - file: blog/2025_06_06
    - file: blog/2025_03_03
    - file: blog/2025_02_11
    - file: blog/2025_01_27
    - file: blog/2025_01_14
    - file: blog/2024_12_3<|MERGE_RESOLUTION|>--- conflicted
+++ resolved
@@ -57,27 +57,6 @@
           sections:
           - file: code/executor/promptgen/1_anecdoctor_generator
           - file: code/executor/promptgen/fuzzer_generator
-<<<<<<< HEAD
-    - file: code/orchestrators/0_orchestrator
-      sections:
-      - file: code/orchestrators/1_prompt_sending_orchestrator
-      - file: code/orchestrators/2_multi_turn_orchestrators
-      - file: code/orchestrators/3_xpia_orchestrator
-      - file: code/orchestrators/4_scoring_orchestrator
-      - file: code/orchestrators/5_crescendo_orchestrator
-      - file: code/orchestrators/6_skeleton_key_attack
-      - file: code/orchestrators/context_compliance_orchestrator
-      - file: code/orchestrators/flip_orchestrator
-      - file: code/orchestrators/fuzzing_jailbreak_templates
-      - file: code/orchestrators/many_shot_jailbreak
-      - file: code/orchestrators/pair_orchestrator
-      - file: code/orchestrators/qa_benchmark_orchestrator
-      - file: code/orchestrators/role_playing_orchestrator
-      - file: code/orchestrators/tree_of_attacks_with_pruning
-      - file: code/orchestrators/violent_durian
-      - file: code/orchestrators/anecdoctor_orchestrator
-=======
->>>>>>> ecc86e7b
     - file: code/targets/0_prompt_targets
       sections:
       - file: code/targets/1_openai_chat_target
