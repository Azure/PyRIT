--- conflicted
+++ resolved
@@ -33,16 +33,13 @@
 integration-test:
 	$(CMD) pytest $(INTEGRATION_TESTS) --cov=$(PYMODULE) $(INTEGRATION_TESTS) --cov-report xml --junitxml=junit/test-results.xml --doctest-modules
 
-<<<<<<< HEAD
 prepare-package:
 	python build_scripts/prepare_package.py
 
 build: prepare-package
 	python -m build
-=======
 end-to-end-test:
 	$(CMD) pytest $(END_TO_END_TESTS) -v --junitxml=junit/test-results.xml
->>>>>>> 813470d9
 
 #clean:
 #	git clean -Xdf # Delete all files in .gitignore